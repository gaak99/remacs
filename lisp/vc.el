;;; vc.el --- drive a version-control system from within Emacs

;; Copyright (C) 1992,93,94,95,96,97,98,2000,01,2003
;;           Free Software Foundation, Inc.

;; Author:     FSF (see below for full credits)
;; Maintainer: Andre Spiegel <spiegel@gnu.org>
;; Keywords: tools

<<<<<<< HEAD
;; $Id: vc.el,v 1.363 2004/01/21 11:05:51 uid65624 Exp $
=======
;; $Id: vc.el,v 1.364 2004/01/22 23:34:33 uid65624 Exp $
>>>>>>> 414f7d4e

;; This file is part of GNU Emacs.

;; GNU Emacs is free software; you can redistribute it and/or modify
;; it under the terms of the GNU General Public License as published by
;; the Free Software Foundation; either version 2, or (at your option)
;; any later version.

;; GNU Emacs is distributed in the hope that it will be useful,
;; but WITHOUT ANY WARRANTY; without even the implied warranty of
;; MERCHANTABILITY or FITNESS FOR A PARTICULAR PURPOSE.  See the
;; GNU General Public License for more details.

;; You should have received a copy of the GNU General Public License
;; along with GNU Emacs; see the file COPYING.  If not, write to the
;; Free Software Foundation, Inc., 59 Temple Place - Suite 330,
;; Boston, MA 02111-1307, USA.

;;; Credits:

;; VC was initially designed and implemented by Eric S. Raymond
;; <esr@snark.thyrsus.com>.  Over the years, many people have
;; contributed substantial amounts of work to VC.  These include:
;;   Per Cederqvist <ceder@lysator.liu.se>
;;   Paul Eggert <eggert@twinsun.com>
;;   Sebastian Kremer <sk@thp.uni-koeln.de>
;;   Martin Lorentzson <martinl@gnu.org>
;;   Dave Love <fx@gnu.org>
;;   Stefan Monnier <monnier@cs.yale.edu>
;;   J.D. Smith <jdsmith@alum.mit.edu>
;;   Andre Spiegel <spiegel@gnu.org>
;;   Richard Stallman <rms@gnu.org>
;;   Thien-Thi Nguyen <ttn@gnu.org>

;;; Commentary:

;; This mode is fully documented in the Emacs user's manual.
;;
;; Supported version-control systems presently include SCCS, RCS, and CVS.
;;
;; Some features will not work with old RCS versions.  Where
;; appropriate, VC finds out which version you have, and allows or
;; disallows those features (stealing locks, for example, works only
;; from 5.6.2 onwards).
;; Even initial checkins will fail if your RCS version is so old that ci
;; doesn't understand -t-; this has been known to happen to people running
;; NExTSTEP 3.0.
;;
;; You can support the RCS -x option by customizing vc-rcs-master-templates.
;;
;; Proper function of the SCCS diff commands requires the shellscript vcdiff
;; to be installed somewhere on Emacs's path for executables.
;;
;; If your site uses the ChangeLog convention supported by Emacs, the
;; function log-edit-comment-to-change-log could prove a useful checkin hook,
;; although you might prefer to use C-c C-a (i.e. log-edit-insert-changelog)
;; from the commit buffer instead or to set `log-edit-setup-invert'.
;;
;; The vc code maintains some internal state in order to reduce expensive
;; version-control operations to a minimum.  Some names are only computed
;; once.  If you perform version control operations with RCS/SCCS/CVS while
;; vc's back is turned, or move/rename master files while vc is running,
;; vc may get seriously confused.  Don't do these things!
;;
;; Developer's notes on some concurrency issues are included at the end of
;; the file.
;;
;; ADDING SUPPORT FOR OTHER BACKENDS
;;
;; VC can use arbitrary version control systems as a backend.  To add
;; support for a new backend named SYS, write a library vc-sys.el that
;; contains functions of the form `vc-sys-...' (note that SYS is in lower
;; case for the function and library names).  VC will use that library if
;; you put the symbol SYS somewhere into the list of
;; `vc-handled-backends'.  Then, for example, if `vc-sys-registered'
;; returns non-nil for a file, all SYS-specific versions of VC commands
;; will be available for that file.
;;
;; VC keeps some per-file information in the form of properties (see
;; vc-file-set/getprop in vc-hooks.el).  The backend-specific functions
;; do not generally need to be aware of these properties.  For example,
;; `vc-sys-workfile-version' should compute the workfile version and
;; return it; it should not look it up in the property, and it needn't
;; store it there either.  However, if a backend-specific function does
;; store a value in a property, that value takes precedence over any
;; value that the generic code might want to set (check for uses of
;; the macro `with-vc-properties' in vc.el).
;;
;; In the list of functions below, each identifier needs to be prepended
;; with `vc-sys-'.  Some of the functions are mandatory (marked with a
;; `*'), others are optional (`-').
;;
;; STATE-QUERYING FUNCTIONS
;;
;; * registered (file)
;;
;;   Return non-nil if FILE is registered in this backend.
;;
;; * state (file)
;;
;;   Return the current version control state of FILE.  For a list of
;;   possible values, see `vc-state'.  This function should do a full and
;;   reliable state computation; it is usually called immediately after
;;   C-x v v.  If you want to use a faster heuristic when visiting a
;;   file, put that into `state-heuristic' below.
;;
;; - state-heuristic (file)
;;
;;   If provided, this function is used to estimate the version control
;;   state of FILE at visiting time.  It should be considerably faster
;;   than the implementation of `state'.  For a list of possible values,
;;   see the doc string of `vc-state'.
;;
;; - dir-state (dir)
;;
;;   If provided, this function is used to find the version control state
;;   of all files in DIR in a fast way.  The function should not return
;;   anything, but rather store the files' states into the corresponding
;;   `vc-state' properties.
;;
;; * workfile-version (file)
;;
;;   Return the current workfile version of FILE.
;;
;; - latest-on-branch-p (file)
;;
;;   Return non-nil if the current workfile version of FILE is the latest
;;   on its branch.  The default implementation always returns t, which
;;   means that working with non-current versions is not supported by
;;   default.
;;
;; * checkout-model (file)
;;
;;   Indicate whether FILE needs to be "checked out" before it can be
;;   edited.  See `vc-checkout-model' for a list of possible values.
;;
;; - workfile-unchanged-p (file)
;;
;;   Return non-nil if FILE is unchanged from its current workfile
;;   version.  This function should do a brief comparison of FILE's
;;   contents with those of the master version.  If the backend does not
;;   have such a brief-comparison feature, the default implementation of
;;   this function can be used, which delegates to a full
;;   vc-BACKEND-diff.  (Note that vc-BACKEND-diff must not run
;;   asynchronously in this case.)
;;
;; - mode-line-string (file)
;;
;;   If provided, this function should return the VC-specific mode line
;;   string for FILE.  The default implementation deals well with all
;;   states that `vc-state' can return.
;;
;; - dired-state-info (file)
;;
;;   Translate the `vc-state' property of FILE into a string that can be
;;   used in a vc-dired buffer.  The default implementation deals well
;;   with all states that `vc-state' can return.
;;
;; STATE-CHANGING FUNCTIONS
;;
;; * register (file &optional rev comment)
;;
;;   Register FILE in this backend.  Optionally, an initial revision REV
;;   and an initial description of the file, COMMENT, may be specified.
;;   The implementation should pass the value of vc-register-switches
;;   to the backend command.
;;
;; - init-version (file)
;;
;;   The initial version to use when registering FILE if one is not
;;   specified by the user.  If not provided, the variable
;;   vc-default-init-version is used instead.
;;
;; - responsible-p (file)
;;
;;   Return non-nil if this backend considers itself "responsible" for
;;   FILE, which can also be a directory.  This function is used to find
;;   out what backend to use for registration of new files and for things
;;   like change log generation.  The default implementation always
;;   returns nil.
;;
;; - could-register (file)
;;
;;   Return non-nil if FILE could be registered under this backend.  The
;;   default implementation always returns t.
;;
;; - receive-file (file rev)
;;
;;   Let this backend "receive" a file that is already registered under
;;   another backend.  The default implementation simply calls `register'
;;   for FILE, but it can be overridden to do something more specific,
;;   e.g. keep revision numbers consistent or choose editing modes for
;;   FILE that resemble those of the other backend.
;;
;; - unregister (file)
;;
;;   Unregister FILE from this backend.  This is only needed if this
;;   backend may be used as a "more local" backend for temporary editing.
;;
;; * checkin (file rev comment)
;;
;;   Commit changes in FILE to this backend.  If REV is non-nil, that
;;   should become the new revision number.  COMMENT is used as a
;;   check-in comment.  The implementation should pass the value of
;;   vc-checkin-switches to the backend command.
;;
;; * find-version (file rev buffer)
;;
;;   Fetch revision REV of file FILE and put it into BUFFER.
;;   If REV is the empty string, fetch the head of the trunk.
;;   The implementation should pass the value of vc-checkout-switches
;;   to the backend command.
;;
;; * checkout (file &optional editable rev)
;;
;;   Check out revision REV of FILE into the working area.  If EDITABLE
;;   is non-nil, FILE should be writable by the user and if locking is
;;   used for FILE, a lock should also be set.  If REV is non-nil, that
;;   is the revision to check out (default is current workfile version).
;;   If REV is t, that means to check out the head of the current branch;
;;   if it is the empty string, check out the head of the trunk.
;;   The implementation should pass the value of vc-checkout-switches
;;   to the backend command.
;;
;; * revert (file &optional contents-done)
;;
;;   Revert FILE back to the current workfile version.  If optional
;;   arg CONTENTS-DONE is non-nil, then the contents of FILE have
;;   already been reverted from a version backup, and this function
;;   only needs to update the status of FILE within the backend.
;;
;; - cancel-version (file editable)
;;
;;   Cancel the current workfile version of FILE, i.e. remove it from the
;;   master.  EDITABLE non-nil means that FILE should be writable
;;   afterwards, and if locking is used for FILE, then a lock should also
;;   be set.  If this function is not provided, trying to cancel a
;;   version is caught as an error.
;;
;; - merge (file rev1 rev2)
;;
;;   Merge the changes between REV1 and REV2 into the current working file.
;;
;; - merge-news (file)
;;
;;   Merge recent changes from the current branch into FILE.
;;
;; - steal-lock (file &optional version)
;;
;;   Steal any lock on the current workfile version of FILE, or on
;;   VERSION if that is provided.  This function is only needed if
;;   locking is used for files under this backend, and if files can
;;   indeed be locked by other users.
;;
;; HISTORY FUNCTIONS
;;
;; * print-log (file)
;;
;;   Insert the revision log of FILE into the *vc* buffer.
;;
;; - show-log-entry (version)
;;
;;   If provided, search the log entry for VERSION in the current buffer,
;;   and make sure it is displayed in the buffer's window.  The default
;;   implementation of this function works for RCS-style logs.
;;
;; - wash-log (file)
;;
;;   Remove all non-comment information from the output of print-log.  The
;;   default implementation of this function works for RCS-style logs.
;;
;; - logentry-check ()
;;
;;   If defined, this function is run to find out whether the user
;;   entered a valid log entry for check-in.  The log entry is in the
;;   current buffer, and if it is not a valid one, the function should
;;   throw an error.
;;
;; - comment-history (file)
;;
;;   Return a string containing all log entries that were made for FILE.
;;   This is used for transferring a file from one backend to another,
;;   retaining comment information.  The default implementation of this
;;   function does this by calling print-log and then wash-log, and
;;   returning the resulting buffer contents as a string.
;;
;; - update-changelog (files)
;;
;;   Using recent log entries, create ChangeLog entries for FILES, or for
;;   all files at or below the default-directory if FILES is nil.  The
;;   default implementation runs rcs2log, which handles RCS- and
;;   CVS-style logs.
;;
;; * diff (file &optional rev1 rev2)
;;
;;   Insert the diff for FILE into the *vc-diff* buffer.  If REV1 and
;;   REV2 are non-nil, report differences from REV1 to REV2.  If REV1
;;   is nil, use the current workfile version (as found in the
;;   repository) as the older version; if REV2 is nil, use the current
;;   workfile contents as the newer version.  This function should
;;   pass the value of (vc-switches BACKEND 'diff) to the backend
;;   command.  It should return a status of either 0 (no differences
;;   found), or 1 (either non-empty diff or the diff is run
;;   asynchronously).
;;
;; - diff-tree (dir &optional rev1 rev2)
;;
;;   Insert the diff for all files at and below DIR into the *vc-diff*
;;   buffer.  The meaning of REV1 and REV2 is the same as for
;;   vc-BACKEND-diff.  The default implementation does an explicit tree
;;   walk, calling vc-BACKEND-diff for each individual file.
;;
;; - annotate-command (file buf rev)
;;
;;   If this function is provided, it should produce an annotated version
;;   of FILE in BUF, relative to version REV.  This is currently only
;;   implemented for CVS, using the `cvs annotate' command.
;;
;; - annotate-time ()
;;
;;   Only required if `annotate-command' is defined for the backend.
;;   Return the time of the next line of annotation at or after point,
;;   as a floating point fractional number of days.  The helper
;;   function `vc-annotate-convert-time' may be useful for converting
;;   multi-part times as returned by `current-time' and `encode-time'
;;   to this format.  Return nil if no more lines of annotation appear
;;   in the buffer.  You can safely assume that point is placed at the
;;   beginning of each line, starting at `point-min'.  The buffer that
;;   point is placed in is the Annotate output, as defined by the
;;   relevant backend.
;;
;; - annotate-current-time ()
;;
;;   Only required if `annotate-command' is defined for the backend,
;;   AND you'd like the current time considered to be anything besides
;;   (vs-annotate-convert-time (current-time)) -- i.e. the current
;;   time with hours, minutes, and seconds included.  Probably safe to
;;   ignore.  Return the current-time, in units of fractional days.
;;
;; - annotate-extract-revision-at-line ()
;;
;;   Only required if `annotate-command' is defined for the backend.
;;   Invoked from a buffer in vc-annotate-mode, return the revision
;;   corresponding to the current line, or nil if there is no revision
;;   corresponding to the current line.
;;
;; SNAPSHOT SYSTEM
;;
;; - create-snapshot (dir name branchp)
;;
;;   Take a snapshot of the current state of files under DIR and name it
;;   NAME.  This should make sure that files are up-to-date before
;;   proceeding with the action.  DIR can also be a file and if BRANCHP
;;   is specified, NAME should be created as a branch and DIR should be
;;   checked out under this new branch.  The default implementation does
;;   not support branches but does a sanity check, a tree traversal and
;;   for each file calls `assign-name'.
;;
;; - assign-name (file name)
;;
;;   Give name NAME to the current version of FILE, assuming it is
;;   up-to-date.  Only used by the default version of `create-snapshot'.
;;
;; - retrieve-snapshot (dir name update)
;;
;;   Retrieve a named snapshot of all registered files at or below DIR.
;;   If UPDATE is non-nil, then update buffers of any files in the
;;   snapshot that are currently visited.  The default implementation
;;   does a sanity check whether there aren't any uncommitted changes at
;;   or below DIR, and then performs a tree walk, using the `checkout'
;;   function to retrieve the corresponding versions.
;;
;; MISCELLANEOUS
;;
;; - make-version-backups-p (file)
;;
;;   Return non-nil if unmodified repository versions of FILE should be
;;   backed up locally.  If this is done, VC can perform `diff' and
;;   `revert' operations itself, without calling the backend system.  The
;;   default implementation always returns nil.
;;
;; - repository-hostname (dirname)
;;
;;   Return the hostname that the backend will have to contact
;;   in order to operate on a file in DIRNAME.  If the return value
;;   is nil, it is means that the repository is local.
;;   This function is used in `vc-stay-local-p' which backends can use
;;   for their convenience.
;;
;; - previous-version (file rev)
;;
;;   Return the version number that precedes REV for FILE, or nil if no such
;;   version exists.
;;
;; - next-version (file rev)
;;
;;   Return the version number that follows REV for FILE, or nil if no such
;;   version exists.
;;
;; - check-headers ()
;;
;;   Return non-nil if the current buffer contains any version headers.
;;
;; - clear-headers ()
;;
;;   In the current buffer, reset all version headers to their unexpanded
;;   form.  This function should be provided if the state-querying code
;;   for this backend uses the version headers to determine the state of
;;   a file.  This function will then be called whenever VC changes the
;;   version control state in such a way that the headers would give
;;   wrong information.
;;
;; - delete-file (file)
;;
;;   Delete FILE and mark it as deleted in the repository.  If this
;;   function is not provided, the command `vc-delete-file' will
;;   signal an error.
;;
;; - rename-file (old new)
;;
;;   Rename file OLD to NEW, both in the working area and in the
;;   repository.  If this function is not provided, the renaming
;;   will be done by (vc-delete-file old) and (vc-register new).
;;

;;; Code:

(require 'vc-hooks)
(require 'ring)
(eval-when-compile
  (require 'cl)
  (require 'compile)
  (require 'dired)      ; for dired-map-over-marks macro
  (require 'dired-aux))	; for dired-kill-{line,tree}

(if (not (assoc 'vc-parent-buffer minor-mode-alist))
    (setq minor-mode-alist
	  (cons '(vc-parent-buffer vc-parent-buffer-name)
		minor-mode-alist)))

;; General customization

(defgroup vc nil
  "Version-control system in Emacs."
  :group 'tools)

(defcustom vc-suppress-confirm nil
  "*If non-nil, treat user as expert; suppress yes-no prompts on some things."
  :type 'boolean
  :group 'vc)

(defcustom vc-delete-logbuf-window t
  "*If non-nil, delete the *VC-log* buffer and window after each logical action.
If nil, bury that buffer instead.
This is most useful if you have multiple windows on a frame and would like to
preserve the setting."
  :type 'boolean
  :group 'vc)

(defcustom vc-initial-comment nil
  "*If non-nil, prompt for initial comment when a file is registered."
  :type 'boolean
  :group 'vc)

(defcustom vc-default-init-version "1.1"
  "*A string used as the default version number when a new file is registered.
This can be overridden by giving a prefix argument to \\[vc-register].  This
can also be overridden by a particular VC backend."
  :type 'string
  :group 'vc
  :version "20.3")

(defcustom vc-command-messages nil
  "*If non-nil, display run messages from back-end commands."
  :type 'boolean
  :group 'vc)

(defcustom vc-checkin-switches nil
  "*A string or list of strings specifying extra switches for checkin.
These are passed to the checkin program by \\[vc-checkin]."
  :type '(choice (const :tag "None" nil)
		 (string :tag "Argument String")
		 (repeat :tag "Argument List"
			 :value ("")
			 string))
  :group 'vc)

(defcustom vc-checkout-switches nil
  "*A string or list of strings specifying extra switches for checkout.
These are passed to the checkout program by \\[vc-checkout]."
  :type '(choice (const :tag "None" nil)
		 (string :tag "Argument String")
		 (repeat :tag "Argument List"
			 :value ("")
			 string))
  :group 'vc)

(defcustom vc-register-switches nil
  "*A string or list of strings; extra switches for registering a file.
These are passed to the checkin program by \\[vc-register]."
  :type '(choice (const :tag "None" nil)
		 (string :tag "Argument String")
		 (repeat :tag "Argument List"
			 :value ("")
			 string))
  :group 'vc)

(defcustom vc-dired-listing-switches "-al"
  "*Switches passed to `ls' for vc-dired.  MUST contain the `l' option."
  :type 'string
  :group 'vc
  :version "21.1")

(defcustom vc-dired-recurse t
  "*If non-nil, show directory trees recursively in VC Dired."
  :type 'boolean
  :group 'vc
  :version "20.3")

(defcustom vc-dired-terse-display t
  "*If non-nil, show only locked files in VC Dired."
  :type 'boolean
  :group 'vc
  :version "20.3")

(defcustom vc-directory-exclusion-list '("SCCS" "RCS" "CVS" "MCVS" ".svn")
  "*List of directory names to be ignored when walking directory trees."
  :type '(repeat string)
  :group 'vc)

(defcustom vc-diff-switches nil
  "*A string or list of strings specifying switches for diff under VC.
When running diff under a given BACKEND, VC concatenates the values of
`diff-switches', `vc-diff-switches', and `vc-BACKEND-diff-switches' to
get the switches for that command.  Thus, `vc-diff-switches' should
contain switches that are specific to version control, but not
specific to any particular backend."
  :type '(choice (const :tag "None" nil)
		 (string :tag "Argument String")
		 (repeat :tag "Argument List"
			 :value ("")
			 string))
  :group 'vc
  :version "21.1")

;;;###autoload
(defcustom vc-checkout-hook nil
  "*Normal hook (list of functions) run after checking out a file.
See `run-hooks'."
  :type 'hook
  :group 'vc
  :version "21.1")

(defcustom vc-annotate-display-mode nil
  "Which mode to color the output of \\[vc-annotate] with by default."
  :type '(choice (const :tag "Default" nil)
		 (const :tag "Scale to Oldest" scale)
		 (const :tag "Scale Oldest->Newest" fullscale)
		 (number :tag "Specify Fractional Number of Days"
			 :value "20.5"))
  :group 'vc)

;;;###autoload
(defcustom vc-checkin-hook nil
  "*Normal hook (list of functions) run after a checkin is done.
See also `log-edit-done-hook'."
  :type 'hook
  :options '(log-edit-comment-to-change-log)
  :group 'vc)

;;;###autoload
(defcustom vc-before-checkin-hook nil
  "*Normal hook (list of functions) run before a file is checked in.
See `run-hooks'."
  :type 'hook
  :group 'vc)

(defcustom vc-logentry-check-hook nil
  "*Normal hook run by `vc-backend-logentry-check'.
Use this to impose your own rules on the entry in addition to any the
version control backend imposes itself."
  :type 'hook
  :group 'vc)

;; Annotate customization
(defcustom vc-annotate-color-map
  '(( 20. . "#FF0000")
    ( 40. . "#FF3800")
    ( 60. . "#FF7000")
    ( 80. . "#FFA800")
    (100. . "#FFE000")
    (120. . "#E7FF00")
    (140. . "#AFFF00")
    (160. . "#77FF00")
    (180. . "#3FFF00")
    (200. . "#07FF00")
    (220. . "#00FF31")
    (240. . "#00FF69")
    (260. . "#00FFA1")
    (280. . "#00FFD9")
    (300. . "#00EEFF")
    (320. . "#00B6FF")
    (340. . "#007EFF"))
  "*Association list of age versus color, for \\[vc-annotate].
Ages are given in units of fractional days.  Default is eighteen steps
using a twenty day increment."
  :type 'alist
  :group 'vc)

(defcustom vc-annotate-very-old-color "#0046FF"
  "*Color for lines older than the current color range in \\[vc-annotate]]."
  :type 'string
  :group 'vc)

(defcustom vc-annotate-background "black"
  "*Background color for \\[vc-annotate].
Default color is used if nil."
  :type 'string
  :group 'vc)

(defcustom vc-annotate-menu-elements '(2 0.5 0.1 0.01)
  "*Menu elements for the mode-specific menu of VC-Annotate mode.
List of factors, used to expand/compress the time scale.  See `vc-annotate'."
  :type '(repeat number)
  :group 'vc)

;; vc-annotate functionality (CVS only).
(defvar vc-annotate-mode nil
  "Variable indicating if VC-Annotate mode is active.")

(defvar vc-annotate-mode-map
  (let ((m (make-sparse-keymap)))
    (define-key m [menu-bar] (make-sparse-keymap "VC-Annotate"))
    m)
  "Local keymap used for VC-Annotate mode.")

(define-key vc-annotate-mode-map "A" 'vc-annotate-revision-previous-to-line)
(define-key vc-annotate-mode-map "D" 'vc-annotate-show-diff-revision-at-line)
(define-key vc-annotate-mode-map "J" 'vc-annotate-revision-at-line)
(define-key vc-annotate-mode-map "L" 'vc-annotate-show-log-revision-at-line)
(define-key vc-annotate-mode-map "N" 'vc-annotate-next-version)
(define-key vc-annotate-mode-map "P" 'vc-annotate-prev-version)
(define-key vc-annotate-mode-map "W" 'vc-annotate-workfile-version)

(defvar vc-annotate-mode-menu nil
  "Local keymap used for VC-Annotate mode's menu bar menu.")

;; Header-insertion hair

(defcustom vc-static-header-alist
  '(("\\.c$" .
     "\n#ifndef lint\nstatic char vcid[] = \"\%s\";\n#endif /* lint */\n"))
  "*Associate static header string templates with file types.
A \%s in the template is replaced with the first string associated with
the file's version control type in `vc-header-alist'."
  :type '(repeat (cons :format "%v"
		       (regexp :tag "File Type")
		       (string :tag "Header String")))
  :group 'vc)

(defcustom vc-comment-alist
  '((nroff-mode ".\\\"" ""))
  "*Special comment delimiters for generating VC headers.
Add an entry in this list if you need to override the normal `comment-start'
and `comment-end' variables.  This will only be necessary if the mode language
is sensitive to blank lines."
  :type '(repeat (list :format "%v"
		       (symbol :tag "Mode")
		       (string :tag "Comment Start")
		       (string :tag "Comment End")))
  :group 'vc)

(defcustom vc-checkout-carefully (= (user-uid) 0)
  "*Non-nil means be extra-careful in checkout.
Verify that the file really is not locked
and that its contents match what the master file says."
  :type 'boolean
  :group 'vc)
(make-obsolete-variable 'vc-checkout-carefully
                        "the corresponding checks are always done now."
                        "21.1")


;; Variables the user doesn't need to know about.
(defvar vc-log-operation nil)
(defvar vc-log-after-operation-hook nil)
(defvar vc-annotate-buffers nil
  "Alist of current \"Annotate\" buffers and their corresponding backends.
The keys are \(BUFFER . BACKEND\).  See also `vc-annotate-get-backend'.")
;; In a log entry buffer, this is a local variable
;; that points to the buffer for which it was made
;; (either a file, or a VC dired buffer).
(defvar vc-parent-buffer nil)
(put 'vc-parent-buffer 'permanent-local t)
(defvar vc-parent-buffer-name nil)
(put 'vc-parent-buffer-name 'permanent-local t)

(defvar vc-log-file)
(defvar vc-log-version)

(defvar vc-dired-mode nil)
(make-variable-buffer-local 'vc-dired-mode)

;; functions that operate on RCS revision numbers.  This code should
;; also be moved into the backends.  It stays for now, however, since
;; it is used in code below.
(defun vc-trunk-p (rev)
  "Return t if REV is a revision on the trunk."
  (not (eq nil (string-match "\\`[0-9]+\\.[0-9]+\\'" rev))))

(defun vc-branch-p (rev)
  "Return t if REV is a branch revision."
  (not (eq nil (string-match "\\`[0-9]+\\(\\.[0-9]+\\.[0-9]+\\)*\\'" rev))))

;;;###autoload
(defun vc-branch-part (rev)
  "Return the branch part of a revision number REV."
  (let ((index (string-match "\\.[0-9]+\\'" rev)))
    (if index
        (substring rev 0 index))))

(defun vc-minor-part (rev)
  "Return the minor version number of a revision number REV."
  (string-match "[0-9]+\\'" rev)
  (substring rev (match-beginning 0) (match-end 0)))

(defun vc-default-previous-version (backend file rev)
  "Return the version number immediately preceding REV for FILE,
or nil if there is no previous version.  This default
implementation works for <major>.<minor>-style version numbers as
used by RCS and CVS."
  (let ((branch (vc-branch-part rev))
        (minor-num (string-to-number (vc-minor-part rev))))
    (when branch
      (if (> minor-num 1)
          ;; version does probably not start a branch or release
          (concat branch "." (number-to-string (1- minor-num)))
        (if (vc-trunk-p rev)
            ;; we are at the beginning of the trunk --
            ;; don't know anything to return here
            nil
          ;; we are at the beginning of a branch --
          ;; return version of starting point
          (vc-branch-part branch))))))

(defun vc-default-next-version (backend file rev)
  "Return the version number immediately following REV for FILE,
or nil if there is no next version.  This default implementation
works for <major>.<minor>-style version numbers as used by RCS
and CVS."
  (when (not (string= rev (vc-workfile-version file)))
    (let ((branch (vc-branch-part rev))
	  (minor-num (string-to-number (vc-minor-part rev))))
      (concat branch "." (number-to-string (1+ minor-num))))))

;; File property caching

(defun vc-clear-context ()
  "Clear all cached file properties."
  (interactive)
  (fillarray vc-file-prop-obarray 0))

(defmacro with-vc-properties (file form settings)
  "Execute FORM, then maybe set per-file properties for FILE.
SETTINGS is an association list of property/value pairs.  After
executing FORM, set those properties from SETTINGS that have not yet
been updated to their corresponding values."
  (declare (debug t))
  `(let ((vc-touched-properties (list t)))
     ,form
     (mapcar (lambda (setting)
	       (let ((property (car setting)))
		 (unless (memq property vc-touched-properties)
		   (put (intern ,file vc-file-prop-obarray)
			property (cdr setting)))))
	     ,settings)))

;; Random helper functions

(defsubst vc-editable-p (file)
  "Return non-nil if FILE can be edited."
  (or (eq (vc-checkout-model file) 'implicit)
      (memq (vc-state file) '(edited needs-merge))))

;; Two macros for elisp programming
;;;###autoload
(defmacro with-vc-file (file comment &rest body)
  "Check out a writable copy of FILE if necessary, then execute BODY.
Check in FILE with COMMENT (a string) after BODY has been executed.
FILE is passed through `expand-file-name'; BODY executed within
`save-excursion'.  If FILE is not under version control, or locked by
somebody else, signal error."
  (declare (debug t) (indent 2))
  (let ((filevar (make-symbol "file")))
    `(let ((,filevar (expand-file-name ,file)))
       (or (vc-backend ,filevar)
           (error (format "File not under version control: `%s'" file)))
       (unless (vc-editable-p ,filevar)
         (let ((state (vc-state ,filevar)))
           (if (stringp state)
               (error (format "`%s' is locking `%s'" state ,filevar))
             (vc-checkout ,filevar t))))
       (save-excursion
         ,@body)
       (vc-checkin ,filevar nil ,comment))))

;;;###autoload
(defmacro edit-vc-file (file comment &rest body)
  "Edit FILE under version control, executing body.
Checkin with COMMENT after executing BODY.
This macro uses `with-vc-file', passing args to it.
However, before executing BODY, find FILE, and after BODY, save buffer."
  (declare (debug t) (indent 2))
  (let ((filevar (make-symbol "file")))
    `(let ((,filevar (expand-file-name ,file)))
       (with-vc-file
        ,filevar ,comment
        (set-buffer (find-file-noselect ,filevar))
        ,@body
        (save-buffer)))))

(defun vc-ensure-vc-buffer ()
  "Make sure that the current buffer visits a version-controlled file."
  (if vc-dired-mode
      (set-buffer (find-file-noselect (dired-get-filename)))
    (while vc-parent-buffer
      (pop-to-buffer vc-parent-buffer))
    (if (not buffer-file-name)
	(error "Buffer %s is not associated with a file" (buffer-name))
      (if (not (vc-backend buffer-file-name))
	  (error "File %s is not under version control" buffer-file-name)))))

(defun vc-process-filter (p s)
  "An alternative output filter for async process P.
The only difference with the default filter is to insert S after markers."
  (with-current-buffer (process-buffer p)
    (save-excursion
      (let ((inhibit-read-only t))
	(goto-char (process-mark p))
	(insert s)
	(set-marker (process-mark p) (point))))))

(defun vc-setup-buffer (&optional buf)
  "Prepare BUF for executing a VC command and make it current.
BUF defaults to \"*vc*\", can be a string and will be created if necessary."
  (unless buf (setq buf "*vc*"))
  (let ((camefrom (current-buffer))
	(olddir default-directory))
    (set-buffer (get-buffer-create buf))
    (kill-all-local-variables)
    (set (make-local-variable 'vc-parent-buffer) camefrom)
    (set (make-local-variable 'vc-parent-buffer-name)
	 (concat " from " (buffer-name camefrom)))
    (setq default-directory olddir)
    (let ((inhibit-read-only t))
      (erase-buffer))))

(defun vc-exec-after (code)
  "Eval CODE when the current buffer's process is done.
If the current buffer has no process, just evaluate CODE.
Else, add CODE to the process' sentinel."
  (let ((proc (get-buffer-process (current-buffer))))
    (cond
     ;; If there's no background process, just execute the code.
     ((null proc) (eval code))
     ;; If the background process has exited, reap it and try again
     ((eq (process-status proc) 'exit)
      (delete-process proc)
      (vc-exec-after code))
     ;; If a process is running, add CODE to the sentinel
     ((eq (process-status proc) 'run)
      (let ((sentinel (process-sentinel proc)))
	(set-process-sentinel proc
	  `(lambda (p s)
	     (with-current-buffer ',(current-buffer)
	       (goto-char (process-mark p))
	       ,@(append (cdr (cdr (cdr ;strip off `with-current-buffer buf
                                        ;             (goto-char...)'
			   (car (cdr (cdr ;strip off `lambda (p s)'
			    sentinel))))))
			 (list `(vc-exec-after ',code))))))))
     (t (error "Unexpected process state"))))
  nil)

(defvar vc-post-command-functions nil
  "Hook run at the end of `vc-do-command'.
Each function is called inside the buffer in which the command was run
and is passed 3 arguments: the COMMAND, the FILE and the FLAGS.")

(defvar w32-quote-process-args)
;;;###autoload
(defun vc-do-command (buffer okstatus command file &rest flags)
  "Execute a VC command, notifying user and checking for errors.
Output from COMMAND goes to BUFFER, or *vc* if BUFFER is nil or the
current buffer if BUFFER is t.  If the destination buffer is not
already current, set it up properly and erase it.  The command is
considered successful if its exit status does not exceed OKSTATUS (if
OKSTATUS is nil, that means to ignore errors, if it is 'async, that
means not to wait for termination of the subprocess).  FILE is the
name of the working file (may also be nil, to execute commands that
don't expect a file name).  If an optional list of FLAGS is present,
that is inserted into the command line before the filename."
  (and file (setq file (expand-file-name file)))
  (if vc-command-messages
      (message "Running %s on %s..." command file))
  (save-current-buffer
    (unless (or (eq buffer t)
                (and (stringp buffer)
                     (string= (buffer-name) buffer))
                (eq buffer (current-buffer)))
      (vc-setup-buffer buffer))
    (let ((squeezed (remq nil flags))
	  (inhibit-read-only t)
	  (status 0))
      (when file
	;; FIXME: file-relative-name can return a bogus result because
	;; it doesn't look at the actual file-system to see if symlinks
	;; come into play.
	(setq squeezed (append squeezed (list (file-relative-name file)))))
      (let ((exec-path (append vc-path exec-path))
	    ;; Add vc-path to PATH for the execution of this command.
	    (process-environment
	     (cons (concat "PATH=" (getenv "PATH")
			   path-separator
			   (mapconcat 'identity vc-path path-separator))
		   process-environment))
	    (w32-quote-process-args t))
	(if (eq okstatus 'async)
	    (let ((proc (apply 'start-process command (current-buffer) command
			       squeezed)))
              (unless (active-minibuffer-window)
                (message "Running %s in the background..." command))
	      ;;(set-process-sentinel proc (lambda (p msg) (delete-process p)))
	      (set-process-filter proc 'vc-process-filter)
	      (vc-exec-after
	       `(unless (active-minibuffer-window)
                  (message "Running %s in the background... done" ',command))))
	  (setq status (apply 'call-process command nil t nil squeezed))
	  (when (or (not (integerp status)) (and okstatus (< okstatus status)))
	    (pop-to-buffer (current-buffer))
	    (goto-char (point-min))
	    (shrink-window-if-larger-than-buffer)
	    (error "Running %s...FAILED (%s)" command
		   (if (integerp status) (format "status %d" status) status))))
	(if vc-command-messages
	    (message "Running %s...OK" command)))
      (vc-exec-after
       `(run-hook-with-args 'vc-post-command-functions ',command ',file ',flags))
      status)))

(defun vc-position-context (posn)
  "Save a bit of the text around POSN in the current buffer.
Used to help us find the corresponding position again later
if markers are destroyed or corrupted."
  ;; A lot of this was shamelessly lifted from Sebastian Kremer's
  ;; rcs.el mode.
  (list posn
	(buffer-size)
	(buffer-substring posn
			  (min (point-max) (+ posn 100)))))

(defun vc-find-position-by-context (context)
  "Return the position of CONTEXT in the current buffer.
If CONTEXT cannot be found, return nil."
  (let ((context-string (nth 2 context)))
    (if (equal "" context-string)
	(point-max)
      (save-excursion
	(let ((diff (- (nth 1 context) (buffer-size))))
	  (if (< diff 0) (setq diff (- diff)))
	  (goto-char (nth 0 context))
	  (if (or (search-forward context-string nil t)
		  ;; Can't use search-backward since the match may continue
		  ;; after point.
		  (progn (goto-char (- (point) diff (length context-string)))
			 ;; goto-char doesn't signal an error at
			 ;; beginning of buffer like backward-char would
			 (search-forward context-string nil t)))
	      ;; to beginning of OSTRING
	      (- (point) (length context-string))))))))

(defun vc-context-matches-p (posn context)
  "Return t if POSN matches CONTEXT, nil otherwise."
  (let* ((context-string (nth 2 context))
	 (len (length context-string))
	 (end (+ posn len)))
    (if (> end (1+ (buffer-size)))
	nil
      (string= context-string (buffer-substring posn end)))))

(defun vc-buffer-context ()
  "Return a list (POINT-CONTEXT MARK-CONTEXT REPARSE).
Used by `vc-restore-buffer-context' to later restore the context."
  (let ((point-context (vc-position-context (point)))
	;; Use mark-marker to avoid confusion in transient-mark-mode.
	(mark-context  (if (eq (marker-buffer (mark-marker)) (current-buffer))
			   (vc-position-context (mark-marker))))
	;; Make the right thing happen in transient-mark-mode.
	(mark-active nil)
	;; We may want to reparse the compilation buffer after revert
	(reparse (and (boundp 'compilation-error-list) ;compile loaded
		      ;; Construct a list; each elt is nil or a buffer
		      ;; iff that buffer is a compilation output buffer
		      ;; that contains markers into the current buffer.
		      (save-current-buffer
			(mapcar (lambda (buffer)
				  (set-buffer buffer)
				  (let ((errors (or
						 compilation-old-error-list
						 compilation-error-list))
					(buffer-error-marked-p nil))
				    (while (and (consp errors)
						(not buffer-error-marked-p))
				      (and (markerp (cdr (car errors)))
					   (eq buffer
					       (marker-buffer
						(cdr (car errors))))
					   (setq buffer-error-marked-p t))
				      (setq errors (cdr errors)))
				    (if buffer-error-marked-p buffer)))
				(buffer-list))))))
    (list point-context mark-context reparse)))

(defun vc-restore-buffer-context (context)
  "Restore point/mark, and reparse any affected compilation buffers.
CONTEXT is that which `vc-buffer-context' returns."
  (let ((point-context (nth 0 context))
	(mark-context (nth 1 context))
	(reparse (nth 2 context)))
    ;; Reparse affected compilation buffers.
    (while reparse
      (if (car reparse)
	  (with-current-buffer (car reparse)
	    (let ((compilation-last-buffer (current-buffer)) ;select buffer
		  ;; Record the position in the compilation buffer of
		  ;; the last error next-error went to.
		  (error-pos (marker-position
			      (car (car-safe compilation-error-list)))))
	      ;; Reparse the error messages as far as they were parsed before.
	      (compile-reinitialize-errors '(4) compilation-parsing-end)
	      ;; Move the pointer up to find the error we were at before
	      ;; reparsing.  Now next-error should properly go to the next one.
	      (while (and compilation-error-list
			  (/= error-pos (car (car compilation-error-list))))
		(setq compilation-error-list (cdr compilation-error-list))))))
      (setq reparse (cdr reparse)))

    ;; if necessary, restore point and mark
    (if (not (vc-context-matches-p (point) point-context))
	(let ((new-point (vc-find-position-by-context point-context)))
	  (if new-point (goto-char new-point))))
    (and mark-active
         mark-context
         (not (vc-context-matches-p (mark) mark-context))
         (let ((new-mark (vc-find-position-by-context mark-context)))
           (if new-mark (set-mark new-mark))))))

(defun vc-revert-buffer1 (&optional arg no-confirm)
  "Revert buffer, keeping point and mark where user expects them.
Try to be clever in the face of changes due to expanded version control
key words.  This is important for typeahead to work as expected.
ARG and NO-CONFIRM are passed on to `revert-buffer'."
  (interactive "P")
  (widen)
  (let ((context (vc-buffer-context)))
    ;; Use save-excursion here, because it may be able to restore point
    ;; and mark properly even in cases where vc-restore-buffer-context
    ;; would fail.  However, save-excursion might also get it wrong --
    ;; in this case, vc-restore-buffer-context gives it a second try.
    (save-excursion
      ;; t means don't call normal-mode;
      ;; that's to preserve various minor modes.
      (revert-buffer arg no-confirm t))
    (vc-restore-buffer-context context)))


(defun vc-buffer-sync (&optional not-urgent)
  "Make sure the current buffer and its working file are in sync.
NOT-URGENT means it is ok to continue if the user says not to save."
  (if (buffer-modified-p)
      (if (or vc-suppress-confirm
	      (y-or-n-p (format "Buffer %s modified; save it? " (buffer-name))))
	  (save-buffer)
	(unless not-urgent
	  (error "Aborted")))))

(defun vc-default-latest-on-branch-p (backend file)
  "Return non-nil if FILE is the latest on its branch.
This default implementation always returns non-nil, which means that
editing non-current versions is not supported by default."
  t)

(defun vc-recompute-state (file)
  "Force a recomputation of the version control state of FILE.
The state is computed using the exact, and possibly expensive
function `vc-BACKEND-state', not the heuristic."
  (vc-file-setprop file 'vc-state (vc-call state file)))

(defun vc-next-action-on-file (file verbose &optional comment)
  "Do The Right Thing for a given FILE under version control.
If COMMENT is specified, it will be used as an admin or checkin comment.
If VERBOSE is non-nil, query the user rather than using default parameters."
  (let ((visited (get-file-buffer file))
	state version)
    (when visited
      (if vc-dired-mode
          (switch-to-buffer-other-window visited)
        (set-buffer visited))
      ;; Check relation of buffer and file, and make sure
      ;; user knows what he's doing.  First, finding the file
      ;; will check whether the file on disk is newer.
      ;; Ignore buffer-read-only during this test, and
      ;; preserve find-file-literally.
      (let ((buffer-read-only (not (file-writable-p file))))
        (find-file-noselect file nil find-file-literally))
      (if (not (verify-visited-file-modtime (current-buffer)))
	  (if (yes-or-no-p "Replace file on disk with buffer contents? ")
	      (write-file buffer-file-name)
	    (error "Aborted"))
	;; Now, check if we have unsaved changes.
	(vc-buffer-sync t)
	(if (buffer-modified-p)
	    (or (y-or-n-p "Operate on disk file, keeping modified buffer? ")
		(error "Aborted")))))

    ;; Do the right thing
    (if (not (vc-registered file))
	(vc-register verbose comment)
      (vc-recompute-state file)
      (if visited (vc-mode-line file))
      (setq state (vc-state file))
      (cond
       ;; up-to-date
       ((or (eq state 'up-to-date)
	    (and verbose (eq state 'needs-patch)))
	(cond
	 (verbose
	  ;; go to a different version
	  (setq version
		(read-string "Branch, version, or backend to move to: "))
	  (let ((vsym (intern-soft (upcase version))))
	    (if (member vsym vc-handled-backends)
		(vc-transfer-file file vsym)
	      (vc-checkout file (eq (vc-checkout-model file) 'implicit)
			   version))))
	 ((not (eq (vc-checkout-model file) 'implicit))
	  ;; check the file out
	  (vc-checkout file t))
	 (t
	  ;; do nothing
	  (message "%s is up-to-date" file))))

       ;; Abnormal: edited but read-only
       ((and visited (eq state 'edited)
	     buffer-read-only (not (file-writable-p file)))
	;; Make the file+buffer read-write.  If the user really wanted to
	;; commit, he'll get a chance to do that next time around, anyway.
	(message "File is edited but read-only; making it writable")
	(set-file-modes buffer-file-name
			(logior (file-modes buffer-file-name) 128))
	(toggle-read-only -1))

       ;; edited
       ((eq state 'edited)
	(cond
	 ;; For files with locking, if the file does not contain
	 ;; any changes, just let go of the lock, i.e. revert.
	 ((and (not (eq (vc-checkout-model file) 'implicit))
	       (vc-workfile-unchanged-p file)
	       ;; If buffer is modified, that means the user just
	       ;; said no to saving it; in that case, don't revert,
	       ;; because the user might intend to save after
	       ;; finishing the log entry.
	       (not (and visited (buffer-modified-p))))
	  ;; DO NOT revert the file without asking the user!
	  (if (not visited) (find-file-other-window file))
	  (if (yes-or-no-p "Revert to master version? ")
	      (vc-revert-buffer)))
	 (t ;; normal action
	  (if (not verbose)
	      (vc-checkin file nil comment)
	    (setq version (read-string "New version or backend: "))
	    (let ((vsym (intern (upcase version))))
	      (if (member vsym vc-handled-backends)
		  (vc-transfer-file file vsym)
		(vc-checkin file version comment)))))))

       ;; locked by somebody else
       ((stringp state)
	(if comment
	    (error "Sorry, you can't steal the lock on %s this way"
		   (file-name-nondirectory file)))
	(vc-steal-lock file
                       (if verbose (read-string "Version to steal: ")
                         (vc-workfile-version file))
		       state))

       ;; needs-patch
       ((eq state 'needs-patch)
	(if (yes-or-no-p (format
			  "%s is not up-to-date.  Get latest version? "
			  (file-name-nondirectory file)))
	    (vc-checkout file (eq (vc-checkout-model file) 'implicit) t)
	  (if (and (not (eq (vc-checkout-model file) 'implicit))
		   (yes-or-no-p "Lock this version? "))
	      (vc-checkout file t)
	    (error "Aborted"))))

       ;; needs-merge
       ((eq state 'needs-merge)
	(if (yes-or-no-p (format
			  "%s is not up-to-date.  Merge in changes now? "
			  (file-name-nondirectory file)))
	    (vc-maybe-resolve-conflicts file (vc-call merge-news file))
	  (error "Aborted")))

       ;; unlocked-changes
       ((eq state 'unlocked-changes)
	(if (not visited) (find-file-other-window file))
	(if (save-window-excursion
	      (vc-version-diff file (vc-workfile-version file) nil)
	      (goto-char (point-min))
	      (let ((inhibit-read-only t))
		(insert
		 (format "Changes to %s since last lock:\n\n" file)))
	      (not (beep))
	      (yes-or-no-p (concat "File has unlocked changes.  "
				   "Claim lock retaining changes? ")))
	    (progn (vc-call steal-lock file)
                   (clear-visited-file-modtime)
		   ;; Must clear any headers here because they wouldn't
		   ;; show that the file is locked now.
		   (vc-clear-headers file)
		   (write-file buffer-file-name)
		   (vc-mode-line file))
	  (if (not (yes-or-no-p
		    "Revert to checked-in version, instead? "))
	      (error "Checkout aborted")
	    (vc-revert-buffer1 t t)
	    (vc-checkout file t))))))))

(defvar vc-dired-window-configuration)

(defun vc-next-action-dired (file rev comment)
  "Call `vc-next-action-on-file' on all the marked files.
Ignores FILE and REV, but passes on COMMENT."
  (let ((dired-buffer (current-buffer)))
    (dired-map-over-marks
     (let ((file (dired-get-filename)))
       (message "Processing %s..." file)
       (vc-next-action-on-file file nil comment)
       (set-buffer dired-buffer)
       (set-window-configuration vc-dired-window-configuration)
       (message "Processing %s...done" file))
    nil t))
  (dired-move-to-filename))

;; Here's the major entry point.

;;;###autoload
(defun vc-next-action (verbose)
  "Do the next logical version control operation on the current file.

If you call this from within a VC dired buffer with no files marked,
it will operate on the file in the current line.

If you call this from within a VC dired buffer, and one or more
files are marked, it will accept a log message and then operate on
each one.  The log message will be used as a comment for any register
or checkin operations, but ignored when doing checkouts.  Attempted
lock steals will raise an error.

A prefix argument lets you specify the version number to use.

For RCS and SCCS files:
   If the file is not already registered, this registers it for version
control.
   If the file is registered and not locked by anyone, this checks out
a writable and locked file ready for editing.
   If the file is checked out and locked by the calling user, this
first checks to see if the file has changed since checkout.  If not,
it performs a revert.
   If the file has been changed, this pops up a buffer for entry
of a log message; when the message has been entered, it checks in the
resulting changes along with the log message as change commentary.  If
the variable `vc-keep-workfiles' is non-nil (which is its default), a
read-only copy of the changed file is left in place afterwards.
   If the file is registered and locked by someone else, you are given
the option to steal the lock.

For CVS files:
   If the file is not already registered, this registers it for version
control.  This does a \"cvs add\", but no \"cvs commit\".
   If the file is added but not committed, it is committed.
   If your working file is changed, but the repository file is
unchanged, this pops up a buffer for entry of a log message; when the
message has been entered, it checks in the resulting changes along
with the logmessage as change commentary.  A writable file is retained.
   If the repository file is changed, you are asked if you want to
merge in the changes into your working copy."

  (interactive "P")
  (catch 'nogo
    (if vc-dired-mode
	(let ((files (dired-get-marked-files)))
          (set (make-local-variable 'vc-dired-window-configuration)
               (current-window-configuration))
	  (if (string= ""
		 (mapconcat
	             (lambda (f)
		       (if (not (vc-up-to-date-p f)) "@" ""))
		     files ""))
		(vc-next-action-dired nil nil "dummy")
	      (vc-start-entry nil nil nil nil
			      "Enter a change comment for the marked files."
			      'vc-next-action-dired))
	    (throw 'nogo nil)))
    (while vc-parent-buffer
      (pop-to-buffer vc-parent-buffer))
    (if buffer-file-name
        (vc-next-action-on-file buffer-file-name verbose)
      (error "Buffer %s is not associated with a file" (buffer-name)))))

;; These functions help the vc-next-action entry point

;;;###autoload
(defun vc-register (&optional set-version comment)
  "Register the current file into a version control system.
With prefix argument SET-VERSION, allow user to specify initial version
level.  If COMMENT is present, use that as an initial comment.

The version control system to use is found by cycling through the list
`vc-handled-backends'.  The first backend in that list which declares
itself responsible for the file (usually because other files in that
directory are already registered under that backend) will be used to
register the file.  If no backend declares itself responsible, the
first backend that could register the file is used."
  (interactive "P")
  (unless buffer-file-name (error "No visited file"))
  (when (vc-backend buffer-file-name)
    (if (vc-registered buffer-file-name)
	(error "This file is already registered")
      (unless (y-or-n-p "Previous master file has vanished.  Make a new one? ")
	(error "Aborted"))))
  ;; Watch out for new buffers of size 0: the corresponding file
  ;; does not exist yet, even though buffer-modified-p is nil.
  (if (and (not (buffer-modified-p))
	   (zerop (buffer-size))
	   (not (file-exists-p buffer-file-name)))
      (set-buffer-modified-p t))
  (vc-buffer-sync)

  (vc-start-entry buffer-file-name
                  (if set-version
                      (read-string (format "Initial version level for %s: "
					   (buffer-name)))
		    (let ((backend (vc-responsible-backend buffer-file-name)))
		      (if (vc-find-backend-function backend 'init-version)
			  (vc-call-backend backend 'init-version)
			vc-default-init-version)))
                  (or comment (not vc-initial-comment))
		  nil
                  "Enter initial comment."
		  (lambda (file rev comment)
		    (message "Registering %s... " file)
		    (let ((backend (vc-responsible-backend file t)))
		      (vc-file-clearprops file)
		      (vc-call-backend backend 'register file rev comment)
		      (vc-file-setprop file 'vc-backend backend)
		      (unless vc-make-backup-files
			(make-local-variable 'backup-inhibited)
			(setq backup-inhibited t)))
		    (message "Registering %s... done" file))))


(defun vc-responsible-backend (file &optional register)
  "Return the name of a backend system that is responsible for FILE.
The optional argument REGISTER means that a backend suitable for
registration should be found.

If REGISTER is nil, then if FILE is already registered, return the
backend of FILE.  If FILE is not registered, or a directory, then the
first backend in `vc-handled-backends' that declares itself
responsible for FILE is returned.  If no backend declares itself
responsible, return the first backend.

If REGISTER is non-nil, return the first responsible backend under
which FILE is not yet registered.  If there is no such backend, return
the first backend under which FILE is not yet registered, but could
be registered."
  (if (not vc-handled-backends)
      (error "No handled backends"))
  (or (and (not (file-directory-p file)) (not register) (vc-backend file))
      (catch 'found
	;; First try: find a responsible backend.  If this is for registration,
	;; it must be a backend under which FILE is not yet registered.
	(dolist (backend vc-handled-backends)
	  (and (or (not register)
		   (not (vc-call-backend backend 'registered file)))
	       (vc-call-backend backend 'responsible-p file)
	       (throw 'found backend)))
	;; no responsible backend
	(if (not register)
	    ;; if this is not for registration, the first backend must do
	    (car vc-handled-backends)
	  ;; for registration, we need to find a new backend that
	  ;; could register FILE
	  (dolist (backend vc-handled-backends)
	    (and (not (vc-call-backend backend 'registered file))
		 (vc-call-backend backend 'could-register file)
		 (throw 'found backend)))
	  (error "No backend that could register")))))

(defun vc-default-responsible-p (backend file)
  "Indicate whether BACKEND is reponsible for FILE.
The default is to return nil always."
  nil)

(defun vc-default-could-register (backend file)
  "Return non-nil if BACKEND could be used to register FILE.
The default implementation returns t for all files."
  t)

(defun vc-resynch-window (file &optional keep noquery)
  "If FILE is in the current buffer, either revert or unvisit it.
The choice between revert (to see expanded keywords) and unvisit depends on
`vc-keep-workfiles'.  NOQUERY if non-nil inhibits confirmation for
reverting.  NOQUERY should be t *only* if it is known the only
difference between the buffer and the file is due to version control
rather than user editing!"
  (and (string= buffer-file-name file)
       (if keep
	   (progn
	     (vc-revert-buffer1 t noquery)
             ;; TODO: Adjusting view mode might no longer be necessary
             ;; after RMS change to files.el of 1999-08-08.  Investigate
             ;; this when we install the new VC.
             (and view-read-only
                  (if (file-writable-p file)
                      (and view-mode
                           (let ((view-old-buffer-read-only nil))
                             (view-mode-exit)))
                    (and (not view-mode)
                         (not (eq (get major-mode 'mode-class) 'special))
                         (view-mode-enter))))
	     (vc-mode-line buffer-file-name))
	 (kill-buffer (current-buffer)))))

(defun vc-resynch-buffer (file &optional keep noquery)
  "If FILE is currently visited, resynch its buffer."
  (if (string= buffer-file-name file)
      (vc-resynch-window file keep noquery)
    (let ((buffer (get-file-buffer file)))
      (if buffer
	  (with-current-buffer buffer
	    (vc-resynch-window file keep noquery)))))
  (vc-dired-resynch-file file))

(defun vc-start-entry (file rev comment initial-contents msg action &optional after-hook)
  "Accept a comment for an operation on FILE revision REV.
If COMMENT is nil, pop up a VC-log buffer, emit MSG, and set the
action on close to ACTION.  If COMMENT is a string and
INITIAL-CONTENTS is non-nil, then COMMENT is used as the initial
contents of the log entry buffer.  If COMMENT is a string and
INITIAL-CONTENTS is nil, do action immediately as if the user had
entered COMMENT.  If COMMENT is t, also do action immediately with an
empty comment.  Remember the file's buffer in `vc-parent-buffer'
\(current one if no file).  AFTER-HOOK specifies the local value
for vc-log-operation-hook."
  (let ((parent (or (and file (get-file-buffer file)) (current-buffer))))
    (if vc-before-checkin-hook
        (if file
            (with-current-buffer parent
              (run-hooks 'vc-before-checkin-hook))
          (run-hooks 'vc-before-checkin-hook)))
    (if (and comment (not initial-contents))
	(set-buffer (get-buffer-create "*VC-log*"))
      (pop-to-buffer (get-buffer-create "*VC-log*")))
    (set (make-local-variable 'vc-parent-buffer) parent)
    (set (make-local-variable 'vc-parent-buffer-name)
	 (concat " from " (buffer-name vc-parent-buffer)))
    (if file (vc-mode-line file))
    (vc-log-edit file)
    (make-local-variable 'vc-log-after-operation-hook)
    (if after-hook
	(setq vc-log-after-operation-hook after-hook))
    (setq vc-log-operation action)
    (setq vc-log-version rev)
    (when comment
      (erase-buffer)
      (when (stringp comment) (insert comment)))
    (if (or (not comment) initial-contents)
	(message "%s  Type C-c C-c when done" msg)
      (vc-finish-logentry (eq comment t)))))

(defun vc-checkout (file &optional writable rev)
  "Retrieve a copy of the revision REV of FILE.
If WRITABLE is non-nil, make sure the retrieved file is writable.
REV defaults to the latest revision.

After check-out, runs the normal hook `vc-checkout-hook'."
  (and writable
       (not rev)
       (vc-call make-version-backups-p file)
       (vc-up-to-date-p file)
       (vc-make-version-backup file))
  (with-vc-properties
   file
   (condition-case err
       (vc-call checkout file writable rev)
     (file-error
      ;; Maybe the backend is not installed ;-(
      (when writable
	(let ((buf (get-file-buffer file)))
	  (when buf (with-current-buffer buf (toggle-read-only -1)))))
      (signal (car err) (cdr err))))
   `((vc-state . ,(if (or (eq (vc-checkout-model file) 'implicit)
			  (not writable))
		      (if (vc-call latest-on-branch-p file)
			  'up-to-date
			'needs-patch)
		    'edited))
     (vc-checkout-time . ,(nth 5 (file-attributes file)))))
  (vc-resynch-buffer file t t)
  (run-hooks 'vc-checkout-hook))

(defun vc-steal-lock (file rev owner)
  "Steal the lock on FILE."
  (let (file-description)
    (if rev
	(setq file-description (format "%s:%s" file rev))
      (setq file-description file))
    (if (not (yes-or-no-p (format "Steal the lock on %s from %s? "
				  file-description owner)))
	(error "Steal canceled"))
    (message "Stealing lock on %s..." file)
    (with-vc-properties
     file
     (vc-call steal-lock file rev)
     `((vc-state . edited)))
    (vc-resynch-buffer file t t)
    (message "Stealing lock on %s...done" file)
    ;; Write mail after actually stealing, because if the stealing
    ;; goes wrong, we don't want to send any mail.
    (compose-mail owner (format "Stolen lock on %s" file-description))
    (setq default-directory (expand-file-name "~/"))
    (goto-char (point-max))
    (insert
     (format "I stole the lock on %s, " file-description)
     (current-time-string)
     ".\n")
    (message "Please explain why you stole the lock.  Type C-c C-c when done.")))

(defun vc-checkin (file &optional rev comment initial-contents)
  "Check in FILE.
The optional argument REV may be a string specifying the new version
level (if nil increment the current level).  COMMENT is a comment
string; if omitted, a buffer is popped up to accept a comment.  If
INITIAL-CONTENTS is non-nil, then COMMENT is used as the initial contents
of the log entry buffer.

If `vc-keep-workfiles' is nil, FILE is deleted afterwards, provided
that the version control system supports this mode of operation.

Runs the normal hook `vc-checkin-hook'."
  (vc-start-entry
   file rev comment initial-contents
   "Enter a change comment."
   (lambda (file rev comment)
     (message "Checking in %s..." file)
     ;; "This log message intentionally left almost blank".
     ;; RCS 5.7 gripes about white-space-only comments too.
     (or (and comment (string-match "[^\t\n ]" comment))
	 (setq comment "*** empty log message ***"))
     (with-vc-properties
      file
      ;; Change buffers to get local value of vc-checkin-switches.
      (with-current-buffer (or (get-file-buffer file) (current-buffer))
	(progn
	  (vc-call checkin file rev comment)
	  (vc-delete-automatic-version-backups file)))
      `((vc-state . up-to-date)
	(vc-checkout-time . ,(nth 5 (file-attributes file)))
	(vc-workfile-version . nil)))
     (message "Checking in %s...done" file))
   'vc-checkin-hook))

(defun vc-finish-logentry (&optional nocomment)
  "Complete the operation implied by the current log entry.
Use the contents of the current buffer as a check-in or registration
comment.  If the optional arg NOCOMMENT is non-nil, then don't check
the buffer contents as a comment."
  (interactive)
  ;; Check and record the comment, if any.
  (unless nocomment
    ;; Comment too long?
    (vc-call-backend (or (and vc-log-file (vc-backend vc-log-file))
			 (vc-responsible-backend default-directory))
		     'logentry-check)
    (run-hooks 'vc-logentry-check-hook))
  ;; Sync parent buffer in case the user modified it while editing the comment.
  ;; But not if it is a vc-dired buffer.
  (with-current-buffer vc-parent-buffer
    (or vc-dired-mode (vc-buffer-sync)))
  (if (not vc-log-operation) (error "No log operation is pending"))
  ;; save the parameters held in buffer-local variables
  (let ((log-operation vc-log-operation)
	(log-file vc-log-file)
	(log-version vc-log-version)
	(log-entry (buffer-string))
	(after-hook vc-log-after-operation-hook)
	(tmp-vc-parent-buffer vc-parent-buffer))
    (pop-to-buffer vc-parent-buffer)
    ;; OK, do it to it
    (save-excursion
      (funcall log-operation
	       log-file
	       log-version
	       log-entry))
    ;; Remove checkin window (after the checkin so that if that fails
    ;; we don't zap the *VC-log* buffer and the typing therein).
    (let ((logbuf (get-buffer "*VC-log*")))
      (cond ((and logbuf vc-delete-logbuf-window)
	     (delete-windows-on logbuf (selected-frame))
	     ;; Kill buffer and delete any other dedicated windows/frames.
	     (kill-buffer logbuf))
	    (logbuf (pop-to-buffer "*VC-log*")
		    (bury-buffer)
		    (pop-to-buffer tmp-vc-parent-buffer))))
    ;; Now make sure we see the expanded headers
    (if log-file
	(vc-resynch-buffer log-file vc-keep-workfiles t))
    (if vc-dired-mode
      (dired-move-to-filename))
    (run-hooks after-hook 'vc-finish-logentry-hook)))

;; Code for access to the comment ring

;; Additional entry points for examining version histories

;;;###autoload
(defun vc-diff (historic &optional not-urgent)
  "Display diffs between file versions.
Normally this compares the current file and buffer with the most
recent checked in version of that file.  This uses no arguments.  With
a prefix argument HISTORIC, it reads the file name to use and two
version designators specifying which versions to compare.  The
optional argument NOT-URGENT non-nil means it is ok to say no to
saving the buffer."
  (interactive (list current-prefix-arg t))
  (if historic
      (call-interactively 'vc-version-diff)
    (vc-ensure-vc-buffer)
    (let ((file buffer-file-name))
      (vc-buffer-sync not-urgent)
      (if (vc-workfile-unchanged-p buffer-file-name)
	  (message "No changes to %s since latest version" file)
	(vc-version-diff file nil nil)))))

(defun vc-version-diff (file rel1 rel2)
  "List the differences between FILE's versions REL1 and REL2.
If REL1 is empty or nil it means to use the current workfile version;
REL2 empty or nil means the current file contents.  FILE may also be
a directory, in that case, generate diffs between the correponding
versions of all registered files in or below it."
  (interactive
   (let ((file (expand-file-name
                (read-file-name (if buffer-file-name
                                    "File or dir to diff: (default visited file) "
                                  "File or dir to diff: ")
                                default-directory buffer-file-name t)))
         (rel1-default nil) (rel2-default nil))
     ;; compute default versions based on the file state
     (cond
      ;; if it's a directory, don't supply any version default
      ((file-directory-p file)
       nil)
      ;; if the file is not up-to-date, use current version as older version
      ((not (vc-up-to-date-p file))
       (setq rel1-default (vc-workfile-version file)))
      ;; if the file is not locked, use last and previous version as default
      (t
       (setq rel1-default (vc-call previous-version file
                                   (vc-workfile-version file)))
       (if (string= rel1-default "") (setq rel1-default nil))
       (setq rel2-default (vc-workfile-version file))))
     ;; construct argument list
     (list file
           (read-string (if rel1-default
			    (concat "Older version: (default "
				    rel1-default ") ")
			  "Older version: ")
			nil nil rel1-default)
           (read-string (if rel2-default
			    (concat "Newer version: (default "
				    rel2-default ") ")
			  "Newer version (default: current source): ")
			nil nil rel2-default))))
  (if (file-directory-p file)
      ;; recursive directory diff
      (progn
        (vc-setup-buffer "*vc-diff*")
	(if (string-equal rel1 "") (setq rel1 nil))
	(if (string-equal rel2 "") (setq rel2 nil))
        (let ((inhibit-read-only t))
          (insert "Diffs between "
                  (or rel1 "last version checked in")
                  " and "
                  (or rel2 "current workfile(s)")
                  ":\n\n"))
        (let ((dir (file-name-as-directory file)))
          (vc-call-backend (vc-responsible-backend dir)
                           'diff-tree dir rel1 rel2))
	(vc-exec-after `(let ((inhibit-read-only t))
			  (insert "\nEnd of diffs.\n"))))
    ;; single file diff
    (vc-diff-internal file rel1 rel2))
  (set-buffer "*vc-diff*")
  (if (and (zerop (buffer-size))
	   (not (get-buffer-process (current-buffer))))
      (progn
	(if rel1
	    (if rel2
		(message "No changes to %s between %s and %s" file rel1 rel2)
	      (message "No changes to %s since %s" file rel1))
	  (message "No changes to %s since latest version" file))
	nil)
    (pop-to-buffer (current-buffer))
    ;; Gnus-5.8.5 sets up an autoload for diff-mode, even if it's
    ;; not available.  Work around that.
    (if (require 'diff-mode nil t) (diff-mode))
    (vc-exec-after '(let ((inhibit-read-only t))
		      (if (eq (buffer-size) 0)
			  (insert "No differences found.\n"))
		      (goto-char (point-min))
		      (shrink-window-if-larger-than-buffer)))
    t))

(defun vc-diff-internal (file rel1 rel2)
  "Run diff to compare FILE's revisions REL1 and REL2.
Output goes to the current buffer, which is assumed properly set up.
The exit status of the diff command is returned.

This function takes care to set up a proper coding system for diff output.
If both revisions are available as local files, then it also does not
actually call the backend, but performs a local diff."
  (if (or (not rel1) (string-equal rel1 ""))
      (setq rel1 (vc-workfile-version file)))
  (if (string-equal rel2 "")
      (setq rel2 nil))
  (let ((file-rel1 (vc-version-backup-file file rel1))
        (file-rel2 (if (not rel2)
                       file
                     (vc-version-backup-file file rel2)))
        (coding-system-for-read (vc-coding-system-for-diff file)))
    (if (and file-rel1 file-rel2)
        (apply 'vc-do-command "*vc-diff*" 1 "diff" nil
	       (append (vc-switches nil 'diff)
		       (list (file-relative-name file-rel1)
			     (file-relative-name file-rel2))))
      (vc-call diff file rel1 rel2))))


(defun vc-switches (backend op)
  (let ((switches
	 (or (if backend
		 (let ((sym (vc-make-backend-sym
			     backend (intern (concat (symbol-name op)
						     "-switches")))))
		   (if (boundp sym) (symbol-value sym))))
	     (let ((sym (intern (format "vc-%s-switches" (symbol-name op)))))
	       (if (boundp sym) (symbol-value sym)))
	     (cond
	      ((eq op 'diff) diff-switches)))))
    (if (stringp switches) (list switches)
      ;; If not a list, return nil.
      ;; This is so we can set vc-diff-switches to t to override
      ;; any switches in diff-switches.
      (if (listp switches) switches))))

;; Old def for compatibility with Emacs-21.[123].
(defmacro vc-diff-switches-list (backend) `(vc-switches ',backend 'diff))
(make-obsolete 'vc-diff-switches-list 'vc-switches "21.4")

(defun vc-default-diff-tree (backend dir rel1 rel2)
  "List differences for all registered files at and below DIR.
The meaning of REL1 and REL2 is the same as for `vc-version-diff'."
  ;; This implementation does an explicit tree walk, and calls
  ;; vc-BACKEND-diff directly for each file.  An optimization
  ;; would be to use `vc-diff-internal', so that diffs can be local,
  ;; and to call it only for files that are actually changed.
  ;; However, this is expensive for some backends, and so it is left
  ;; to backend-specific implementations.
  (setq default-directory dir)
  (vc-file-tree-walk
   default-directory
   (lambda (f)
     (vc-exec-after
      `(let ((coding-system-for-read (vc-coding-system-for-diff ',f)))
         (message "Looking at %s" ',f)
         (vc-call-backend ',(vc-backend f)
                          'diff ',f ',rel1 ',rel2))))))

(defun vc-coding-system-for-diff (file)
  "Return the coding system for reading diff output for FILE."
  (or coding-system-for-read
      ;; if we already have this file open,
      ;; use the buffer's coding system
      (let ((buf (find-buffer-visiting file)))
        (if buf (with-current-buffer buf
                  buffer-file-coding-system)))
      ;; otherwise, try to find one based on the file name
      (car (find-operation-coding-system 'insert-file-contents file))
      ;; and a final fallback
      'undecided))

;;;###autoload
(defun vc-version-other-window (rev)
  "Visit version REV of the current file in another window.
If the current file is named `F', the version is named `F.~REV~'.
If `F.~REV~' already exists, use it instead of checking it out again."
  (interactive "sVersion to visit (default is workfile version): ")
  (vc-ensure-vc-buffer)
  (let* ((file buffer-file-name)
	 (version (if (string-equal rev "")
		      (vc-workfile-version file)
		    rev)))
    (switch-to-buffer-other-window (vc-find-version file version))))

(defun vc-find-version (file version)
  "Read VERSION of FILE into a buffer and return the buffer."
  (let ((automatic-backup (vc-version-backup-file-name file version))
	(filebuf (or (get-file-buffer file) (current-buffer)))
        (filename (vc-version-backup-file-name file version 'manual)))
    (unless (file-exists-p filename)
      (if (file-exists-p automatic-backup)
          (rename-file automatic-backup filename nil)
	(message "Checking out %s..." filename)
	(with-current-buffer filebuf
	  (let ((failed t))
	    (unwind-protect
		(let ((coding-system-for-read 'no-conversion)
		      (coding-system-for-write 'no-conversion))
		  (with-temp-file filename
		    (let ((outbuf (current-buffer)))
		      ;; Change buffer to get local value of
		      ;; vc-checkout-switches.
		      (with-current-buffer filebuf
			(vc-call find-version file version outbuf))))
		  (setq failed nil))
	      (if (and failed (file-exists-p filename))
		  (delete-file filename))))
	  (vc-mode-line file))
	(message "Checking out %s...done" filename)))
    (find-file-noselect filename)))

(defun vc-default-find-version (backend file rev buffer)
  "Provide the new `find-version' op based on the old `checkout' op.
This is only for compatibility with old backends.  They should be updated
to provide the `find-version' operation instead."
  (let ((tmpfile (make-temp-file (expand-file-name file))))
    (unwind-protect
	(progn
	  (vc-call-backend backend 'checkout file nil rev tmpfile)
	  (with-current-buffer buffer
	    (insert-file-contents-literally tmpfile)))
      (delete-file tmpfile))))

;; Header-insertion code

;;;###autoload
(defun vc-insert-headers ()
  "Insert headers into a file for use with a version control system.
Headers desired are inserted at point, and are pulled from
the variable `vc-BACKEND-header'."
  (interactive)
  (vc-ensure-vc-buffer)
  (save-excursion
    (save-restriction
      (widen)
      (if (or (not (vc-check-headers))
	      (y-or-n-p "Version headers already exist.  Insert another set? "))
	  (progn
	    (let* ((delims (cdr (assq major-mode vc-comment-alist)))
		   (comment-start-vc (or (car delims) comment-start "#"))
		   (comment-end-vc (or (car (cdr delims)) comment-end ""))
		   (hdsym (vc-make-backend-sym (vc-backend buffer-file-name)
					       'header))
		   (hdstrings (and (boundp hdsym) (symbol-value hdsym))))
	      (mapcar (lambda (s)
			(insert comment-start-vc "\t" s "\t"
				comment-end-vc "\n"))
		      hdstrings)
	      (if vc-static-header-alist
		  (mapcar (lambda (f)
			    (if (string-match (car f) buffer-file-name)
				(insert (format (cdr f) (car hdstrings)))))
			  vc-static-header-alist))
	      )
	    )))))

(defun vc-clear-headers (&optional file)
  "Clear all version headers in the current buffer (or FILE).
The headers are reset to their non-expanded form."
  (let* ((filename (or file buffer-file-name))
	 (visited (find-buffer-visiting filename))
	 (backend (vc-backend filename)))
    (when (vc-find-backend-function backend 'clear-headers)
	(if visited
	    (let ((context (vc-buffer-context)))
	      ;; save-excursion may be able to relocate point and mark
	      ;; properly.  If it fails, vc-restore-buffer-context
	      ;; will give it a second try.
	      (save-excursion
		(vc-call-backend backend 'clear-headers))
	      (vc-restore-buffer-context context))
	  (set-buffer (find-file-noselect filename))
	  (vc-call-backend backend 'clear-headers)
	  (kill-buffer filename)))))

;;;###autoload
(defun vc-merge ()
  "Merge changes between two versions into the current buffer's file.
This asks for two versions to merge from in the minibuffer.  If the
first version is a branch number, then merge all changes from that
branch.  If the first version is empty, merge news, i.e. recent changes
from the current branch.

See Info node `Merging'."
  (interactive)
  (vc-ensure-vc-buffer)
  (vc-buffer-sync)
  (let* ((file buffer-file-name)
	 (backend (vc-backend file))
	 (state (vc-state file))
	 first-version second-version status)
    (cond
     ((stringp state)
      (error "File is locked by %s" state))
     ((not (vc-editable-p file))
      (if (y-or-n-p
	   "File must be checked out for merging.  Check out now? ")
	  (vc-checkout file t)
	(error "Merge aborted"))))
    (setq first-version
	  (read-string (concat "Branch or version to merge from "
			       "(default: news on current branch): ")))
    (if (string= first-version "")
	(if (not (vc-find-backend-function backend 'merge-news))
	    (error "Sorry, merging news is not implemented for %s" backend)
	  (setq status (vc-call merge-news file)))
      (if (not (vc-find-backend-function backend 'merge))
	  (error "Sorry, merging is not implemented for %s" backend)
	(if (not (vc-branch-p first-version))
	    (setq second-version
		  (read-string "Second version: "
			       (concat (vc-branch-part first-version) ".")))
	  ;; We want to merge an entire branch.  Set versions
	  ;; accordingly, so that vc-BACKEND-merge understands us.
	  (setq second-version first-version)
	  ;; first-version must be the starting point of the branch
	  (setq first-version (vc-branch-part first-version)))
	(setq status (vc-call merge file first-version second-version))))
    (vc-maybe-resolve-conflicts file status "WORKFILE" "MERGE SOURCE")))

(defun vc-maybe-resolve-conflicts (file status &optional name-A name-B)
  (vc-resynch-buffer file t (not (buffer-modified-p)))
  (if (zerop status) (message "Merge successful")
    (smerge-mode 1)
    (if (y-or-n-p "Conflicts detected.  Resolve them now? ")
	(vc-resolve-conflicts name-A name-B)
      (message "File contains conflict markers"))))

;;;###autoload
(defalias 'vc-resolve-conflicts 'smerge-ediff)

;; The VC directory major mode.  Coopt Dired for this.
;; All VC commands get mapped into logical equivalents.

(defvar vc-dired-switches)
(defvar vc-dired-terse-mode)

(defvar vc-dired-mode-map
  (let ((map (make-sparse-keymap))
	(vmap (make-sparse-keymap)))
    (define-key map "\C-xv" vmap)
    (define-key map "v" vmap)
    (set-keymap-parent vmap vc-prefix-map)
    (define-key vmap "t" 'vc-dired-toggle-terse-mode)
    map))

(define-derived-mode vc-dired-mode dired-mode "Dired under VC"
  "The major mode used in VC directory buffers.

It works like Dired, but lists only files under version control, with
the current VC state of each file being indicated in the place of the
file's link count, owner, group and size.  Subdirectories are also
listed, and you may insert them into the buffer as desired, like in
Dired.

All Dired commands operate normally, with the exception of `v', which
is redefined as the version control prefix, so that you can type
`vl', `v=' etc. to invoke `vc-print-log', `vc-diff', and the like on
the file named in the current Dired buffer line.  `vv' invokes
`vc-next-action' on this file, or on all files currently marked.
There is a special command, `*l', to mark all files currently locked."
  ;; define-derived-mode does it for us in Emacs-21, but not in Emacs-20.
  ;; We do it here because dired might not be loaded yet
  ;; when vc-dired-mode-map is initialized.
  (set-keymap-parent vc-dired-mode-map dired-mode-map)
  (add-hook 'dired-after-readin-hook 'vc-dired-hook nil t)
  ;; The following is slightly modified from dired.el,
  ;; because file lines look a bit different in vc-dired-mode
  ;; (the column before the date does not end in a digit).
  (set (make-local-variable 'dired-move-to-filename-regexp)
  (let* ((l "\\([A-Za-z]\\|[^\0-\177]\\)")
         ;; In some locales, month abbreviations are as short as 2 letters,
         ;; and they can be followed by ".".
         (month (concat l l "+\\.?"))
         (s " ")
         (yyyy "[0-9][0-9][0-9][0-9]")
         (dd "[ 0-3][0-9]")
         (HH:MM "[ 0-2][0-9]:[0-5][0-9]")
         (seconds "[0-6][0-9]\\([.,][0-9]+\\)?")
         (zone "[-+][0-2][0-9][0-5][0-9]")
         (iso-mm-dd "[01][0-9]-[0-3][0-9]")
         (iso-time (concat HH:MM "\\(:" seconds "\\( ?" zone "\\)?\\)?"))
         (iso (concat "\\(\\(" yyyy "-\\)?" iso-mm-dd "[ T]" iso-time
                      "\\|" yyyy "-" iso-mm-dd "\\)"))
         (western (concat "\\(" month s "+" dd "\\|" dd "\\.?" s month "\\)"
                          s "+"
                          "\\(" HH:MM "\\|" yyyy "\\)"))
         (western-comma (concat month s "+" dd "," s "+" yyyy))
         ;; Japanese MS-Windows ls-lisp has one-digit months, and
         ;; omits the Kanji characters after month and day-of-month.
         (mm "[ 0-1]?[0-9]")
         (japanese
          (concat mm l "?" s dd l "?" s "+"
                  "\\(" HH:MM "\\|" yyyy l "?" "\\)")))
    ;; the .* below ensures that we find the last match on a line
    (concat ".*" s
            "\\(" western "\\|" western-comma "\\|" japanese "\\|" iso "\\)"
            s "+")))
  (and (boundp 'vc-dired-switches)
       vc-dired-switches
       (set (make-local-variable 'dired-actual-switches)
            vc-dired-switches))
  (set (make-local-variable 'vc-dired-terse-mode) vc-dired-terse-display)
  (setq vc-dired-mode t))

(defun vc-dired-toggle-terse-mode ()
  "Toggle terse display in VC Dired."
  (interactive)
  (if (not vc-dired-mode)
      nil
    (setq vc-dired-terse-mode (not vc-dired-terse-mode))
    (if vc-dired-terse-mode
        (vc-dired-hook)
      (revert-buffer))))

(defun vc-dired-mark-locked ()
  "Mark all files currently locked."
  (interactive)
  (dired-mark-if (let ((f (dired-get-filename nil t)))
		   (and f
			(not (file-directory-p f))
			(not (vc-up-to-date-p f))))
		 "locked file"))

(define-key vc-dired-mode-map "*l" 'vc-dired-mark-locked)

(defun vc-default-dired-state-info (backend file)
  (let ((state (vc-state file)))
    (cond
     ((stringp state) (concat "(" state ")"))
     ((eq state 'edited) (concat "(" (vc-user-login-name) ")"))
     ((eq state 'needs-merge) "(merge)")
     ((eq state 'needs-patch) "(patch)")
     ((eq state 'unlocked-changes) "(stale)"))))

(defun vc-dired-reformat-line (vc-info)
  "Reformat a directory-listing line.
Replace various columns with version control information, VC-INFO.
This code, like dired, assumes UNIX -l format."
  (beginning-of-line)
  (when (re-search-forward
         ;; Match link count, owner, group, size.  Group may be missing,
         ;; and only the size is present in OS/2 -l format.
         "^..[drwxlts-]+ \\( *[0-9]+\\( [^ ]+ +\\([^ ]+ +\\)?[0-9]+\\)?\\) "
         (line-end-position) t)
      (replace-match (substring (concat vc-info "          ") 0 10)
                     t t nil 1)))

(defun vc-dired-hook ()
  "Reformat the listing according to version control.
Called by dired after any portion of a vc-dired buffer has been read in."
  (message "Getting version information... ")
  (let (subdir filename (buffer-read-only nil))
    (goto-char (point-min))
    (while (not (eobp))
      (cond
       ;; subdir header line
       ((setq subdir (dired-get-subdir))
	;; if the backend supports it, get the state
	;; of all files in this directory at once
	(let ((backend (vc-responsible-backend subdir)))
	  (if (vc-find-backend-function backend 'dir-state)
	      (vc-call-backend backend 'dir-state subdir)))
        (forward-line 1)
        ;; erase (but don't remove) the "total" line
	(delete-region (point) (line-end-position))
	(beginning-of-line)
	(forward-line 1))
       ;; file line
       ((setq filename (dired-get-filename nil t))
        (cond
         ;; subdir
         ((file-directory-p filename)
          (cond
           ((member (file-name-nondirectory filename)
                    vc-directory-exclusion-list)
            (let ((pos (point)))
              (dired-kill-tree filename)
              (goto-char pos)
              (dired-kill-line)))
           (vc-dired-terse-mode
            ;; Don't show directories in terse mode.  Don't use
            ;; dired-kill-line to remove it, because in recursive listings,
            ;; that would remove the directory contents as well.
            (delete-region (line-beginning-position)
                           (progn (forward-line 1) (point))))
           ((string-match "\\`\\.\\.?\\'" (file-name-nondirectory filename))
            (dired-kill-line))
           (t
            (vc-dired-reformat-line nil)
            (forward-line 1))))
         ;; ordinary file
         ((and (vc-backend filename)
	       (not (and vc-dired-terse-mode
			 (vc-up-to-date-p filename))))
          (vc-dired-reformat-line (vc-call dired-state-info filename))
          (forward-line 1))
         (t
          (dired-kill-line))))
       ;; any other line
       (t (forward-line 1))))
    (vc-dired-purge))
  (message "Getting version information... done")
  (save-restriction
    (widen)
    (cond ((eq (count-lines (point-min) (point-max)) 1)
           (goto-char (point-min))
           (message "No files locked under %s" default-directory)))))

(defun vc-dired-purge ()
  "Remove empty subdirs."
  (goto-char (point-min))
  (while (dired-get-subdir)
    (forward-line 2)
    (if (dired-get-filename nil t)
	(if (not (dired-next-subdir 1 t))
	    (goto-char (point-max)))
      (forward-line -2)
      (if (not (string= (dired-current-directory) default-directory))
	  (dired-do-kill-lines t "")
	;; We cannot remove the top level directory.
	;; Just make it look a little nicer.
	(forward-line 1)
	(or (eobp) (kill-line))
	(if (not (dired-next-subdir 1 t))
	    (goto-char (point-max))))))
  (goto-char (point-min)))

(defun vc-dired-buffers-for-dir (dir)
  "Return a list of all vc-dired buffers that currently display DIR."
  (let (result)
    ;; Check whether dired is loaded.
    (when (fboundp 'dired-buffers-for-dir)
      (mapcar (lambda (buffer)
		(with-current-buffer buffer
		  (if vc-dired-mode
		      (setq result (append result (list buffer))))))
	      (dired-buffers-for-dir dir)))
    result))

(defun vc-dired-resynch-file (file)
  "Update the entries for FILE in any VC Dired buffers that list it."
  (let ((buffers (vc-dired-buffers-for-dir (file-name-directory file))))
    (when buffers
      (mapcar (lambda (buffer)
		(with-current-buffer buffer
		  (if (dired-goto-file file)
		      ;; bind vc-dired-terse-mode to nil so that
		      ;; files won't vanish when they are checked in
		      (let ((vc-dired-terse-mode nil))
			(dired-do-redisplay 1)))))
	      buffers))))

;;;###autoload
(defun vc-directory (dir read-switches)
  "Create a buffer in VC Dired Mode for directory DIR.

See Info node `VC Dired Mode'.

With prefix arg READ-SWITCHES, specify a value to override
`dired-listing-switches' when generating the listing."
  (interactive "DDired under VC (directory): \nP")
  (let ((vc-dired-switches (concat vc-dired-listing-switches
                                   (if vc-dired-recurse "R" ""))))
    (if read-switches
        (setq vc-dired-switches
              (read-string "Dired listing switches: "
                           vc-dired-switches)))
    (require 'dired)
    (require 'dired-aux)
    (switch-to-buffer
     (dired-internal-noselect (expand-file-name (file-name-as-directory dir))
                              vc-dired-switches
                              'vc-dired-mode))))


;; Named-configuration entry points

(defun vc-snapshot-precondition (dir)
  "Scan the tree below DIR, looking for files not up-to-date.
If any file is not up-to-date, return the name of the first such file.
\(This means, neither snapshot creation nor retrieval is allowed.\)
If one or more of the files are currently visited, return `visited'.
Otherwise, return nil."
  (let ((status nil))
    (catch 'vc-locked-example
      (vc-file-tree-walk
       dir
       (lambda (f)
	 (if (not (vc-up-to-date-p f)) (throw 'vc-locked-example f)
	   (if (get-file-buffer f) (setq status 'visited)))))
      status)))

;;;###autoload
(defun vc-create-snapshot (dir name branchp)
  "Descending recursively from DIR, make a snapshot called NAME.
For each registered file, the version level of its latest version
becomes part of the named configuration.  If the prefix argument
BRANCHP is given, the snapshot is made as a new branch and the files
are checked out in that new branch."
  (interactive
   (list (read-file-name "Directory: " default-directory default-directory t)
         (read-string "New snapshot name: ")
	 current-prefix-arg))
  (message "Making %s... " (if branchp "branch" "snapshot"))
  (if (file-directory-p dir) (setq dir (file-name-as-directory dir)))
  (vc-call-backend (vc-responsible-backend dir)
		   'create-snapshot dir name branchp)
  (message "Making %s... done" (if branchp "branch" "snapshot")))

(defun vc-default-create-snapshot (backend dir name branchp)
  (when branchp
    (error "VC backend %s does not support module branches" backend))
  (let ((result (vc-snapshot-precondition dir)))
    (if (stringp result)
	(error "File %s is not up-to-date" result)
      (vc-file-tree-walk
       dir
       (lambda (f)
	 (vc-call assign-name f name))))))

;;;###autoload
(defun vc-retrieve-snapshot (dir name)
  "Descending recursively from DIR, retrieve the snapshot called NAME.
If NAME is empty, it refers to the latest versions.
If locking is used for the files in DIR, then there must not be any
locked files at or below DIR (but if NAME is empty, locked files are
allowed and simply skipped)."
  (interactive
   (list (read-file-name "Directory: " default-directory default-directory t)
         (read-string "Snapshot name to retrieve (default latest versions): ")))
  (let ((update (yes-or-no-p "Update any affected buffers? "))
	(msg (if (or (not name) (string= name ""))
		 (format "Updating %s... " (abbreviate-file-name dir))
	       (format "Retrieving snapshot into %s... "
		       (abbreviate-file-name dir)))))
    (message msg)
    (vc-call-backend (vc-responsible-backend dir)
		     'retrieve-snapshot dir name update)
    (message (concat msg "done"))))

(defun vc-default-retrieve-snapshot (backend dir name update)
  (if (string= name "")
      (progn
        (vc-file-tree-walk
         dir
         (lambda (f) (and
		 (vc-up-to-date-p f)
		 (vc-error-occurred
		  (vc-call checkout f nil "")
		  (if update (vc-resynch-buffer f t t)))))))
    (let ((result (vc-snapshot-precondition dir)))
      (if (stringp result)
          (error "File %s is locked" result)
        (setq update (and (eq result 'visited) update))
        (vc-file-tree-walk
         dir
         (lambda (f) (vc-error-occurred
		 (vc-call checkout f nil name)
		 (if update (vc-resynch-buffer f t t)))))))))

;; Miscellaneous other entry points

;;;###autoload
(defun vc-print-log (&optional focus-rev)
  "List the change log of the current buffer in a window.  If
FOCUS-REV is non-nil, leave the point at that revision."
  (interactive)
  (vc-ensure-vc-buffer)
  (let ((file buffer-file-name))
    (or focus-rev (setq focus-rev (vc-workfile-version file)))
    (vc-call print-log file)
    (set-buffer "*vc*")
    (pop-to-buffer (current-buffer))
    (log-view-mode)
    (vc-exec-after
     `(let ((inhibit-read-only t))
	(goto-char (point-max)) (forward-line -1)
	(while (looking-at "=*\n")
	  (delete-char (- (match-end 0) (match-beginning 0)))
	  (forward-line -1))
	(goto-char (point-min))
	(if (looking-at "[\b\t\n\v\f\r ]+")
	    (delete-char (- (match-end 0) (match-beginning 0))))
	(shrink-window-if-larger-than-buffer)
	;; move point to the log entry for the current version
	(vc-call-backend ',(vc-backend file)
			 'show-log-entry
			 ',focus-rev)
        (set-buffer-modified-p nil)))))

(defun vc-default-show-log-entry (backend rev)
  (with-no-warnings
   (log-view-goto-rev rev)))

(defun vc-default-comment-history (backend file)
  "Return a string with all log entries stored in BACKEND for FILE."
  (if (vc-find-backend-function backend 'print-log)
      (with-current-buffer "*vc*"
	(vc-call print-log file)
	(vc-call wash-log file)
	(buffer-string))))

(defun vc-default-wash-log (backend file)
  "Remove all non-comment information from log output.
This default implementation works for RCS logs; backends should override
it if their logs are not in RCS format."
  (let ((separator (concat "^-+\nrevision [0-9.]+\ndate: .*\n"
			   "\\(branches: .*;\n\\)?"
			   "\\(\\*\\*\\* empty log message \\*\\*\\*\n\\)?")))
    (goto-char (point-max)) (forward-line -1)
    (while (looking-at "=*\n")
      (delete-char (- (match-end 0) (match-beginning 0)))
      (forward-line -1))
    (goto-char (point-min))
    (if (looking-at "[\b\t\n\v\f\r ]+")
	(delete-char (- (match-end 0) (match-beginning 0))))
    (goto-char (point-min))
    (re-search-forward separator nil t)
    (delete-region (point-min) (point))
    (while (re-search-forward separator nil t)
      (delete-region (match-beginning 0) (match-end 0)))))

;;;###autoload
(defun vc-revert-buffer ()
  "Revert the current buffer's file to the version it was based on.
This asks for confirmation if the buffer contents are not identical
to that version.  This function does not automatically pick up newer
changes found in the master file; use \\[universal-argument] \\[vc-next-action] to do so."
  (interactive)
  (vc-ensure-vc-buffer)
  ;; Make sure buffer is saved.  If the user says `no', abort since
  ;; we cannot show the changes and ask for confirmation to discard them.
  (vc-buffer-sync nil)
  (let ((file buffer-file-name)
	;; This operation should always ask for confirmation.
	(vc-suppress-confirm nil)
	(obuf (current-buffer))
	status)
    (if (vc-up-to-date-p file)
        (unless (yes-or-no-p "File seems up-to-date.  Revert anyway? ")
          (error "Revert canceled")))
    (unless (vc-workfile-unchanged-p file)
      ;; vc-diff selects the new window, which is not what we want:
      ;; if the new window is on another frame, that'd require the user
      ;; moving her mouse to answer the yes-or-no-p question.
      (let ((win (save-selected-window
		   (setq status (vc-diff nil t)) (selected-window))))
	(vc-exec-after `(message nil))
	(when status
	  (unwind-protect
	      (unless (yes-or-no-p "Discard changes? ")
		(error "Revert canceled"))
	    (select-window win)
	    (if (one-window-p t)
		(if (window-dedicated-p (selected-window))
		    (make-frame-invisible))
	      (delete-window))))))
    (set-buffer obuf)
    ;; Do the reverting
    (message "Reverting %s..." file)
    (vc-revert-file file)
    (message "Reverting %s...done" file)))

;;;###autoload
(defun vc-update ()
  "Update the current buffer's file to the latest version on its branch.
If the file contains no changes, and is not locked, then this simply replaces
the working file with the latest version on its branch.  If the file contains
changes, and the backend supports merging news, then any recent changes from
the current branch are merged into the working file."
  (interactive)
  (vc-ensure-vc-buffer)
  (vc-buffer-sync nil)
  (let ((file buffer-file-name))
    (if (vc-up-to-date-p file)
        (vc-checkout file nil "")
      (if (eq (vc-checkout-model file) 'locking)
          (if (eq (vc-state file) 'edited)
              (error
               (substitute-command-keys
           "File is locked--type \\[vc-revert-buffer] to discard changes"))
            (error
             (substitute-command-keys
           "Unexpected file state (%s)--type \\[vc-next-action] to correct")
                   (vc-state file)))
        (if (not (vc-find-backend-function (vc-backend file) 'merge-news))
            (error "Sorry, merging news is not implemented for %s"
                   (vc-backend file))
          (vc-call merge-news file)
          (vc-resynch-window file t t))))))

(defun vc-version-backup-file (file &optional rev)
  "Return name of backup file for revision REV of FILE.
If version backups should be used for FILE, and there exists
such a backup for REV or the current workfile version of file,
return its name; otherwise return nil."
  (when (vc-call make-version-backups-p file)
    (let ((backup-file (vc-version-backup-file-name file rev)))
      (if (file-exists-p backup-file)
          backup-file
        ;; there is no automatic backup, but maybe the user made one manually
        (setq backup-file (vc-version-backup-file-name file rev 'manual))
        (if (file-exists-p backup-file)
            backup-file)))))

(defun vc-revert-file (file)
  "Revert FILE back to the version it was based on."
  (with-vc-properties
   file
   (let ((backup-file (vc-version-backup-file file)))
     (when backup-file
       (copy-file backup-file file 'ok-if-already-exists 'keep-date)
       (vc-delete-automatic-version-backups file))
     (vc-call revert file backup-file))
   `((vc-state . up-to-date)
     (vc-checkout-time . ,(nth 5 (file-attributes file)))))
  (vc-resynch-buffer file t t))

;;;###autoload
(defun vc-cancel-version (norevert)
  "Get rid of most recently checked in version of this file.
A prefix argument NOREVERT means do not revert the buffer afterwards."
  (interactive "P")
  (vc-ensure-vc-buffer)
  (let* ((file buffer-file-name)
	 (backend (vc-backend file))
         (target (vc-workfile-version file)))
    (cond
     ((not (vc-find-backend-function backend 'cancel-version))
      (error "Sorry, canceling versions is not supported under %s" backend))
     ((not (vc-call latest-on-branch-p file))
      (error "This is not the latest version; VC cannot cancel it"))
     ((not (vc-up-to-date-p file))
      (error (substitute-command-keys "File is not up to date; use \\[vc-revert-buffer] to discard changes"))))
    (if (null (yes-or-no-p (format "Remove version %s from master? " target)))
	(error "Aborted")
      (setq norevert (or norevert (not
          (yes-or-no-p "Revert buffer to most recent remaining version? "))))

      (message "Removing last change from %s..." file)
      (with-vc-properties
       file
       (vc-call cancel-version file norevert)
       `((vc-state . ,(if norevert 'edited 'up-to-date))
	 (vc-checkout-time . ,(if norevert
				0
			      (nth 5 (file-attributes file))))
	 (vc-workfile-version . nil)))
      (message "Removing last change from %s...done" file)

      (cond
       (norevert ;; clear version headers and mark the buffer modified
	(set-visited-file-name file)
	(when (not vc-make-backup-files)
	  ;; inhibit backup for this buffer
	  (make-local-variable 'backup-inhibited)
	  (setq backup-inhibited t))
	(setq buffer-read-only nil)
	(vc-clear-headers)
	(vc-mode-line file)
	(vc-dired-resynch-file file))
       (t ;; revert buffer to file on disk
	(vc-resynch-buffer file t t)))
      (message "Version %s has been removed from the master" target))))

;;;###autoload
(defun vc-switch-backend (file backend)
  "Make BACKEND the current version control system for FILE.
FILE must already be registered in BACKEND.  The change is not
permanent, only for the current session.  This function only changes
VC's perspective on FILE, it does not register or unregister it.
By default, this command cycles through the registered backends.
To get a prompt, use a prefix argument."
  (interactive
   (list
    buffer-file-name
    (let ((backend (vc-backend buffer-file-name))
	  (backends nil))
      ;; Find the registered backends.
      (dolist (backend vc-handled-backends)
	(when (vc-call-backend backend 'registered buffer-file-name)
	  (push backend backends)))
      ;; Find the next backend.
      (let ((def (car (delq backend (append (memq backend backends) backends))))
	    (others (delete backend backends)))
	(cond
	 ((null others) (error "No other backend to switch to"))
	 (current-prefix-arg
	  (intern
	   (upcase
	    (completing-read
	     (format "Switch to backend [%s]: " def)
	     (mapcar (lambda (b) (list (downcase (symbol-name b)))) backends)
	     nil t nil nil (downcase (symbol-name def))))))
       (t def))))))
  (unless (eq backend (vc-backend file))
    (vc-file-clearprops file)
    (vc-file-setprop file 'vc-backend backend)
    ;; Force recomputation of the state
    (unless (vc-call-backend backend 'registered file)
      (vc-file-clearprops file)
      (error "%s is not registered in %s" file backend))
    (vc-mode-line file)))

;;;###autoload
(defun vc-transfer-file (file new-backend)
  "Transfer FILE to another version control system NEW-BACKEND.
If NEW-BACKEND has a higher precedence than FILE's current backend
\(i.e.  it comes earlier in `vc-handled-backends'), then register FILE in
NEW-BACKEND, using the version number from the current backend as the
base level.  If NEW-BACKEND has a lower precedence than the current
backend, then commit all changes that were made under the current
backend to NEW-BACKEND, and unregister FILE from the current backend.
\(If FILE is not yet registered under NEW-BACKEND, register it.)"
  (let* ((old-backend (vc-backend file))
	 (edited (memq (vc-state file) '(edited needs-merge)))
	 (registered (vc-call-backend new-backend 'registered file))
	 (move
	  (and registered    ; Never move if not registered in new-backend yet.
	       ;; move if new-backend comes later in vc-handled-backends
	       (or (memq new-backend (memq old-backend vc-handled-backends))
		   (y-or-n-p "Final transfer? "))))
	 (comment nil))
    (if (eq old-backend new-backend)
	(error "%s is the current backend of %s" new-backend file))
    (if registered
	(set-file-modes file (logior (file-modes file) 128))
      ;; `registered' might have switched under us.
      (vc-switch-backend file old-backend)
      (let* ((rev (vc-workfile-version file))
	     (modified-file (and edited (make-temp-file file)))
	     (unmodified-file (and modified-file (vc-version-backup-file file))))
	;; Go back to the base unmodified file.
	(unwind-protect
	    (progn
	      (when modified-file
		(copy-file file modified-file 'ok-if-already-exists)
		;; If we have a local copy of the unmodified file, handle that
		;; here and not in vc-revert-file because we don't want to
		;; delete that copy -- it is still useful for OLD-BACKEND.
		(if unmodified-file
		    (copy-file unmodified-file file
			       'ok-if-already-exists 'keep-date)
		  (if (y-or-n-p "Get base version from master? ")
		      (vc-revert-file file))))
	      (vc-call-backend new-backend 'receive-file file rev))
	  (when modified-file
	    (vc-switch-backend file new-backend)
	    (unless (eq (vc-checkout-model file) 'implicit)
	      (vc-checkout file t nil))
	    (rename-file modified-file file 'ok-if-already-exists)
	    (vc-file-setprop file 'vc-checkout-time nil)))))
    (when move
      (vc-switch-backend file old-backend)
      (setq comment (vc-call comment-history file))
      (vc-call unregister file))
    (vc-switch-backend file new-backend)
    (when (or move edited)
      (vc-file-setprop file 'vc-state 'edited)
      (vc-mode-line file)
      (vc-checkin file nil comment (stringp comment)))))

(defun vc-default-unregister (backend file)
  "Default implementation of `vc-unregister', signals an error."
  (error "Unregistering files is not supported for %s" backend))

(defun vc-default-receive-file (backend file rev)
  "Let BACKEND receive FILE from another version control system."
  (vc-call-backend backend 'register file rev ""))

(defun vc-rename-master (oldmaster newfile templates)
  "Rename OLDMASTER to be the master file for NEWFILE based on TEMPLATES."
  (let* ((dir (file-name-directory (expand-file-name oldmaster)))
	 (newdir (or (file-name-directory newfile) ""))
	 (newbase (file-name-nondirectory newfile))
	 (masters
	  ;; List of potential master files for `newfile'
	  (mapcar
	   (lambda (s) (vc-possible-master s newdir newbase))
	   templates)))
    (if (or (file-symlink-p oldmaster)
	    (file-symlink-p (file-name-directory oldmaster)))
	(error "This is unsafe in the presence of symbolic links"))
    (rename-file
     oldmaster
     (catch 'found
       ;; If possible, keep the master file in the same directory.
       (dolist (f masters)
	 (if (and f (string= (file-name-directory (expand-file-name f)) dir))
	     (throw 'found f)))
       ;; If not, just use the first possible place.
       (dolist (f masters)
	 (and f (or (not (setq dir (file-name-directory f)))
		    (file-directory-p dir))
	      (throw 'found f)))
       (error "New file lacks a version control directory")))))

(defun vc-delete-file (file)
  "Delete file and mark it as such in the version control system."
  (interactive "fVC delete file: ")
  (let ((buf (get-file-buffer file))
        (backend (vc-backend file)))
    (unless backend
      (error "File %s is not under version control"
             (file-name-nondirectory file)))
    (unless (vc-find-backend-function backend 'delete-file)
      (error "Deleting files under %s is not supported in VC" backend))
    (if (and buf (buffer-modified-p buf))
	(error "Please save files before deleting them"))
    (unless (y-or-n-p (format "Really want to delete %s ? "
			      (file-name-nondirectory file)))
      (error "Abort!"))
    (unless (or (file-directory-p file) (null make-backup-files))
      (with-current-buffer (or buf (find-file-noselect file))
	(let ((backup-inhibited nil))
	  (backup-buffer))))
    (vc-call delete-file file)
    ;; If the backend hasn't deleted the file itself, let's do it for him.
    (if (file-exists-p file) (delete-file file))))

(defun vc-default-rename-file (backend old new)
  (condition-case nil
      (add-name-to-file old new)
    (error (rename-file old new)))
  (vc-delete-file old)
  (with-current-buffer (find-file-noselect new)
    (vc-register)))

;;;###autoload
(defun vc-rename-file (old new)
  "Rename file OLD to NEW, and rename its master file likewise."
  (interactive "fVC rename file: \nFRename to: ")
  (let ((oldbuf (get-file-buffer old)))
    (if (and oldbuf (buffer-modified-p oldbuf))
	(error "Please save files before moving them"))
    (if (get-file-buffer new)
	(error "Already editing new file name"))
    (if (file-exists-p new)
	(error "New file already exists"))
    (let ((state (vc-state old)))
      (unless (memq state '(up-to-date edited))
	(error "Please %s files before moving them"
	       (if (stringp state) "check in" "update"))))
    (vc-call rename-file old new)
    (vc-file-clearprops old)
    ;; Move the actual file (unless the backend did it already)
    (if (file-exists-p old) (rename-file old new))
    ;; ?? Renaming a file might change its contents due to keyword expansion.
    ;; We should really check out a new copy if the old copy was precisely equal
    ;; to some checked in version.  However, testing for this is tricky....
    (if oldbuf
	(with-current-buffer oldbuf
	  (let ((buffer-read-only buffer-read-only))
	    (set-visited-file-name new))
	  (vc-backend new)
	  (vc-mode-line new)
	  (set-buffer-modified-p nil)))))

;; Only defined in very recent Emacsen
(defvar small-temporary-file-directory nil)

;;;###autoload
(defun vc-update-change-log (&rest args)
  "Find change log file and add entries from recent version control logs.
Normally, find log entries for all registered files in the default
directory.

With prefix arg of \\[universal-argument], only find log entries for the current buffer's file.

With any numeric prefix arg, find log entries for all currently visited
files that are under version control.  This puts all the entries in the
log for the default directory, which may not be appropriate.

From a program, any ARGS are assumed to be filenames for which
log entries should be gathered."
  (interactive
   (cond ((consp current-prefix-arg)	;C-u
	  (list buffer-file-name))
	 (current-prefix-arg		;Numeric argument.
	  (let ((files nil)
		(buffers (buffer-list))
		file)
	    (while buffers
	      (setq file (buffer-file-name (car buffers)))
	      (and file (vc-backend file)
		   (setq files (cons file files)))
	      (setq buffers (cdr buffers)))
	    files))
	 (t
          ;; Don't supply any filenames to backend; this means
          ;; it should find all relevant files relative to
          ;; the default-directory.
	  nil)))
  (vc-call-backend (vc-responsible-backend default-directory)
                   'update-changelog args))

(defun vc-default-update-changelog (backend files)
  "Default implementation of update-changelog.
Uses `rcs2log' which only works for RCS and CVS."
  ;; FIXME: We (c|sh)ould add support for cvs2cl
  (let ((odefault default-directory)
	(changelog (find-change-log))
	;; Presumably not portable to non-Unixy systems, along with rcs2log:
	(tempfile (make-temp-file
		   (expand-file-name "vc"
				     (or small-temporary-file-directory
					 temporary-file-directory))))
	(full-name (or add-log-full-name
		       (user-full-name)
		       (user-login-name)
		       (format "uid%d" (number-to-string (user-uid)))))
	(mailing-address (or add-log-mailing-address
			     user-mail-address)))
    (find-file-other-window changelog)
    (barf-if-buffer-read-only)
    (vc-buffer-sync)
    (undo-boundary)
    (goto-char (point-min))
    (push-mark)
    (message "Computing change log entries...")
    (message "Computing change log entries... %s"
	     (unwind-protect
		 (progn
		   (setq default-directory odefault)
		   (if (eq 0 (apply 'call-process
                                    (expand-file-name "rcs2log"
                                                      exec-directory)
                                    nil (list t tempfile) nil
                                    "-c" changelog
                                    "-u" (concat (vc-user-login-name)
                                                 "\t" full-name
                                                 "\t" mailing-address)
                                    (mapcar
                                     (lambda (f)
                                       (file-relative-name
                                        (if (file-name-absolute-p f)
                                            f
                                          (concat odefault f))))
                                     files)))
                       "done"
		     (pop-to-buffer
		      (set-buffer (get-buffer-create "*vc*")))
		     (erase-buffer)
		     (insert-file tempfile)
		     "failed"))
	       (setq default-directory (file-name-directory changelog))
	       (delete-file tempfile)))))

;; Annotate functionality

;; Declare globally instead of additional parameter to
;; temp-buffer-show-function (not possible to pass more than one
;; parameter).  The use of annotate-ratio is deprecated in favor of
;; annotate-mode, which replaces it with the more sensible "span-to
;; days", along with autoscaling support.
(defvar vc-annotate-ratio nil "Global variable.")
(defvar vc-annotate-backend nil "Global variable.")

;; internal buffer-local variables
(defvar vc-annotate-parent-file nil)
(defvar vc-annotate-parent-rev nil)
(defvar vc-annotate-parent-display-mode nil)

(defconst vc-annotate-font-lock-keywords
  ;; The fontification is done by vc-annotate-lines instead of font-lock.
  '((vc-annotate-lines)))

(defun vc-annotate-get-backend (buffer)
  "Return the backend matching \"Annotate\" buffer BUFFER.
Return nil if no match made.  Associations are made based on
`vc-annotate-buffers'."
  (cdr (assoc buffer vc-annotate-buffers)))

(define-derived-mode vc-annotate-mode fundamental-mode "Annotate"
  "Major mode for output buffers of the `vc-annotate' command.

You can use the mode-specific menu to alter the time-span of the used
colors.  See variable `vc-annotate-menu-elements' for customizing the
menu items."
  (set (make-local-variable 'truncate-lines) t)
  (set (make-local-variable 'font-lock-defaults)
       '(vc-annotate-font-lock-keywords t))
  (view-mode 1)
  (vc-annotate-add-menu))

(defun vc-annotate-display-default (&optional ratio)
  "Display the output of \\[vc-annotate] using the default color range.
The color range is given by `vc-annotate-color-map', scaled by RATIO
if present.  The current time is used as the offset."
  (interactive "e")
  (message "Redisplaying annotation...")
  (vc-annotate-display
   (if ratio (vc-annotate-time-span vc-annotate-color-map ratio)))
  (message "Redisplaying annotation...done"))

(defun vc-annotate-display-autoscale (&optional full)
  "Highlight the output of \\[vc-annotate]] using an autoscaled color map.
Autoscaling means that the map is scaled from the current time to the
oldest annotation in the buffer, or, with argument FULL non-nil, to
cover the range from the oldest annotation to the newest."
  (interactive)
  (let ((newest 0.0)
	(oldest 999999.)		;Any CVS users at the founding of Rome?
	(current (vc-annotate-convert-time (current-time)))
	date)
    (message "Redisplaying annotation...")
    ;; Run through this file and find the oldest and newest dates annotated.
    (save-excursion
      (goto-char (point-min))
      (while (setq date (vc-call-backend vc-annotate-backend 'annotate-time))
	(if (> date newest)
	    (setq newest date))
	(if (< date oldest)
	    (setq oldest date))))
    (vc-annotate-display
     (vc-annotate-time-span		;return the scaled colormap.
      vc-annotate-color-map
      (/ (-  (if full newest current) oldest)
	 (vc-annotate-car-last-cons vc-annotate-color-map)))
     (if full newest))
    (message "Redisplaying annotation...done \(%s\)"
	     (if full
		 (format "Spanned from %.1f to %.1f days old"
			 (- current oldest)
			 (- current newest))
	       (format "Spanned to %.1f days old" (- current oldest))))))

;; Menu -- Using easymenu.el
(defun vc-annotate-add-menu ()
  "Add the menu 'Annotate' to the menu bar in VC-Annotate mode."
  (let ((menu-elements vc-annotate-menu-elements)
	(menu-def
	 '("VC-Annotate"
	   ["Default" (unless (null vc-annotate-display-mode)
			(setq vc-annotate-display-mode nil)
			(vc-annotate-display-select))
	    :style toggle :selected (null vc-annotate-display-mode)]))
	(oldest-in-map (vc-annotate-car-last-cons vc-annotate-color-map)))
    (while menu-elements
      (let* ((element (car menu-elements))
	     (days (* element oldest-in-map)))
	(setq menu-elements (cdr menu-elements))
	(setq menu-def
	      (append menu-def
		      `([,(format "Span %.1f days" days)
			 (unless (and (numberp vc-annotate-display-mode)
				      (= vc-annotate-display-mode ,days))
			   (vc-annotate-display-select nil ,days))
			 :style toggle :selected
			 (and (numberp vc-annotate-display-mode)
			      (= vc-annotate-display-mode ,days)) ])))))
    (setq menu-def
	  (append menu-def
		  (list
		   ["Span ..."
		    (let ((days
			   (float (string-to-number
				   (read-string "Span how many days? ")))))
		      (vc-annotate-display-select nil days)) t])
		  (list "--")
		  (list
		   ["Span to Oldest"
		    (unless (eq vc-annotate-display-mode 'scale)
		      (vc-annotate-display-select nil 'scale))
		    :style toggle :selected
		    (eq vc-annotate-display-mode 'scale)])
		  (list
		   ["Span Oldest->Newest"
		    (unless (eq vc-annotate-display-mode 'fullscale)
		      (vc-annotate-display-select nil 'fullscale))
		    :style toggle :selected
		    (eq vc-annotate-display-mode 'fullscale)])
		  (list "--")
		  (list ["Annotate previous revision"
			 (call-interactively 'vc-annotate-prev-version)])
		  (list ["Annotate next revision"
			 (call-interactively 'vc-annotate-next-version)])
		  (list ["Annotate revision at line"
			 (vc-annotate-revision-at-line)])
		  (list ["Annotate revision previous to line"
			 (vc-annotate-revision-previous-to-line)])
		  (list ["Annotate latest revision"
			 (vc-annotate-workfile-version)])
		  (list ["Show log of revision at line"
			 (vc-annotate-show-log-revision-at-line)])
		  (list ["Show diff of revision at line"
			 (vc-annotate-show-diff-revision-at-line)])))

    ;; Define the menu
    (if (or (featurep 'easymenu) (load "easymenu" t))
	(easy-menu-define vc-annotate-mode-menu vc-annotate-mode-map
			  "VC Annotate Display Menu" menu-def))))

(defun vc-annotate-display-select (&optional buffer mode)
  "Highlight the output of \\[vc-annotate].
By default, the current buffer is highlighted, unless overridden by
BUFFER.  `vc-annotate-display-mode' specifies the highlighting mode to
use; you may override this using the second optional arg MODE."
  (interactive)
  (if mode (setq vc-annotate-display-mode mode))
  (when buffer
    (set-buffer buffer)
    (display-buffer buffer))
  (if (not vc-annotate-mode)		; Turn on vc-annotate-mode if not done
      (vc-annotate-mode))
  (cond ((null vc-annotate-display-mode)
	 (vc-annotate-display-default vc-annotate-ratio))
	;; One of the auto-scaling modes
	((eq vc-annotate-display-mode 'scale)
	 (vc-annotate-display-autoscale))
	((eq vc-annotate-display-mode 'fullscale)
	 (vc-annotate-display-autoscale t))
	((numberp vc-annotate-display-mode) ; A fixed number of days lookback
	 (vc-annotate-display-default
	  (/ vc-annotate-display-mode (vc-annotate-car-last-cons
				       vc-annotate-color-map))))
	(t (error "No such display mode: %s"
		  vc-annotate-display-mode))))

;;;; (defun vc-BACKEND-annotate-command (file buffer) ...)
;;;;  Execute "annotate" on FILE by using `call-process' and insert
;;;;  the contents in BUFFER.

;;;###autoload
(defun vc-annotate (prefix &optional revision display-mode)
  "Display the edit history of the current file using colours.

This command creates a buffer that shows, for each line of the current
file, when it was last edited and by whom.  Additionally, colours are
used to show the age of each line--blue means oldest, red means
youngest, and intermediate colours indicate intermediate ages.  By
default, the time scale stretches back one year into the past;
everything that is older than that is shown in blue.

With a prefix argument, this command asks two questions in the
minibuffer.  First, you may enter a version number; then the buffer
displays and annotates that version instead of the current version
\(type RET in the minibuffer to leave that default unchanged).  Then,
you are prompted for the time span in days which the color range
should cover.  For example, a time span of 20 days means that changes
over the past 20 days are shown in red to blue, according to their
age, and everything that is older than that is shown in blue.

Customization variables:

`vc-annotate-menu-elements' customizes the menu elements of the
mode-specific menu. `vc-annotate-color-map' and
`vc-annotate-very-old-color' defines the mapping of time to
colors. `vc-annotate-background' specifies the background color."
  (interactive "P")
  (vc-ensure-vc-buffer)
  (let* ((temp-buffer-name nil)
         (temp-buffer-show-function 'vc-annotate-display-select)
	 (rev (or revision (vc-workfile-version buffer-file-name)))
	 (bfn buffer-file-name)
         (vc-annotate-version
	  (if prefix (read-string
		      (format "Annotate from version: (default %s) " rev)
		      nil nil rev)
	    rev)))
    (if display-mode
	(setq vc-annotate-display-mode display-mode)
      (if prefix
	  (setq vc-annotate-display-mode
		(float (string-to-number
			(read-string "Annotate span days: (default 20) "
				     nil nil "20"))))))
    (setq temp-buffer-name (format "*Annotate %s (rev %s)*"
				   (buffer-name) vc-annotate-version))
    (setq vc-annotate-backend (vc-backend buffer-file-name))
    (message "Annotating...")
    (if (not (vc-find-backend-function vc-annotate-backend 'annotate-command))
	(error "Sorry, annotating is not implemented for %s"
	       vc-annotate-backend))
    (with-output-to-temp-buffer temp-buffer-name
      (vc-call-backend vc-annotate-backend 'annotate-command
		       buffer-file-name
		       (get-buffer temp-buffer-name)
                       vc-annotate-version))
    (save-excursion
      (set-buffer temp-buffer-name)
      (set (make-local-variable 'vc-annotate-parent-file) bfn)
      (set (make-local-variable 'vc-annotate-parent-rev) vc-annotate-version)
      (set (make-local-variable 'vc-annotate-parent-display-mode)
	   vc-annotate-display-mode))
	   
    ;; Don't use the temp-buffer-name until the buffer is created
    ;; (only after `with-output-to-temp-buffer'.)
    (setq vc-annotate-buffers
	  (append vc-annotate-buffers
		  (list (cons (get-buffer temp-buffer-name) vc-annotate-backend))))
  (message "Annotating... done")))

(defun vc-annotate-prev-version (prefix)
  "Visit the annotation of the version previous to this one.

With a numeric prefix argument, annotate the version that many
versions previous."
  (interactive "p")
  (vc-annotate-warp-version (- 0 prefix)))

(defun vc-annotate-next-version (prefix)
  "Visit the annotation of the version after this one.

With a numeric prefix argument, annotate the version that many
versions after."
  (interactive "p")
  (vc-annotate-warp-version prefix))

(defun vc-annotate-workfile-version ()
  "Visit the annotation of the workfile version of this file."
  (interactive)
  (if (not (equal major-mode 'vc-annotate-mode))
      (message "Cannot be invoked outside of a vc annotate buffer")
    (let ((warp-rev (vc-workfile-version vc-annotate-parent-file)))
      (if (equal warp-rev vc-annotate-parent-rev)
	  (message "Already at version %s" warp-rev)
	(vc-annotate-warp-version warp-rev)))))

(defun vc-annotate-extract-revision-at-line ()
  "Extract the revision number of the current line."
  ;; This function must be invoked from a buffer in vc-annotate-mode
  (save-window-excursion
    (vc-ensure-vc-buffer)
    (setq vc-annotate-backend (vc-backend buffer-file-name)))
  (vc-call-backend vc-annotate-backend 'annotate-extract-revision-at-line))

(defun vc-annotate-revision-at-line ()
  "Visit the annotation of the version identified in the current line."
  (interactive)
  (if (not (equal major-mode 'vc-annotate-mode))
      (message "Cannot be invoked outside of a vc annotate buffer")
    (let ((rev-at-line (vc-annotate-extract-revision-at-line)))
      (if (not rev-at-line)
	  (message "Cannot extract revision number from the current line")
	(if (equal rev-at-line vc-annotate-parent-rev)
	    (message "Already at version %s" rev-at-line)
	  (vc-annotate-warp-version rev-at-line))))))

(defun vc-annotate-revision-previous-to-line ()
  "Visit the annotation of the version before the version at line."  
  (interactive)
  (if (not (equal major-mode 'vc-annotate-mode))
      (message "Cannot be invoked outside of a vc annotate buffer")
    (let ((rev-at-line (vc-annotate-extract-revision-at-line))
	  (prev-rev nil))
      (if (not rev-at-line)
	  (message "Cannot extract revision number from the current line")
	(setq prev-rev
	      (vc-call previous-version vc-annotate-parent-file rev-at-line))
	(vc-annotate-warp-version prev-rev)))))

(defun vc-annotate-show-log-revision-at-line ()
  "Visit the log of the version at line."
  (interactive)
  (if (not (equal major-mode 'vc-annotate-mode))
      (message "Cannot be invoked outside of a vc annotate buffer")
    (let ((rev-at-line (vc-annotate-extract-revision-at-line)))
      (if (not rev-at-line)
	  (message "Cannot extract revision number from the current line")
	(vc-print-log rev-at-line)))))

(defun vc-annotate-show-diff-revision-at-line ()
  "Visit the diff of the version at line from its previous version."
  (interactive)
  (if (not (equal major-mode 'vc-annotate-mode))
      (message "Cannot be invoked outside of a vc annotate buffer")
    (let ((rev-at-line (vc-annotate-extract-revision-at-line))
	  (prev-rev nil))
      (if (not rev-at-line)
	  (message "Cannot extract revision number from the current line")
	(setq prev-rev
	      (vc-call previous-version vc-annotate-parent-file rev-at-line))
	(if (not prev-rev)
	    (message "Cannot diff from any version prior to %s" rev-at-line)
	  (save-window-excursion
	    (vc-version-diff vc-annotate-parent-file prev-rev rev-at-line))
	  (switch-to-buffer "*vc-diff*"))))))

(defun vc-annotate-warp-version (revspec)
  "Annotate the version described by REVSPEC.

If REVSPEC is a positive integer, warp that many versions
forward, if possible, otherwise echo a warning message.  If
REVSPEC is a negative integer, warp that many versions backward,
if possible, otherwise echo a warning message.  If REVSPEC is a
string, then it describes a revision number, so warp to that
revision."
  (if (not (equal major-mode 'vc-annotate-mode))
      (message "Cannot be invoked outside of a vc annotate buffer")
    (let* ((oldline (line-at-pos))
	   (revspeccopy revspec)
	   (newrev nil))
      (cond
       ((and (integerp revspec) (> revspec 0))
	(setq newrev vc-annotate-parent-rev)
	(while (and (> revspec 0) newrev)
	       (setq newrev (vc-call next-version
				     vc-annotate-parent-file newrev))
	       (setq revspec (1- revspec)))
	(if (not newrev)
	    (message "Cannot increment %d versions from version %s"
		     revspeccopy vc-annotate-parent-rev)))
       ((and (integerp revspec) (< revspec 0))
	(setq newrev vc-annotate-parent-rev)
	(while (and (< revspec 0) newrev)
	       (setq newrev (vc-call previous-version
				     vc-annotate-parent-file newrev))
	       (setq revspec (1+ revspec)))
	(if (not newrev)
	    (message "Cannot decrement %d versions from version %s"
		     (- 0 revspeccopy) vc-annotate-parent-rev)))
       ((stringp revspec) (setq newrev revspec))
       (t (error "Invalid argument to vc-annotate-warp-version")))
      (when newrev
	(save-window-excursion
	  (find-file vc-annotate-parent-file)
	  (vc-annotate nil newrev vc-annotate-parent-display-mode))
	(kill-buffer (current-buffer)) ;; kill the buffer we started from
	(switch-to-buffer (car (car (last vc-annotate-buffers))))
	(goto-line (min oldline (progn (goto-char (point-max))
				       (previous-line)
				       (line-at-pos))))))))

(defun vc-annotate-car-last-cons (a-list)
  "Return car of last cons in association list A-LIST."
  (if (not (eq nil (cdr a-list)))
      (vc-annotate-car-last-cons (cdr a-list))
    (car (car a-list))))

(defun vc-annotate-time-span (a-list span &optional quantize)
  "Apply factor SPAN to the time-span of association list A-LIST.
Return the new alist.
Optionally quantize to the factor of QUANTIZE."
  ;; Apply span to each car of every cons
  (if (not (eq nil a-list))
      (append (list (cons (* (car (car a-list)) span)
			  (cdr (car a-list))))
	      (vc-annotate-time-span (nthcdr (or quantize ; optional
						 1) ; Default to cdr
					     a-list) span quantize))))

(defun vc-annotate-compcar (threshold a-list)
  "Test successive cons cells of A-LIST against THRESHOLD.
Return the first cons cell with a car that is not less than THRESHOLD,
nil if no such cell exists."
 (let ((i 1)
       (tmp-cons (car a-list)))
   (while (and tmp-cons (< (car tmp-cons) threshold))
     (setq tmp-cons (car (nthcdr i a-list)))
     (setq i (+ i 1)))
   tmp-cons))				; Return the appropriate value

(defun vc-annotate-convert-time (time)
  "Convert a time value to a floating-point number of days.
The argument TIME is a list as returned by `current-time' or
`encode-time', only the first two elements of that list are considered."
  (/ (+ (* (float (car time)) (lsh 1 16)) (cadr time)) 24 3600))

(defun vc-annotate-difference (&optional offset)
  "Return the time span in days to the next annotation.
This calls the backend function annotate-time, and returns the
difference in days between the time returned and the current time,
or OFFSET if present."
   (let ((next-time (vc-call-backend vc-annotate-backend 'annotate-time)))
     (if next-time
	 (- (or offset
		(vc-call-backend vc-annotate-backend 'annotate-current-time))
	    next-time))))

(defun vc-default-annotate-current-time (backend)
  "Return the current time, encoded as fractional days."
  (vc-annotate-convert-time (current-time)))

(defvar vc-annotate-offset nil)

(defun vc-annotate-display (&optional color-map offset)
  "Highlight `vc-annotate' output in the current buffer.
COLOR-MAP, if present, overrides `vc-annotate-color-map'.
The annotations are relative to the current time, unless overridden by OFFSET."
  (if (and color-map (not (eq color-map vc-annotate-color-map)))
      (set (make-local-variable 'vc-annotate-color-map) color-map))
  (set (make-local-variable 'vc-annotate-offset) offset)
  (font-lock-mode 1))

(defun vc-annotate-lines (limit)
  (let (difference)
    (while (and (< (point) limit)
		(setq difference (vc-annotate-difference vc-annotate-offset)))
      (let* ((color (or (vc-annotate-compcar difference vc-annotate-color-map)
			(cons nil vc-annotate-very-old-color)))
	     ;; substring from index 1 to remove any leading `#' in the name
	     (face-name (concat "vc-annotate-face-" (substring (cdr color) 1)))
	     ;; Make the face if not done.
	     (face (or (intern-soft face-name)
		       (let ((tmp-face (make-face (intern face-name))))
			 (set-face-foreground tmp-face (cdr color))
			 (if vc-annotate-background
			     (set-face-background tmp-face
						  vc-annotate-background))
			 tmp-face)))	; Return the face
	     (point (point)))
	(forward-line 1)
	(put-text-property point (point) 'face face)))
    ;; Pretend to font-lock there were no matches.
    nil))

;; Collect back-end-dependent stuff here

(defalias 'vc-default-logentry-check 'ignore)

(defun vc-check-headers ()
  "Check if the current file has any headers in it."
  (interactive)
  (vc-call-backend (vc-backend buffer-file-name) 'check-headers))

(defun vc-default-check-headers (backend)
  "Default implementation of check-headers; always returns nil."
  nil)

;; Back-end-dependent stuff ends here.

;; Set up key bindings for use while editing log messages

(defun vc-log-edit (file)
  "Set up `log-edit' for use with VC on FILE."
  (setq default-directory
	(if file (file-name-directory file)
	  (with-current-buffer vc-parent-buffer default-directory)))
  (log-edit 'vc-finish-logentry nil
	    (if file `(lambda () ',(list (file-name-nondirectory file)))
	      ;; If FILE is nil, we were called from vc-dired.
	      (lambda ()
		(with-current-buffer vc-parent-buffer
		  (dired-get-marked-files t)))))
  (set (make-local-variable 'vc-log-file) file)
  (make-local-variable 'vc-log-version)
  (set-buffer-modified-p nil)
  (setq buffer-file-name nil))

;; These things should probably be generally available

(defun vc-file-tree-walk (dirname func &rest args)
  "Walk recursively through DIRNAME.
Invoke FUNC f ARGS on each VC-managed file f underneath it."
  (vc-file-tree-walk-internal (expand-file-name dirname) func args)
  (message "Traversing directory %s...done" dirname))

(defun vc-file-tree-walk-internal (file func args)
  (if (not (file-directory-p file))
      (if (vc-backend file) (apply func file args))
    (message "Traversing directory %s..." (abbreviate-file-name file))
    (let ((dir (file-name-as-directory file)))
      (mapcar
       (lambda (f) (or
		    (string-equal f ".")
		    (string-equal f "..")
		    (member f vc-directory-exclusion-list)
		    (let ((dirf (expand-file-name f dir)))
		      (or
		       (file-symlink-p dirf);; Avoid possible loops
		       (vc-file-tree-walk-internal dirf func args)))))
       (directory-files dir)))))

(provide 'vc)

;; DEVELOPER'S NOTES ON CONCURRENCY PROBLEMS IN THIS CODE
;;
;; These may be useful to anyone who has to debug or extend the package.
;; (Note that this information corresponds to versions 5.x. Some of it
;; might have been invalidated by the additions to support branching
;; and RCS keyword lookup. AS, 1995/03/24)
;;
;; A fundamental problem in VC is that there are time windows between
;; vc-next-action's computations of the file's version-control state and
;; the actions that change it.  This is a window open to lossage in a
;; multi-user environment; someone else could nip in and change the state
;; of the master during it.
;;
;; The performance problem is that rlog/prs calls are very expensive; we want
;; to avoid them as much as possible.
;;
;; ANALYSIS:
;;
;; The performance problem, it turns out, simplifies in practice to the
;; problem of making vc-state fast.  The two other functions that call
;; prs/rlog will not be so commonly used that the slowdown is a problem; one
;; makes snapshots, the other deletes the calling user's last change in the
;; master.
;;
;; The race condition implies that we have to either (a) lock the master
;; during the entire execution of vc-next-action, or (b) detect and
;; recover from errors resulting from dispatch on an out-of-date state.
;;
;; Alternative (a) appears to be infeasible.  The problem is that we can't
;; guarantee that the lock will ever be removed.  Suppose a user starts a
;; checkin, the change message buffer pops up, and the user, having wandered
;; off to do something else, simply forgets about it?
;;
;; Alternative (b), on the other hand, works well with a cheap way to speed up
;; vc-state.  Usually, if a file is registered, we can read its locked/
;; unlocked state and its current owner from its permissions.
;;
;; This shortcut will fail if someone has manually changed the workfile's
;; permissions; also if developers are munging the workfile in several
;; directories, with symlinks to a master (in this latter case, the
;; permissions shortcut will fail to detect a lock asserted from another
;; directory).
;;
;; Note that these cases correspond exactly to the errors which could happen
;; because of a competing checkin/checkout race in between two instances of
;; vc-next-action.
;;
;; For VC's purposes, a workfile/master pair may have the following states:
;;
;; A. Unregistered.  There is a workfile, there is no master.
;;
;; B. Registered and not locked by anyone.
;;
;; C. Locked by calling user and unchanged.
;;
;; D. Locked by the calling user and changed.
;;
;; E. Locked by someone other than the calling user.
;;
;; This makes for 25 states and 20 error conditions.  Here's the matrix:
;;
;; VC's idea of state
;;  |
;;  V  Actual state   RCS action              SCCS action          Effect
;;    A  B  C  D  E
;;  A .  1  2  3  4   ci -u -t-          admin -fb -i<file>      initial admin
;;  B 5  .  6  7  8   co -l              get -e                  checkout
;;  C 9  10 .  11 12  co -u              unget; get              revert
;;  D 13 14 15 .  16  ci -u -m<comment>  delta -y<comment>; get  checkin
;;  E 17 18 19 20 .   rcs -u -M -l       unget -n ; get -g       steal lock
;;
;; All commands take the master file name as a last argument (not shown).
;;
;; In the discussion below, a "self-race" is a pathological situation in
;; which VC operations are being attempted simultaneously by two or more
;; Emacsen running under the same username.
;;
;; The vc-next-action code has the following windows:
;;
;; Window P:
;;    Between the check for existence of a master file and the call to
;; admin/checkin in vc-buffer-admin (apparent state A).  This window may
;; never close if the initial-comment feature is on.
;;
;; Window Q:
;;    Between the call to vc-workfile-unchanged-p in and the immediately
;; following revert (apparent state C).
;;
;; Window R:
;;    Between the call to vc-workfile-unchanged-p in and the following
;; checkin (apparent state D).  This window may never close.
;;
;; Window S:
;;    Between the unlock and the immediately following checkout during a
;; revert operation (apparent state C).  Included in window Q.
;;
;; Window T:
;;    Between vc-state and the following checkout (apparent state B).
;;
;; Window U:
;;    Between vc-state and the following revert (apparent state C).
;; Includes windows Q and S.
;;
;; Window V:
;;    Between vc-state and the following checkin (apparent state
;; D).  This window may never be closed if the user fails to complete the
;; checkin message.  Includes window R.
;;
;; Window W:
;;    Between vc-state and the following steal-lock (apparent
;; state E).  This window may never close if the user fails to complete
;; the steal-lock message.  Includes window X.
;;
;; Window X:
;;    Between the unlock and the immediately following re-lock during a
;; steal-lock operation (apparent state E).  This window may never close
;; if the user fails to complete the steal-lock message.
;;
;; Errors:
;;
;; Apparent state A ---
;;
;; 1. File looked unregistered but is actually registered and not locked.
;;
;;    Potential cause: someone else's admin during window P, with
;; caller's admin happening before their checkout.
;;
;;    RCS: Prior to version 5.6.4, ci fails with message
;;         "no lock set by <user>".  From 5.6.4 onwards, VC uses the new
;;         ci -i option and the message is "<file>,v: already exists".
;;    SCCS: admin will fail with error (ad19).
;;
;;    We can let these errors be passed up to the user.
;;
;; 2. File looked unregistered but is actually locked by caller, unchanged.
;;
;;    Potential cause: self-race during window P.
;;
;;    RCS: Prior to version 5.6.4, reverts the file to the last saved
;;         version and unlocks it.  From 5.6.4 onwards, VC uses the new
;;         ci -i option, failing with message "<file>,v: already exists".
;;    SCCS: will fail with error (ad19).
;;
;;    Either of these consequences is acceptable.
;;
;; 3. File looked unregistered but is actually locked by caller, changed.
;;
;;    Potential cause: self-race during window P.
;;
;;    RCS: Prior to version 5.6.4, VC registers the caller's workfile as
;;         a delta with a null change comment (the -t- switch will be
;;         ignored). From 5.6.4 onwards, VC uses the new ci -i option,
;;         failing with message "<file>,v: already exists".
;;    SCCS: will fail with error (ad19).
;;
;; 4. File looked unregistered but is locked by someone else.
;;;
;;    Potential cause: someone else's admin during window P, with
;; caller's admin happening *after* their checkout.
;;
;;    RCS: Prior to version 5.6.4, ci fails with a
;;         "no lock set by <user>" message.  From 5.6.4 onwards,
;;         VC uses the new ci -i option, failing with message
;;         "<file>,v: already exists".
;;    SCCS: will fail with error (ad19).
;;
;;    We can let these errors be passed up to the user.
;;
;; Apparent state B ---
;;
;; 5. File looked registered and not locked, but is actually unregistered.
;;
;;    Potential cause: master file got nuked during window P.
;;
;;    RCS: will fail with "RCS/<file>: No such file or directory"
;;    SCCS: will fail with error ut4.
;;
;;    We can let these errors be passed up to the user.
;;
;; 6. File looked registered and not locked, but is actually locked by the
;; calling user and unchanged.
;;
;;    Potential cause: self-race during window T.
;;
;;    RCS: in the same directory as the previous workfile, co -l will fail
;; with "co error: writable foo exists; checkout aborted".  In any other
;; directory, checkout will succeed.
;;    SCCS: will fail with ge17.
;;
;;    Either of these consequences is acceptable.
;;
;; 7. File looked registered and not locked, but is actually locked by the
;; calling user and changed.
;;
;;    As case 6.
;;
;; 8. File looked registered and not locked, but is actually locked by another
;; user.
;;
;;    Potential cause: someone else checks it out during window T.
;;
;;    RCS: co error: revision 1.3 already locked by <user>
;;    SCCS: fails with ge4 (in directory) or ut7 (outside it).
;;
;;    We can let these errors be passed up to the user.
;;
;; Apparent state C ---
;;
;; 9. File looks locked by calling user and unchanged, but is unregistered.
;;
;;    As case 5.
;;
;; 10. File looks locked by calling user and unchanged, but is actually not
;; locked.
;;
;;    Potential cause: a self-race in window U, or by the revert's
;; landing during window X of some other user's steal-lock or window S
;; of another user's revert.
;;
;;    RCS: succeeds, refreshing the file from the identical version in
;; the master.
;;    SCCS: fails with error ut4 (p file nonexistent).
;;
;;    Either of these consequences is acceptable.
;;
;; 11. File is locked by calling user.  It looks unchanged, but is actually
;; changed.
;;
;;    Potential cause: the file would have to be touched by a self-race
;; during window Q.
;;
;;    The revert will succeed, removing whatever changes came with
;; the touch.  It is theoretically possible that work could be lost.
;;
;; 12. File looks like it's locked by the calling user and unchanged, but
;; it's actually locked by someone else.
;;
;;    Potential cause: a steal-lock in window V.
;;
;;    RCS: co error: revision <rev> locked by <user>; use co -r or rcs -u
;;    SCCS: fails with error un2
;;
;;    We can pass these errors up to the user.
;;
;; Apparent state D ---
;;
;; 13. File looks like it's locked by the calling user and changed, but it's
;; actually unregistered.
;;
;;    Potential cause: master file got nuked during window P.
;;
;;    RCS: Prior to version 5.6.4, checks in the user's version as an
;;         initial delta.  From 5.6.4 onwards, VC uses the new ci -j
;;         option, failing with message "no such file or directory".
;;    SCCS: will fail with error ut4.
;;
;;    This case is kind of nasty.  Under RCS prior to version 5.6.4,
;; VC may fail to detect the loss of previous version information.
;;
;; 14. File looks like it's locked by the calling user and changed, but it's
;; actually unlocked.
;;
;;    Potential cause: self-race in window V, or the checkin happening
;; during the window X of someone else's steal-lock or window S of
;; someone else's revert.
;;
;;    RCS: ci will fail with "no lock set by <user>".
;;    SCCS: delta will fail with error ut4.
;;
;; 15. File looks like it's locked by the calling user and changed, but it's
;; actually locked by the calling user and unchanged.
;;
;;    Potential cause: another self-race --- a whole checkin/checkout
;; sequence by the calling user would have to land in window R.
;;
;;    SCCS: checks in a redundant delta and leaves the file unlocked as usual.
;;    RCS: reverts to the file state as of the second user's checkin, leaving
;; the file unlocked.
;;
;;    It is theoretically possible that work could be lost under RCS.
;;
;; 16. File looks like it's locked by the calling user and changed, but it's
;; actually locked by a different user.
;;
;;    RCS: ci error: no lock set by <user>
;;    SCCS: unget will fail with error un2
;;
;;    We can pass these errors up to the user.
;;
;; Apparent state E ---
;;
;; 17. File looks like it's locked by some other user, but it's actually
;; unregistered.
;;
;;    As case 13.
;;
;; 18. File looks like it's locked by some other user, but it's actually
;; unlocked.
;;
;;    Potential cause: someone released a lock during window W.
;;
;;    RCS: The calling user will get the lock on the file.
;;    SCCS: unget -n will fail with cm4.
;;
;;    Either of these consequences will be OK.
;;
;; 19. File looks like it's locked by some other user, but it's actually
;; locked by the calling user and unchanged.
;;
;;    Potential cause: the other user relinquishing a lock followed by
;; a self-race, both in window W.
;;
;;     Under both RCS and SCCS, both unlock and lock will succeed, making
;; the sequence a no-op.
;;
;; 20. File looks like it's locked by some other user, but it's actually
;; locked by the calling user and changed.
;;
;;     As case 19.
;;
;; PROBLEM CASES:
;;
;;    In order of decreasing severity:
;;
;;    Cases 11 and 15 are the only ones that potentially lose work.
;; They would require a self-race for this to happen.
;;
;;    Case 13 in RCS loses information about previous deltas, retaining
;; only the information in the current workfile.  This can only happen
;; if the master file gets nuked in window P.
;;
;;    Case 3 in RCS and case 15 under SCCS insert a redundant delta with
;; no change comment in the master.  This would require a self-race in
;; window P or R respectively.
;;
;;    Cases 2, 10, 19 and 20 do extra work, but make no changes.
;;
;;    Unfortunately, it appears to me that no recovery is possible in these
;; cases.  They don't yield error messages, so there's no way to tell that
;; a race condition has occurred.
;;
;;    All other cases don't change either the workfile or the master, and
;; trigger command errors which the user will see.
;;
;;    Thus, there is no explicit recovery code.

;;; arch-tag: ca82c1de-3091-4e26-af92-460abc6213a6
;;; vc.el ends here<|MERGE_RESOLUTION|>--- conflicted
+++ resolved
@@ -7,11 +7,7 @@
 ;; Maintainer: Andre Spiegel <spiegel@gnu.org>
 ;; Keywords: tools
 
-<<<<<<< HEAD
-;; $Id: vc.el,v 1.363 2004/01/21 11:05:51 uid65624 Exp $
-=======
-;; $Id: vc.el,v 1.364 2004/01/22 23:34:33 uid65624 Exp $
->>>>>>> 414f7d4e
+;; $Id: vc.el,v 1.365 2004/01/23 11:20:55 uid65624 Exp $
 
 ;; This file is part of GNU Emacs.
 
