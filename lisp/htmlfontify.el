;;; htmlfontify.el --- htmlize a buffer/source tree with optional hyperlinks -*- lexical-binding: t -*-

;; Copyright (C) 2002-2003, 2009-2017 Free Software Foundation, Inc.

;; Emacs Lisp Archive Entry
;; Package: htmlfontify
;; Filename: htmlfontify.el
;; Version: 0.21
;; Keywords: html, hypermedia, markup, etags
;; Author: Vivek Dasmohapatra <vivek@etla.org>
;; Maintainer: Vivek Dasmohapatra <vivek@etla.org>
;; Created: 2002-01-05
;; Description: htmlize a buffer/source tree with optional hyperlinks
;; URL: http://rtfm.etla.org/emacs/htmlfontify/
;; Compatibility: Emacs23, Emacs22
;; Incompatibility: Emacs19, Emacs20, Emacs21
;; Last Updated: Thu 2009-11-19 01:31:21 +0000

;; This file is part of GNU Emacs.

;; GNU Emacs is free software: you can redistribute it and/or modify
;; it under the terms of the GNU General Public License as published by
;; the Free Software Foundation, either version 3 of the License, or
;; (at your option) any later version.

;; GNU Emacs is distributed in the hope that it will be useful,
;; but WITHOUT ANY WARRANTY; without even the implied warranty of
;; MERCHANTABILITY or FITNESS FOR A PARTICULAR PURPOSE.  See the
;; GNU General Public License for more details.

;; You should have received a copy of the GNU General Public License
;; along with GNU Emacs.  If not, see <http://www.gnu.org/licenses/>.

;;; Commentary:
;;;;;;;;;;;;;;;;;;;;;;;;;;;;;;;;;;;;;;;;;;;;;;;;;;;;;;;;;;;;;;;;
;; I have made some changes to make it work for Emacs 22.   A lot of
;; small bug fixes related to the format of text and overlay
;; properties (which might have changed since the beginning of 2003
;; when this file was originally written).
;;
;; The function `hfy-face-at' currently carries much of the burden of
;; my lacking understanding of the formats mentioned above and should
;; need some knowledgeable help.
;;
;; Another thing that maybe could be fixed is that overlay background
;; colors which are now only seen where there is text (in the XHTML
;; output).  A bit of CSS tweaking is necessary there.
;;
;; The face 'default has a value :background "SystemWindow" for the
;; background color.   There is no explicit notion that this should be
;; considered transparent, but I have assumed that it could be handled
;; like if it was here.  (I am unsure that background and foreground
;; priorities are handled ok, but it looks ok in my tests now.)
;;
;; 2007-12-27 Lennart Borgman
;;;;;;;;;;;;;;;;;;;;;;;;;;;;;;;;;;;;;;;;;;;;;;;;;;;;;;;;;;;;;;;;

;; Here's some elisp code to html-pretty-print an Emacs buffer, preserving
;; the Emacs syntax/whatever highlighting.  It also knows how to drive etags
;; (exuberant-ctags or Emacs etags) and hyperlink the code according
;; to its (etags') output.

;; NOTE: Currently the hyperlinking code only knows how to drive GNU find
;; and the exuberant and GNU variants of etags : I do not know of any other
;; etags variants, but mechanisms have been provided to allow htmlfontify
;; to be taught how to drive them.  As long as your version of find has
;; the -path test and is reasonably sane, you should be fine.

;; A sample of the htmlfontified / hyperlinked output of this module can be
;; found at http://rtfm.etla.org/sql/dbishell/src/ - it's not perfect, but
;; it's a hell of a lot faster and more thorough than I could hope to be
;; doing this by hand.

;; some user / horrified onlooker comments:
;; What? No! There's something deeply wrong here...   (R. Shufflebotham)
;; You're a freak.                                    (D. Silverstone)
;; Aren't we giving you enough to do?                 (J. Busuttil)
;; You're almost as messed up as Lexx is!             (N. Graves-Morris)

;;; History:
;; Changes: moved to changelog (CHANGES) file.

;;; Code:
(eval-when-compile (require 'cl-lib))
(require 'faces)
;;  (`facep' `face-attr-construct' `x-color-values' `color-values' `face-name')
(require 'custom)
;;  (`defgroup' `defcustom')
(require 'font-lock)
;;  (`font-lock-fontify-region')
(require 'cus-edit)

(require 'htmlfontify-loaddefs)

(defconst htmlfontify-version 0.21)

(defconst hfy-meta-tags
  (format "<meta name=\"generator\" content=\"emacs %s; htmlfontify %0.2f\" />"
          emacs-version htmlfontify-version)
  "The generator meta tag for this version of htmlfontify.")

(defconst htmlfontify-manual "Htmlfontify Manual"
  "Copy and convert buffers and files to HTML, adding hyperlinks between files
\(driven by etags) if requested.
\nInteractive functions:
  `htmlfontify-buffer'
  `htmlfontify-run-etags'
  `htmlfontify-copy-and-link-dir'
  `htmlfontify-load-rgb-file'
  `htmlfontify-unload-rgb-file'\n
In order to:\n
fontify a file you have open:           \\[htmlfontify-buffer]
prepare the etags map for a directory:  \\[htmlfontify-run-etags]
copy a directory, fontifying as you go: \\[htmlfontify-copy-and-link-dir]\n
The following might be useful when running non-windowed or in batch mode:
\(note that they shouldn't be necessary - we have a built in map)\n
load an X11 style rgb.txt file:         \\[htmlfontify-load-rgb-file]
unload the current rgb.txt file:        \\[htmlfontify-unload-rgb-file]\n
And here's a programmatic example:\n
\(defun rtfm-build-page-header (file style)
  (format \"#define  TEMPLATE red+black.html
#define  DEBUG    1
#include <build/menu-dirlist|>\\n
html-css-url := /css/red+black.css
title        := rtfm.etla.org ( %s / src/%s )
bodytag      :=
head         <=STYLESHEET;\\n
%s
STYLESHEET
main-title   := rtfm / %s / src/%s\\n
main-content <=MAIN_CONTENT;\\n\" rtfm-section file style rtfm-section file))

\(defun rtfm-build-page-footer (file) \"\\nMAIN_CONTENT\\n\")

\(defun rtfm-build-source-docs (section srcdir destdir)
  (interactive
   \"s section[eg- emacs / p4-blame]:\\nD source-dir: \\nD output-dir: \")
  (require \\='htmlfontify)
  (hfy-load-tags-cache srcdir)
  (let ((hfy-page-header  \\='rtfm-build-page-header)
        (hfy-page-footer  \\='rtfm-build-page-footer)
        (rtfm-section                     section)
        (hfy-index-file                   \"index\"))
    (htmlfontify-run-etags srcdir)
    (htmlfontify-copy-and-link-dir srcdir destdir \".src\" \".html\")))")

(defgroup htmlfontify nil
  "Convert buffers and files to HTML."
  :group  'applications
  :link '(variable-link htmlfontify-manual)
  :link '(custom-manual "(htmlfontify) Top")
  :link '(info-link "(htmlfontify) Customization")
  :prefix "hfy-")

(defcustom hfy-page-header 'hfy-default-header
  "Function called to build the header of the HTML source.
This is called with two arguments (the filename relative to the top
level source directory being etag'd and fontified), and a string containing
the <style>...</style> text to embed in the document.
It should return a string that will be used as the header for the
htmlfontified version of the source file.\n
See also `hfy-page-footer'."
  :group 'htmlfontify
  ;; FIXME: Why place such a :tag everywhere?  Isn't it imposing your
  ;; own Custom preference on your users?  --Stef
  :tag   "page-header"
  :type  '(function))

(defcustom hfy-split-index nil
  "Whether or not to split the index `hfy-index-file' alphabetically.
If non-nil, the index is split on the first letter of each tag.
Useful when the index would otherwise be large and take
a long time to render or be difficult to navigate."
  :group 'htmlfontify
  :tag   "split-index"
  :type  '(boolean))

(defcustom hfy-page-footer 'hfy-default-footer
  "As `hfy-page-header', but generates the output footer.
It takes only one argument, the filename."
  :group 'htmlfontify
  :tag   "page-footer"
  :type  '(function))

(defcustom hfy-extn ".html"
  "File extension used for output files."
  :group 'htmlfontify
  :tag   "extension"
  :type  '(string))

(defcustom hfy-src-doc-link-style "text-decoration: underline;"
  "String to add to the `<style> a' variant of an htmlfontify CSS class."
  :group 'htmlfontify
  :tag   "src-doc-link-style"
  :type  '(string))

(defcustom hfy-src-doc-link-unstyle " text-decoration: none;"
  "Regex to remove from the `<style> a' variant of an htmlfontify CSS class."
  :group 'htmlfontify
  :tag   "src-doc-link-unstyle"
  :type  '(string))

(defcustom hfy-link-extn nil
  "File extension used for href links.
Useful where the htmlfontify output files are going to be processed
again, with a resulting change in file extension.  If nil, then any
code using this should fall back to `hfy-extn'."
  :group 'htmlfontify
  :tag   "link-extension"
  :type  '(choice string (const nil)))

(defcustom hfy-link-style-fun 'hfy-link-style-string
  "Function to customize the appearance of hyperlinks.
Set this to a function, which will be called with one argument
\(a \"{ foo: bar; ...}\" CSS style-string) - it should return a copy of
its argument, altered so as to make any changes you want made for text which
is a hyperlink, in addition to being in the class to which that style would
normally be applied."
  :group 'htmlfontify
  :tag   "link-style-function"
  :type  '(function))

(defcustom hfy-index-file "hfy-index"
  "Name (sans extension) of the tag definition index file produced during
fontification-and-hyperlinking."
  :group 'htmlfontify
  :tag   "index-file"
  :type  '(string))

(defcustom hfy-instance-file "hfy-instance"
  "Name (sans extension) of the tag usage index file produced during
fontification-and-hyperlinking."
  :group 'htmlfontify
  :tag   "instance-file"
  :type  '(string))

(defcustom hfy-html-quote-regex "\\([<\"&>]\\)"
  "Regex to match (with a single back-reference per match) strings in HTML
which should be quoted with `hfy-html-quote' (and `hfy-html-quote-map')
to make them safe."
  :group 'htmlfontify
  :tag   "html-quote-regex"
  :type  '(regexp))

(define-obsolete-variable-alias 'hfy-init-kludge-hooks 'hfy-init-kludge-hook
  "23.2")
(defcustom hfy-init-kludge-hook '(hfy-kludge-cperl-mode)
  "List of functions to call when starting `htmlfontify-buffer' to do any
kludging necessary to get highlighting modes to behave as you want, even
when not running under a window system."
  :group 'htmlfontify
  :tag   "init-kludge-hooks"
  :type  '(hook))

(define-obsolete-variable-alias 'hfy-post-html-hooks 'hfy-post-html-hook "24.3")
(defcustom hfy-post-html-hook nil
  "List of functions to call after creating and filling the HTML buffer.
These functions will be called with the HTML buffer as the current buffer."
  :group   'htmlfontify
  :tag     "post-html-hooks"
  :options '(set-auto-mode)
  :type    '(hook))

(defcustom hfy-default-face-def nil
  "Fallback `defface' specification for the face `default', used when
`hfy-display-class' has been set (the normal htmlfontify way of extracting
potentially non-current face information doesn't necessarily work for
`default').\n
Example: I customize this to:\n
\((t :background \"black\" :foreground \"white\" :family \"misc-fixed\"))"
  :group   'htmlfontify
  :tag     "default-face-definition"
  :type    '(alist))

(defcustom hfy-etag-regex (concat ".*"
                                  "\x7f" "\\([^\x01\n]+\\)"
                                  "\x01" "\\([0-9]+\\)"
                                  ","    "\\([0-9]+\\)$"
                                  "\\|"  ".*\x7f[0-9]+,[0-9]+$")
  "Regex used to parse an etags entry: must have 3 subexps, corresponding,
in order, to:\n
   1 - The tag
   2 - The line
   3 - The char (point) at which the tag occurs."
  :group 'htmlfontify
  :tag   "etag-regex"
  :type  '(regexp))

(defcustom hfy-html-quote-map '(("\"" "&quot;")
                                ("<"  "&lt;"  )
                                ("&"  "&amp;" )
                                (">"  "&gt;"  ))
  "Alist of char -> entity mappings used to make the text HTML-safe."
  :group 'htmlfontify
  :tag   "html-quote-map"
  :type  '(alist :key-type (string)))
(defconst hfy-e2x-etags-cmd "for src in `find . -type f`;
do
  ETAGS=%s;
  case ${src} in
    *.ad[absm]|*.[CFHMSacfhlmpsty]|*.def|*.in[cs]|*.s[as]|*.src|*.cc|\\
    *.hh|*.[chy]++|*.[ch]pp|*.[chy]xx|*.pdb|*.[ch]s|*.[Cc][Oo][Bb]|\\
    *.[eh]rl|*.f90|*.for|*.java|*.[cem]l|*.clisp|*.lisp|*.[Ll][Ss][Pp]|\\
    [Mm]akefile*|*.pas|*.[Pp][LlMm]|*.psw|*.lm|*.pc|*.prolog|*.oak|\\
    *.p[sy]|*.sch|*.scheme|*.[Ss][Cc][Mm]|*.[Ss][Mm]|*.bib|*.cl[os]|\\
    *.ltx|*.sty|*.TeX|*.tex|*.texi|*.texinfo|*.txi|*.x[bp]m|*.yy|\\
    *.[Ss][Qq][Ll])
          ${ETAGS} -o- ${src};
          ;;
      *)
          FTYPE=`file ${src}`;
          case ${FTYPE} in
              *script*text*)
                  ${ETAGS} -o- ${src};
                  ;;
              *text*)
                  SHEBANG=`head -n1 ${src} | grep '#!' -c`;
                  if [ ${SHEBANG} -eq 1 ];
                  then
                      ${ETAGS} -o- ${src};
                  fi;
                  ;;
          esac;
          ;;
  esac;
done;")

(defconst hfy-etags-cmd-alist-default
  `(("emacs etags"     . ,hfy-e2x-etags-cmd)
    ("exuberant ctags" . "%s -R -f -"   )))

(defcustom hfy-etags-cmd-alist
  hfy-etags-cmd-alist-default
  "Alist of possible shell commands that will generate etags output that
`htmlfontify' can use.  `%s' will be replaced by `hfy-etags-bin'."
  :group 'htmlfontify
  :tag   "etags-cmd-alist"
  :type  '(alist :key-type (string) :value-type (string)))

(defcustom hfy-etags-bin "etags"
  "Location of etags binary (we begin by assuming it's in your path).\n
Note that if etags is not in your path, you will need to alter the shell
commands in `hfy-etags-cmd-alist'."
  :group 'htmlfontify
  :tag   "etags-bin"
  :type  '(file))

(defcustom hfy-shell-file-name "/bin/sh"
  "Shell (Bourne or compatible) to invoke for complex shell operations."
  :group 'htmlfontify
  :tag   "shell-file-name"
  :type  '(file))

(defcustom hfy-ignored-properties '(read-only
                                    intangible
                                    modification-hooks
                                    insert-in-front-hooks
                                    insert-behind-hooks
                                    point-entered
                                    point-left)
  "Properties to omit when copying a fontified buffer for HTML transformation."
  :group 'htmlfontify
  :tag   "ignored-properties"
  :type '(repeat symbol))

(defun hfy-which-etags ()
  "Return a string indicating which flavor of etags we are using."
  (let ((v (shell-command-to-string (concat hfy-etags-bin " --version"))))
    (cond ((string-match "exube" v) "exuberant ctags")
          ((string-match "GNU E" v) "emacs etags"    )) ))

(defcustom hfy-etags-cmd
  ;; We used to wrap this in a `eval-and-compile', but:
  ;; - it had no effect because this expression was not seen by the
  ;;   byte-compiler (defcustom used to quote this argument).
  ;; - it signals an error (`hfy-which-etags' is not defined at compile-time).
  ;; - we want this auto-detection to reflect the system on which Emacs is run
  ;;   rather than the one on which it's compiled.
  (cdr (assoc (hfy-which-etags) hfy-etags-cmd-alist))
  "The etags equivalent command to run in a source directory to generate a tags
file for the whole source tree from there on down.  The command should emit
the etags output on stdout.\n
Two canned commands are provided - they drive Emacs's etags and
exuberant-ctags' etags respectively."
  :group 'htmlfontify
  :tag   "etags-command"
  :type (let ((clist (list '(string))))
          (dolist (C hfy-etags-cmd-alist)
            (push (list 'const :tag (car C) (cdr C)) clist))
          (cons 'choice clist)))

(defcustom hfy-istext-command "file %s | sed -e 's@^[^:]*:[ \t]*@@'"
  "Command to run with the name of a file, to see whether it is a text file
or not.  The command should emit a string containing the word `text' if
the file is a text file, and a string not containing `text' otherwise."
  :group 'htmlfontify
  :tag   "istext-command"
  :type  '(string))

(defcustom hfy-find-cmd
  "find . -type f \\! -name \\*~ \\! -name \\*.flc \\! -path \\*/CVS/\\*"
  "Find command used to harvest a list of files to attempt to fontify."
  :group 'htmlfontify
  :tag   "find-command"
  :type  '(string))

(defcustom hfy-display-class nil
  "Display class to use to determine which display class to use when
calculating a face's attributes.  This is useful when, for example, you
are running Emacs on a tty or in batch mode, and want htmlfontify to have
access to the face spec you would use if you were connected to an X display.\n
Some valid class specification elements are:\n
  (class      color)
  (class      grayscale)
  (background dark)
  (background light)
  (type       x-toolkit)
  (type       tty)
  (type       motif)
  (type       lucid)
Multiple values for a tag may be combined, to indicate that any one or more
of these values in the specification key constitutes a match, eg:\n
((class color grayscale) (type tty)) would match any of:\n
  ((class color))
  ((class grayscale))
  ((class color grayscale))
  ((class color foo))
  ((type  tty))
  ((type  tty) (class color))\n
and so on."
  :type    '(alist :key-type (symbol) :value-type (symbol))
  :group   'htmlfontify
  :tag     "display-class"
  :options '((type       (choice (const :tag "X11"           x-toolkit)
                                 (const :tag "Terminal"      tty      )
                                 (const :tag "Lucid Toolkit" lucid    )
                                 (const :tag "Motif Toolkit" motif    )))

             (class      (choice (const :tag "Color"         color    )
                                 (const :tag "Grayscale"     grayscale)))

             (background (choice (const :tag "Dark"          dark     )
                                 (const :tag "Bright"        light    ))) ))

(defcustom hfy-optimizations (list 'keep-overlays)
  "Optimizations to turn on: So far, the following have been implemented:\n
  merge-adjacent-tags: If two (or more) span tags are adjacent, identical and
                       separated by nothing more than whitespace, they will
                       be merged into one span.
  zap-comment-links  : Suppress hyperlinking of tags found in comments.
  zap-string-links   : Suppress hyperlinking of tags found in strings.
  div-wrapper        : Add <div class=\"default\"> </div> tags around the
                       output.
  keep-overlays      : More of a bell (or possibly whistle) than an
                       optimization - If on, preserve overlay highlighting
                       (cf ediff or goo-font-lock) as well as basic faces.\n
  body-text-only     : Emit only body-text. In concrete terms,
                       1. Suppress calls to `hfy-page-header'and
                          `hfy-page-footer'
                       2. Pretend that `div-wrapper' option above is
                          turned off
                       3. Don't enclose output in <pre> </pre> tags
  And the following are planned but not yet available:\n
  kill-context-leak  : Suppress hyperlinking between files highlighted by
                       different modes.\n
Note: like compiler optimizations, these optimize the _output_ of the code,
not the processing of the source itself, and are therefore likely to slow
htmlfontify down, at least a little.  Except for skip-refontification,
which can never slow you down, but may result in incomplete fontification."
  :type  '(set (const :tag "merge-adjacent-tags"  merge-adjacent-tags )
               (const :tag "zap-comment-links"    zap-comment-links   )
               (const :tag "zap-string-links"     zap-string-links    )
               (const :tag "skip-refontification" skip-refontification)
               (const :tag "kill-context-leak"    kill-context-leak   )
               (const :tag "div-wrapper"          div-wrapper         )
               (const :tag "keep-overlays"        keep-overlays       )
               (const :tag "body-text-only"       body-text-only      ))
  :group 'htmlfontify
  :tag   "optimizations")
(define-obsolete-variable-alias 'hfy-optimisations 'hfy-optimizations "25.1")

(defvar hfy-tags-cache nil
  "Alist of the form:\n
\((\"/src/dir/0\" . tag-hash0) (\"/src/dir/1\" tag-hash1) ...)\n
Each tag hash entry then contains entries of the form:\n
\"tag_string\" => ((\"file/name.ext\" line char) ... )\n
ie an alist mapping (relative) file paths to line and character offsets.\n
See also `hfy-load-tags-cache'.")

(defvar hfy-tags-sortl nil
  "Alist of the form ((\"/src/dir\" . (tag0 tag1 tag2)) ... )\n
where the tags are stored in descending order of length.\n
See also `hfy-load-tags-cache'.")

(defvar hfy-tags-rmap nil
  "Alist of the form ((\"/src/dir\" . tag-rmap-hash))\n
where tag-rmap-hash has entries of the form:
\"tag_string\" => ( \"file/name.ext\" line char )
Unlike `hfy-tags-cache' these are the locations of occurrences of
tagged items, not the locations of their definitions.")

(defvar hfy-style-assoc 'please-ignore-this-line
  "An assoc representing/describing an Emacs face.
Properties may be repeated, in which case later properties should be
treated as if they were inherited from a `parent' font.
\(For some properties, only the first encountered value is of any importance,
for others the values might be cumulative, and for others they might be
cumulative in a complex way.)\n
Some examples:\n
\(hfy-face-to-style \\='default) =>
  ((\"background\"      . \"rgb(0, 0, 0)\")
   (\"color\"           . \"rgb(255, 255, 255)\")
   (\"font-style\"      . \"normal\")
   (\"font-weight\"     . \"500\")
   (\"font-stretch\"    . \"normal\")
   (\"font-family\"     . \"misc-fixed\")
   (\"font-size\"       . \"13pt\")
   (\"text-decoration\" . \"none\"))\n
\(hfy-face-to-style \\='Info-title-3-face) =>
  ((\"font-weight\"     . \"700\")
   (\"font-family\"     . \"helv\")
   (\"font-size\"       . \"120%\")
   (\"text-decoration\" . \"none\"))\n")

(defvar hfy-sheet-assoc 'please-ignore-this-line
  "An assoc with elements of the form (face-name style-name . style-string):\n
\((default               \"default\" . \"{background: black; color: white}\")
 (font-lock-string-face \"string\"  . \"{color: rgb(64,224,208)}\"))" )

(defvar hfy-facemap-assoc 'please-ignore-this-line
  "An assoc of (point . FACE-SYMBOL) or (point . DEFFACE-LIST)
and (point . \\='end) elements, in descending order of point value
\(ie from the file's end to its beginning).\n
The map is in reverse order because inserting a <style> tag (or any other
string) at `point' invalidates the map for all entries with a greater value of
point.  By traversing the map from greatest to least point, we still invalidate
the map as we go, but only those points we have already dealt with (and
therefore no longer care about) will be invalid at any time.\n
\\='((64820 . end)
  (64744 . font-lock-comment-face)
  (64736 . end)
  (64722 . font-lock-string-face)
  (64630 . end)
  (64623 . font-lock-string-face)
  (64449 . end)
  (64446 . font-lock-keyword-face)
  (64406 . end)
  (64395 . font-lock-constant-face)
  (64393 . end)
  (64386 . font-lock-keyword-face)
  (64379 . end)
  ;; big similar section elided.  You get the idea.
  (4285 . font-lock-constant-face)
  (4285 . end)
  (4221 . font-lock-comment-face)
  (4221 . end)
  (4197 . font-lock-constant-face)
  (4197 . end)
  (1 . font-lock-comment-face))")

(defvar hfy-tmpfont-stack nil
  "An alist of derived fonts resulting from overlays.")

(defconst hfy-hex-regex "[0-9A-Fa-f]")

(defconst hfy-triplet-regex
  (concat
   "\\(" hfy-hex-regex hfy-hex-regex "\\)"
   "\\(" hfy-hex-regex hfy-hex-regex "\\)"
   "\\(" hfy-hex-regex hfy-hex-regex "\\)"))

(defun hfy-interq (set-a set-b)
  "Return the intersection (using `eq') of two lists SET-A and SET-B."
  (let ((sa set-a) (interq nil) (elt nil))
    (while sa
      (setq elt (car sa)
            sa  (cdr sa))
      (if (memq elt set-b) (setq interq (cons elt interq))))
    interq))

(defun hfy-colour-vals (colour)
  "Where COLOUR is a color name or #XXXXXX style triplet, return a
list of three (16 bit) rgb values for said color.\n
If a window system is unavailable, calls `hfy-fallback-colour-values'."
  (if (string-match hfy-triplet-regex colour)
      (mapcar
       (lambda (x) (* (string-to-number (match-string x colour) 16) 257))
       '(1 2 3))
    ;;(message ">> %s" colour)
    (if window-system
        (if (fboundp 'color-values)
            (color-values colour)
          ;;(message "[%S]" window-system)
          (x-color-values colour))
      ;; blarg - tty colors are no good - go fetch some X colors:
      (hfy-fallback-colour-values colour))))

(defvar hfy-cperl-mode-kludged-p nil)

(defun hfy-kludge-cperl-mode ()
  "CPerl mode does its damnedest not to do some of its fontification when not
in a windowing system - try to trick it..."
  (if (not hfy-cperl-mode-kludged-p)
      (progn (if (not window-system)
                 (let ((window-system 'htmlfontify))
                   (eval-and-compile (require 'cperl-mode))
                   (setq cperl-syntaxify-by-font-lock t)))
             (setq hfy-cperl-mode-kludged-p t))) )

(defun hfy-opt (symbol)
  "Is option SYMBOL set."
  (memq symbol hfy-optimizations))

(defun hfy-default-header (file style)
  "Default value for `hfy-page-header'.
FILE is the name of the file.
STYLE is the inline CSS stylesheet (or tag referring to an external sheet)."
;;   (format "<!DOCTYPE HTML PUBLIC \"-//W3C//DTD HTML 4.01 Transitional//EN\">
;; <html>\n <head>\n  <title>%s</title>\n %s\n </head>\n  <body>\n" file style))
  (format "<?xml version=\"1.0\" encoding=\"utf-8\"?>
<!DOCTYPE html PUBLIC \"-//W3C//DTD XHTML 1.1//EN\"
\"http://www.w3.org/TR/xhtml11/DTD/xhtml11.dtd\">
<html xmlns=\"http://www.w3.org/1999/xhtml\">
  <head>
    <title>%s</title>
%s
    <script type=\"text/javascript\"><!--
  // this function is needed to work around
  // a bug in IE related to element attributes
  function hasClass(obj)
  {
      var result = false;
      if (obj.getAttributeNode(\"class\") != null)
      {
          result = obj.getAttributeNode(\"class\").value;
      }
      return result;
  }

  function stripe(id)
  {
      // the flag we'll use to keep track of
      // whether the current row is odd or even
      var even = false;

      // if arguments are provided to specify the colors
      // of the even & odd rows, then use the them;
      // otherwise use the following defaults:
      var evenColor = arguments[1] ? arguments[1] : \"#fff\";
      var oddColor  = arguments[2] ? arguments[2] : \"#ddd\";

      // obtain a reference to the desired table
      // if no such table exists, abort
      var table = document.getElementById(id);
      if (! table) { return; }

      // by definition, tables can have more than one tbody
      // element, so we'll have to get the list of child
      // &lt;tbody&gt;s
      var tbodies = table.getElementsByTagName(\"tbody\");

      // and iterate through them...
      for (var h = 0; h < tbodies.length; h++)
      {
          // find all the &lt;tr&gt; elements...
          var trs = tbodies[h].getElementsByTagName(\"tr\");

          // ... and iterate through them
          for (var i = 0; i < trs.length; i++)
          {
              // avoid rows that have a class attribute
              // or backgroundColor style
              if (! hasClass(trs[i]) &&
                  ! trs[i].style.backgroundColor)
              {
                  // get all the cells in this row...
                  var tds = trs[i].getElementsByTagName(\"td\");

                  // and iterate through them...
                  for (var j = 0; j < tds.length; j++)
                  {
                      var mytd = tds[j];

                      // avoid cells that have a class attribute
                      // or backgroundColor style
                      if (! hasClass(mytd) &&
                          ! mytd.style.backgroundColor)
                      {
                          mytd.style.backgroundColor =
                            even ? evenColor : oddColor;
                      }
                  }
              }
              // flip from odd to even, or vice-versa
              even =  ! even;
          }
      }
  }

  function toggle_invis( name )
  {
      var filter =
        { acceptNode:
          function( node )
          { var classname = node.id;
            if( classname )
            { var classbase = classname.substr( 0, name.length );
              if( classbase == name ) { return NodeFilter.FILTER_ACCEPT; } }
            return NodeFilter.FILTER_SKIP; } };
      var walker = document.createTreeWalker( document.body           ,
                                              NodeFilter.SHOW_ELEMENT ,
                                              filter                  ,
                                              false                   );
      while( walker.nextNode() )
      {
          var e = walker.currentNode;
          if( e.style.display == \"none\" ) { e.style.display = \"inline\"; }
          else                            { e.style.display = \"none\";   }
      }
  }
--> </script>
  </head>
  <body onload=\"stripe('index'); return true;\">\n"
          (mapconcat 'hfy-html-quote (mapcar 'char-to-string file) "") style))

(defun hfy-default-footer (_file)
  "Default value for `hfy-page-footer'.
FILE is the name of the file being rendered, in case it is needed."
  "\n </body>\n</html>\n")

(defun hfy-link-style-string (style-string)
  "Replace the end of a CSS style declaration STYLE-STRING with the contents
of the variable `hfy-src-doc-link-style', removing text matching the regex
`hfy-src-doc-link-unstyle' first, if necessary."
  ;;(message "hfy-colour-vals");;DBUG
  (if (string-match hfy-src-doc-link-unstyle style-string)
      (setq style-string (replace-match "" 'fixed-case 'literal style-string)))
  (if (and (not (string-match hfy-src-doc-link-style style-string))
           (string-match "} *$" style-string))
      (concat (replace-match hfy-src-doc-link-style
                             'fixed-case
                             'literal
                             style-string) " }")
    style-string))

;; utility functions - cast emacs style specification values into their
;; css2 equivalents:
(defun hfy-triplet (colour)
  "Takes a COLOUR name (string) and return a CSS rgb(R, G, B) triplet string.
Uses the definition of \"white\" to map the numbers to the 0-255 range, so
if you've redefined white, (esp. if you've redefined it to have a triplet
member lower than that of the color you are processing) strange things
may happen."
  ;;(message "hfy-colour-vals");;DBUG
  ;; TODO?  Can we do somehow do better than this?
  (cond
   ((equal colour "unspecified-fg") (setq colour "black"))
   ((equal colour "unspecified-bg") (setq colour "white")))
  (let ((white (mapcar (lambda (I) (float (1+ I))) (hfy-colour-vals "white")))
        (rgb16 (mapcar (lambda (I) (float (1+ I))) (hfy-colour-vals  colour))))
    (if rgb16
        ;;(apply 'format "rgb(%d, %d, %d)"
        ;; Use #rrggbb instead, it is smaller
        (apply 'format "#%02x%02x%02x"
               (mapcar (lambda (X)
                         (* (/ (nth X rgb16)
                               (nth X white)) 255))
                       '(0 1 2))))))

(defun hfy-family (family) (list (cons "font-family"  family)))
(defun hfy-bgcol  (colour) (list (cons "background"   (hfy-triplet colour))))
(defun hfy-colour (colour) (list (cons "color"        (hfy-triplet colour))))
(defun hfy-width  (width)  (list (cons "font-stretch" (symbol-name  width))))

(defcustom hfy-font-zoom 1.05
  "Font scaling from Emacs to HTML."
  :type 'float
  :group 'htmlfontify)

(defun hfy-size (height)
  "Derive a CSS font-size specifier from an Emacs font :height attribute HEIGHT.
Does not cope with the case where height is a function to be applied to
the height of the underlying font."
  ;; In ttys, the default face has :height == 1.
  (and (not (display-graphic-p)) (equal 1 height) (setq height 100))
  (list
   (cond
    ;;(t                 (cons "font-size" ": 1em"))
    ((floatp   height)
     (cons "font-size" (format "%d%%" (* (* hfy-font-zoom height) 100))))
    ((integerp height)
     (cons "font-size" (format "%dpt" (/ (* hfy-font-zoom height) 10 )))) )) )

(defun hfy-slant (slant)
  "Derive a font-style CSS specifier from the Emacs :slant attribute SLANT:
CSS does not define the reverse-* styles, so just maps those to the
regular specifiers."
  (list (cons "font-style"
              (or (cdr (assq slant '((italic          . "italic")
                                     (reverse-italic  . "italic" )
                                     (oblique         . "oblique")
                                     (reverse-oblique . "oblique"))))
                  "normal"))))

(defun hfy-weight (weight)
  "Derive a font-weight CSS specifier from an Emacs weight spec symbol WEIGHT."
  (list (cons "font-weight" (cdr (assq weight '((ultra-bold  . "900")
                                                (extra-bold  . "800")
                                                (bold        . "700")
                                                (semi-bold   . "600")
                                                (normal      . "500")
                                                (semi-light  . "400")
                                                (light       . "300")
                                                (extra-light . "200")
                                                (ultra-light . "100")))))))

(defun hfy-box-to-border-assoc (spec)
  (if spec
      (let ((tag (car  spec))
            (val (cadr spec)))
        (cons (cl-case tag
                (:color (cons "colour" val))
                (:width (cons "width"  val))
                (:style (cons "style"  val)))
              (hfy-box-to-border-assoc (cddr spec))))))

(defun hfy-box-to-style (spec)
  (let* ((css (hfy-box-to-border-assoc  spec))
         (col (cdr      (assoc "colour" css)))
         (s   (cdr      (assoc "style"  css))))
    (list
     (if col (cons "border-color" (cdr (assoc "colour" css))))
     (cons "border-width" (format "%dpx" (or (cdr (assoc "width" css)) 1)))
     (cons "border-style" (cl-case s
                            (released-button "outset")
                            (pressed-button  "inset" )
                            (t               "solid" ))))))

(defun hfy-box (box)
  "Derive CSS border-* attributes from the Emacs :box attribute BOX."
  (if box
      (cond
       ((integerp box) (list (cons "border-width" (format "%dpx"   box))))
       ((stringp  box) (list (cons "border" (format "solid %s 1px" box))))
       ((listp    box) (hfy-box-to-style box)                            ))) )

(defun hfy-decor (tag _val)
  "Derive CSS text-decoration specifiers from various Emacs font attributes.
TAG is an Emacs font attribute key (eg :underline).
VAL is ignored."
  (list
   ;; FIXME: Why not '("text-decoration" . "underline")?  --Stef
   (cl-case tag
     (:underline      (cons "text-decoration" "underline"   ))
     (:overline       (cons "text-decoration" "overline"    ))
     (:strike-through (cons "text-decoration" "line-through")))))

(defun hfy-invisible (&optional _val)
  "This text should be invisible.
Do something in CSS to make that happen.
VAL is ignored here."
  '(("display" . "none")))

(defun hfy-combined-face-spec (face)
  "Return a `defface' style alist of possible specifications for FACE.
Entries resulting from customization (`custom-set-faces') will take
precedence."
  (append
   (if (and hfy-display-class hfy-default-face-def (eq face 'default))
       hfy-default-face-def)
   (get face 'saved-face)
   (get face 'face-defface-spec)))

(defun hfy-face-attr-for-class (face &optional class)
  "Return the face attributes for FACE.
If CLASS is set, it must be a `defface' alist key [see below],
in which case the first face specification returned by `hfy-combined-face-spec'
which *doesn't* clash with CLASS is returned.\n
\(A specification with a class of t is considered to match any class you
specify - this matches Emacs's behavior when deciding on which face attributes
to use, to the best of my understanding).\n
If CLASS is nil, then you just get whatever `face-attr-construct' returns,
ie the current specification in effect for FACE.\n
*NOTE*: This function forces any face that is not `default' and which has
no :inherit property to inherit from `default' (this is because `default'
is magical in that Emacs's fonts behave as if they inherit implicitly from
`default', but no such behavior exists in HTML/CSS).\n
See also `hfy-display-class' for details of valid values for CLASS."
  (let ((face-spec
         (if class
             (let ((face-props (hfy-combined-face-spec face))
                   (face-specn nil)
                   (face-class nil)
                   (face-attrs nil)
                   (face-score  -1)
                   (face-match nil))
               (while face-props
                 (setq face-specn (car face-props)
                       face-class (car face-specn)
                       face-attrs (cdr face-specn)
                       face-props (cdr face-props))
                 ;; if the current element CEL of CLASS is t we match
                 ;; if the current face-class is t, we match
                 ;; if the cdr of CEL has a non-nil
                 ;;   intersection with the cdr of the first member of
                 ;;   the current face-class with the same car as CEL, we match
                 ;; if we actually clash, then we can't match
                 (let ((cbuf class)
                       (cel    nil)
                       (key    nil)
                       (val    nil)
                       (x      nil)
                       (next   nil)
                       (score    0))
                   (while (and cbuf (not next))
                     (setq cel  (car cbuf)
                           cbuf (cdr cbuf)
                           key  (car  cel)
                           val  (cdr  cel)
                           val  (if (listp val) val (list val)))
                     (cond
                      ((or (eq cel t)
                           (memq face-class '(t default))) ;Default match.
                       (setq score 0) (ignore "t match"))
                      ((not (cdr (assq key face-class))) ;Neither good nor bad.
                       nil (ignore "non match, non collision"))
                      ((setq x (hfy-interq val (cdr (assq key face-class))))
                       (setq score (+ score (length x)))
                       (ignore "intersection"))
                      (t ;; nope.
                       (setq next t score -10) (ignore "collision")) ))
                   (if (> score face-score)
                       (progn
                         (setq face-match face-attrs
                               face-score score     )
                         (ignore "%d << %S/%S" score face-class class))
                     (ignore "--- %d ---- (insufficient)" score)) ))
               ;; matched ? last attrs : nil
               (if face-match
                   (if (listp (car face-match)) (car face-match) face-match)
                 nil))
           ;; Unfortunately the default face returns a
           ;; :background. Fortunately we can remove it, but how do we do
           ;; that in a non-system specific way?
           (let ((spec (face-attr-construct face))
                 (new-spec nil))
             (if (not (memq :background spec))
                 spec
               (while spec
                 (let ((a (nth 0 spec))
                       (b (nth 1 spec)))
                   (unless (and (eq a :background)
                                (stringp b)
                                (string= b "SystemWindow"))
                     (setq new-spec (cons a (cons b new-spec)))))
                 (setq spec (cddr spec)))
               new-spec)))))
    (if (or (memq :inherit face-spec) (eq 'default face))
        face-spec
      (append face-spec (list :inherit 'default)))))

;; construct an assoc of (css-tag-name . css-tag-value) pairs
;; from a face or assoc of face attributes:

;; Some tests etc:
;;  (mumamo-message-with-face "testing face" 'highlight)
;;  (mumamo-message-with-face "testing face" '(:foreground "red" :background "yellow"))
;;  (hfy-face-to-style-i '(:inherit default foreground-color "red"))
;;  default face=(:stipple nil :background "SystemWindow" :foreground
;;    "SystemWindowText" :inverse-video nil :box nil :strike-through
;;    nil :overline nil :underline nil :slant normal :weight normal
;;    :height 98 :width normal :family "outline-courier new")
(defun hfy-face-to-style-i (fn)
  "The guts of `hfy-face-to-style': FN should be a `defface' font spec,
as returned by `face-attr-construct' or `hfy-face-attr-for-class'.
Note that this function does not get font-sizes right if they are based
on inherited modifiers (via the :inherit) attribute, and any other
modifiers that are cumulative if they appear multiple times need to be
merged by the user - `hfy-flatten-style' should do this."
  ;;(message "hfy-face-to-style-i");;DBUG

  ;; fn's value could be something like
  ;; (:inherit
  ;;  ((foreground-color . "blue"))
  ;;  (foreground-color . "blue")
  ;;  nil)

  (when fn
    (let ((key  (car  fn))
          (val  (cadr fn))
          (next (cddr fn))
          (that       nil)
          (this       nil)
          (parent     nil))
      (if (eq key :inherit)
        (let ((vs (if (listp val) val (list val))))
          ;; (let ((x '(a b))) (setq x (append '(c d) x)))
          ;; (let ((x '(a b))) (setq x (append '(c d) x)))
          (dolist (v vs)
            (setq parent
                  (append
                   parent
                   (hfy-face-to-style-i
                    (hfy-face-attr-for-class v hfy-display-class))))))
        (setq this
              (if val (cl-case key
                       (:family         (hfy-family    val))
                       (:width          (hfy-width     val))
                       (:weight         (hfy-weight    val))
                       (:slant          (hfy-slant     val))
                       (:foreground     (hfy-colour    val))
                       (:background     (hfy-bgcol     val))
                       (:box            (hfy-box       val))
                       (:height         (hfy-size      val))
                       (:underline      (hfy-decor key val))
                       (:overline       (hfy-decor key val))
                       (:strike-through (hfy-decor key val))
                       (:invisible      (hfy-invisible val))
                       (:bold           (hfy-weight  'bold))
                       (:italic         (hfy-slant 'italic))))))
      (setq that (hfy-face-to-style-i next))
      ;;(lwarn t :warning "%S => %S" fn (nconc this that parent))
      (nconc this parent that))) )

(defun hfy-size-to-int (spec)
  "Convert SPEC, a CSS font-size specifier, to an Emacs :height attribute value.
Used while merging multiple font-size attributes."
  ;;(message "hfy-size-to-int");;DBUG
  (list
   (if (string-match "\\([0-9]+\\)\\(%\\|pt\\)" spec)
       (cond ((string= "%"  (match-string 2 spec))
              (/ (string-to-number (match-string 1 spec)) 100.0))
             ((string= "pt" (match-string 2 spec))
              (* (string-to-number (match-string 1 spec))    10)))
     (string-to-number spec))) )

;; size is different, in that in order to get it right at all,
;; we have to trawl the inheritance path, accumulating modifiers,
;; _until_ we get to an absolute (pt) specifier, then combine the lot
(defun hfy-flatten-style (style)
  "Take STYLE (see `hfy-face-to-style-i', `hfy-face-to-style') and merge
any multiple attributes appropriately.  Currently only font-size is merged
down to a single occurrence - others may need special handling, but I
haven't encountered them yet.  Returns a `hfy-style-assoc'."
  ;;(message "(hfy-flatten-style %S)" style) ;;DBUG
  (let ((n        0)
        (m (list 1))
        (x      nil)
        (r      nil))
    (dolist (css style)
      (if (string= (car css) "font-size")
          (progn
            (when (not x) (setq m (nconc m (hfy-size-to-int (cdr css)))))
            (when (string-match "pt" (cdr css)) (setq x t)))
        (setq r (nconc r (list css)))))
    ;;(message "r: %S" r)
    (setq  n (apply '* m))
    (nconc r (hfy-size (if x (round n) (* n 1.0)))) ))

(defun hfy-face-resolve-face (fn)
  "For FN return a face specification.
FN may be either a face or a face specification. If the latter,
then the specification is returned unchanged."
  (cond
   ((facep fn)
    (hfy-face-attr-for-class fn hfy-display-class))
   ;; FIXME: is this necessary? Faces can be symbols, but
   ;; not symbols refering to other symbols?
   ((and (symbolp fn)
         (facep (symbol-value fn)))
    (hfy-face-attr-for-class
     (symbol-value fn) hfy-display-class))
   (t fn)))


(defun hfy-face-to-style (fn)
  "Take FN, a font or `defface' style font specification,
\(as returned by `face-attr-construct' or `hfy-face-attr-for-class')
and return a `hfy-style-assoc'.\n
See also `hfy-face-to-style-i', `hfy-flatten-style'."
  ;;(message "hfy-face-to-style");;DBUG
  (let* ((face-def (hfy-face-resolve-face fn))
         (final-style
          (hfy-flatten-style (hfy-face-to-style-i face-def))))
    ;;(message "%S" final-style)
    (if (not (assoc "text-decoration" final-style))
        (progn (setq final-style
                     ;; Fix-me: there is no need for this since
                     ;; text-decoration is not inherited.
                     ;; but it's not wrong and if this ever changes it will
                     ;; be needed, so I think it's better to leave it in? -- v
                     (nconc final-style '(("text-decoration" . "none"))))))
    final-style))

;; strip redundant bits from a name. Technically, this could result in
;; a collision, but it is pretty unlikely - will fix later...
;; also handle ephemeral fonts created by overlays, which don't actually
;; have names:
(defun hfy-face-or-def-to-name (fn)
  "Render a font symbol or `defface' font spec FN into a name (string)."
  ;;(message "generating name for %s" fn)
  (if (not (listp fn))
      (format "%s" fn)
    (let* ((key   (format       "%s"        fn))
           (entry (assoc key hfy-tmpfont-stack))
           (base  (cadr   (memq  :inherit  fn)))
           (tag   (cdr                   entry)))
      ;;(message "checking for key «%s» in font stack [%d]"
      ;;         key (if entry 1 0))
      (if entry nil ;; noop
        (setq tag               (format "%04d" (length hfy-tmpfont-stack))
              entry             (cons key tag)
              hfy-tmpfont-stack (cons entry hfy-tmpfont-stack)))
      ;;(message "  -> name: %s-%s" (or base 'default) tag)
      (format "%s-%s" (or base 'default) tag)) ))

(defun hfy-css-name (fn)
  "Strip the boring bits from a font-name FN and return a CSS style name."
  ;;(message "hfy-css-name");;DBUG
  (let ((face-name (hfy-face-or-def-to-name fn)))
    (if (or (string-match "font-lock-\\(.*\\)" face-name)
            (string-match "cperl-\\(.*\\)"     face-name)
            (string-match "^[Ii]nfo-\\(.*\\)"   face-name))
        (progn
          (setq face-name (match-string 1 face-name))
          (if (string-match "\\(.*\\)-face\\'" face-name)
              (setq face-name (match-string 1 face-name)))
          face-name)
      face-name)) )

;; construct an assoc of (stripped-name . "{ css-stuff-here }") pairs
;; from a face:
(defun hfy-face-to-css-default (fn)
  "Default handler for mapping faces to styles.
See also `hfy-face-to-css'."
  ;;(message "hfy-face-to-css");;DBUG
  (let* ((css-list (hfy-face-to-style fn))
         (seen     nil)
         (css-text
          (mapcar
           (lambda (E)
             (if (car E)
                 (unless (member (car E) seen)
                   (push (car E) seen)
                   (format " %s: %s; " (car E) (cdr E)))))
           css-list)))
    (cons (hfy-css-name fn) (format "{%s}" (apply 'concat css-text)))) )

(defvar hfy-face-to-css 'hfy-face-to-css-default
  "Handler for mapping faces  to styles.
The signature of the handler is of the form \(lambda (FN) ...).
FN is a font or `defface' specification (cf
`face-attr-construct').  The handler should return a cons cell of
the form (STYLE-NAME . STYLE-SPEC).

The default handler is `hfy-face-to-css-default'.

See also `hfy-face-to-style'.")

(defalias 'hfy-prop-invisible-p
  (if (fboundp 'invisible-p) #'invisible-p
    (lambda (prop)
      "Is text property PROP an active invisibility property?"
      (or (and (eq buffer-invisibility-spec t) prop)
          (or (memq prop buffer-invisibility-spec)
              (assq prop buffer-invisibility-spec))))))

(defun hfy-find-invisible-ranges ()
  "Return a list of (start-point . end-point) cons cells of invisible regions."
  (save-excursion
    (let (invisible p i s) ;; return-value pos invisible end start
      (setq p (goto-char (point-min)))
      (when (invisible-p p) (setq s p i t))
      (while (< p (point-max))
        (if i ;; currently invisible
            (when (not (invisible-p p)) ;; but became visible
              (setq i         nil
                    invisible (cons (cons s p) invisible)))
          ;; currently visible:
          (when (invisible-p p)  ;; but have become invisible
            (setq s p i t)))
        (setq p (next-char-property-change p)))
      ;; still invisible at buffer end?
      (when i
        (setq invisible (cons (cons s (point-max)) invisible)))
      invisible)))

(defun hfy-invisible-name (point map)
  "Generate a CSS style name for an invisible section of the buffer.
POINT is the point inside the invisible region.
MAP is the invisibility map as returned by `hfy-find-invisible-ranges'."
  ;;(message "(hfy-invisible-name %S %S)" point map)
  (let (name)
    (dolist (range map)
      (when (and (>= point (car range))
                 (<  point (cdr range)))
        (setq name (format "invisible-%S-%S" (car range) (cdr range)))))
    name))

;; Fix-me: This function needs some cleanup by someone who understand
;; all the formats that face properties can have.
;;
;; overlay handling should be fine. haven't tested multiple stacked overlapping
;; overlays recently, but the common case of a text property face + an overlay
;; face produces the correct merged css style (or as close to it as css can get)
;; -- v
(defun hfy-face-at (p)
  "Find face in effect at point P.
If overlays are to be considered (see `hfy-optimizations') then this may
return a `defface' style list of face properties instead of a face symbol."
  ;;(message "hfy-face-at");;DBUG
  ;; Fix-me: clean up, remove face-name etc
  ;; not sure why we'd want to remove face-name? -- v
  (let ((overlay-data nil)
        (base-face    nil)
        (face-name   (get-text-property p 'face))
        ;; (face-name    (hfy-get-face-at p))
        (prop-seen    nil)
        (extra-props  nil)
        (text-props   (text-properties-at p)))
    ;;(message "face-name: %S" face-name)
    (when (and face-name (listp face-name) (facep (car face-name)))
      ;;(message "face-name is a list %S" face-name)
      ;;(setq text-props (cons 'face face-name))
      (dolist (f face-name)
        (setq extra-props (if (listp f)
                              ;; for things like (variable-pitch
                              ;; (:foreground "red"))
                              (cons f extra-props)
                            (cons :inherit (cons f extra-props)))))
      (setq base-face (car face-name)
            face-name nil))
    ;; text-properties-at => (face (:foreground "red" ...))
    ;;                 or => (face (compilation-info underline)) list of faces
    ;; overlay-properties
    ;;   format= (evaporate t face ((foreground-color . "red")))

    ;; SO:    if we have turned overlays off,
    ;;     or if there's no overlay data
    ;; just bail out and return whatever face data we've accumulated so far
    (if (or (not (hfy-opt                      'keep-overlays))
            (not (setq overlay-data  (hfy-overlay-props-at p))))
        (progn
          ;;(message "· %d: %s; %S; %s"
          ;;         p face-name extra-props text-props)
          (or face-name base-face)) ;; no overlays or extra properties
      ;; collect any face data and any overlay data for processing:
      (when text-props
        (push text-props overlay-data))
      (setq overlay-data (nreverse overlay-data))
      ;;(message "- %d: %s; %S; %s; %s"
      ;;         p face-name extra-props text-props overlay-data)
      ;; remember the basic face name so we don't keep repeating its specs:
      (when face-name (setq base-face face-name))
      (dolist (P overlay-data)
        (let ((iprops (cadr (memq 'invisible P)))) ;FIXME: plist-get?
          ;;(message "(hfy-prop-invisible-p %S)" iprops)
          (when (and iprops (hfy-prop-invisible-p iprops))
            (setq extra-props
                  (cons :invisible (cons t extra-props))) ))
        (let ((fprops (cadr (or (memq 'face P)
                                (memq 'font-lock-face P)))))
          ;;(message "overlay face: %s" fprops)
          (if (not (listp fprops))
              (let ((this-face (if (stringp fprops) (intern fprops) fprops)))
                (when (not (eq this-face base-face))
                  (setq extra-props
                        (cons :inherit
                              (cons this-face extra-props))) ))
            (while fprops
              (if (facep (car fprops))
                  (let ((face (car fprops)))
                    (when (stringp face) (setq face (intern fprops)))
                    (setq extra-props
                          (cons :inherit
                                (cons face
                                      extra-props)))
                    (setq fprops (cdr fprops)))
                (let (p v)
                  ;; Sigh.
                  (if (listp (car fprops))
                      (if (nlistp (cdr (car fprops)))
                          (progn
                            ;; ((prop . val))
                            (setq p (caar fprops))
                            (setq v (cdar fprops))
                            (setq fprops (cdr fprops)))
                        ;; ((prop val))
                        (setq p (caar fprops))
                        (setq v (cl-cadar fprops))
                        (setq fprops (cdr fprops)))
                    (if (listp (cdr fprops))
                        (progn
                          ;; (:prop val :prop val ...)
                          (setq p (car fprops))
                          (setq v (cadr fprops))
                          (setq fprops (cddr fprops)))
                      (if (and (listp fprops)
                               (not (listp (cdr fprops))))
                          ;;(and (consp x) (cdr (last x)))
                          (progn
                            ;; (prop . val)
                            (setq p (car fprops))
                            (setq v (cdr fprops))
                            (setq fprops nil))
                        (error "Eh... another format! fprops=%s" fprops) )))
                  (setq p (cl-case p
                            ;; These are all the properties handled
                            ;; in `hfy-face-to-style-i'.
                            ;;
                            ;; Are these translations right?
                            ;; yes, they are -- v
                            (family           :family    )
                            (width            :width     )
                            (height           :height    )
                            (weight           :weight    )
                            (slant            :slant     )
                            (underline        :underline )
                            (overline         :overline  )
                            (strike-through   :strike-through)
                            (box              :box       )
                            (foreground-color :foreground)
                            (background-color :background)
                            (bold             :bold      )
                            (italic           :italic    )
                            (t                 p)))
                  (if (memq p prop-seen) nil ;; noop
                    (setq prop-seen   (cons p prop-seen)
                          extra-props (cons p (cons v extra-props))))))))))
      ;;(message "+ %d: %s; %S" p face-name extra-props)
      (if extra-props
          (nconc extra-props (if (listp face-name)
                                 face-name
                               (face-attr-construct face-name)))
        face-name)) ))

(defun hfy-overlay-props-at (p)
  "Grab overlay properties at point P.
The plists are returned in descending priority order."
 (mapcar #'overlay-properties (overlays-at p 'sorted)))

;; construct an assoc of (face-name . (css-name . "{ css-style }")) elements:
(defun hfy-compile-stylesheet ()
  "Trawl the current buffer, construct and return a `hfy-sheet-assoc'.
If `hfy-user-sheet-assoc' is currently bound then use it to
collect new styles discovered during this run.  Otherwise create
a new assoc."
  ;;(message "hfy-compile-stylesheet");;DBUG
  (let ((pt (point-min))
        ;; Make the font stack stay:
        ;;(hfy-tmpfont-stack nil)
        (fn         nil)
        (style      (and (boundp 'hfy-user-sheet-assoc) hfy-user-sheet-assoc)))
    (save-excursion
      (goto-char pt)
      (while (< pt (point-max))
        (if (and (setq fn (hfy-face-at pt)) (not (assoc fn style)))
            (push (cons fn (funcall hfy-face-to-css fn)) style))
        (setq pt (next-char-property-change pt))))
    (unless (assoc 'default style)
      (push (cons 'default (funcall hfy-face-to-css 'default)) style))
    (when (boundp 'hfy-user-sheet-assoc)
      (setq hfy-user-sheet-assoc style))
    style))

(defun hfy-fontified-p ()
  "`font-lock' doesn't like to say it's been fontified when in batch
mode, but we want to know if we should fontify or raw copy, so in batch
mode we check for non-default face properties.  Otherwise we test
variable `font-lock-mode' and variable `font-lock-fontified' for truth."
  ;;(message "font-lock-fontified: %S" font-lock-fontified)
  ;;(message "noninteractive     : %S" noninteractive)
  ;;(message "font-lock-mode     : %S" font-lock-mode)
  (and font-lock-fontified
       (if noninteractive
           (let ((pt  (point-min))
                 (face-name   nil))
             (save-excursion
               (goto-char pt)
               (while (and (< pt (point-max)) (not face-name))
                 (setq face-name (hfy-face-at pt))
                 (setq pt (next-char-property-change pt))))
             face-name)
         font-lock-mode)))

;; remember, the map is in reverse point order:
;; I wrote this while suffering the effects of a cold, and maybe a
;; mild fever - I think it's correct, but it might be a little warped
;; as my minfd keeps ... where was I? Oh yes, the bunnies...
(defun hfy-merge-adjacent-spans (face-map)
  "Where FACE-MAP is a `hfy-facemap-assoc' for the current buffer,
this function merges adjacent style blocks which are of the same value
and are separated by nothing more interesting than whitespace.\n
  <span class=\"foo\">narf</span> <span class=\"foo\">brain</span>\n
\(as interpreted from FACE-MAP) would become:\n
  <span class=\"foo\">narf brain</span>\n
Returns a modified copy of FACE-MAP."
  (let ((tmp-map face-map)
        (map-buf      nil)
        (first-start  nil)
        (first-stop   nil)
        (last-start   nil)
        (last-stop    nil)
        (span-stop    nil)
        (span-start   nil)
        (reduced-map  nil))
    ;;(push (car  tmp-map) reduced-map)
    ;;(push (cadr tmp-map) reduced-map)
    (while tmp-map
      (setq first-start (cl-cadddr tmp-map)
            first-stop (cl-caddr tmp-map)
            last-start  (cadr   tmp-map)
            last-stop   (car    tmp-map)
            map-buf      tmp-map
            span-start   last-start
            span-stop    last-stop      )
      (while (and (equal (cdr first-start)
                         (cdr  last-start))
                  (save-excursion
                    (goto-char (car first-stop))
                    (not (re-search-forward "[^ \t\n\r]" (car last-start) t))))
        (setq map-buf     (cddr map-buf)
              span-start  first-start
              first-start (cl-cadddr map-buf)
              first-stop (cl-caddr map-buf)
              last-start  (cadr   map-buf)
              last-stop   (car    map-buf)))
      (push span-stop  reduced-map)
      (push span-start reduced-map)
      (setq tmp-map (memq last-start tmp-map))
      (setq tmp-map (cdr tmp-map)))
    (setq reduced-map (nreverse reduced-map))))

;; remember to generate 'synthetic' </span> entries -
;; emacs copes by just having a stack of styles in effect
;; and only using the top one: html has a more simplistic approach -
;; we have to explicitly end a style, there's no way of temporarily
;; overriding it w. another one... (afaik)
(defun hfy-compile-face-map ()
;; no need for special <a> version.
;; IME hyperlinks don't get underlined, esp when you htmlfontify a whole
;; source tree, so the <a> version is needed -- v
;; Fix-me: save table for multi-buffer
  "Compile and return a `hfy-facemap-assoc' for the current buffer."
  ;;(message "hfy-compile-face-map");;DBUG
  (let* ((pt         (point-min))
         (pt-narrow  (save-restriction (widen) (point-min)))
         (offset     (- pt pt-narrow))
         (fn         nil)
         (map        nil)
         (prev-tag   nil)) ;; t   if the last tag-point was a span-start
                           ;; nil if it was a span-stop
    (save-excursion
      (goto-char pt)
      (while (< pt (point-max))
        (if (setq fn (hfy-face-at pt))
            (progn (if prev-tag (push (cons pt-narrow 'end) map))
                   (push (cons pt-narrow fn) map)
                   (setq prev-tag t))
          (if prev-tag (push (cons pt-narrow 'end) map))
          (setq prev-tag nil))
        (setq pt (next-char-property-change pt))
        (setq pt-narrow (+ offset pt)))
      (if (and map (not (eq 'end (cdar map))))
          (push (cons (1+ (- (point-max) (point-min))) 'end) map)))
    (if (hfy-opt 'merge-adjacent-tags) (hfy-merge-adjacent-spans map) map)))

(defun hfy-buffer ()
  "Generate a buffer to hold the HTML output.
The filename of this buffer is derived from the source (current) buffer's
variable `buffer-file-name', if it is set, plus `hfy-extn'.
Otherwise a plausible filename is constructed from `default-directory',
`buffer-name' and `hfy-extn'."
  (let* ((name (concat (buffer-name) hfy-extn))
         (src               (buffer-file-name))
         (buf  (get-buffer-create        name)))
    (with-current-buffer buf
      (setq buffer-file-name
            (if src (concat src hfy-extn)
              (expand-file-name (if (string-match "^.*/\\([^/]*\\)\\'" name)
                                    (match-string 1 name)
                                  name))))
      buf)))

(defun hfy-lookup (face style)
  "Get a CSS style name for FACE from STYLE."
  (cadr (assoc face style)))

(defun hfy-link-style (style-string)
  "Copy, alter and return a STYLE-STRING to make it suitable for a hyperlink.
Uses `hfy-link-style-fun' to do this."
  (if (functionp hfy-link-style-fun)
      (funcall hfy-link-style-fun style-string)
    style-string))

(defun hfy-sprintf-stylesheet (css file)
  "Return the inline CSS style sheet for FILE as a string."
  (let ((stylesheet
         (concat
          hfy-meta-tags
          "\n<style type=\"text/css\"><!-- \n"
          ;; Fix-me: Add handling of page breaks here + scan for ^L
          ;; where appropriate.
          (format "body %s\n" (cddr (assq 'default css)))
          (apply 'concat
                 (mapcar
                  (lambda (style)
                    (format
                     "span.%s   %s\nspan.%s a %s\n"
                     (cadr style) (cddr style)
                     (cadr style) (hfy-link-style (cddr style))))
                  css))
          " --></style>\n")))
    (funcall hfy-page-header file stylesheet)))

;; tag all the dangerous characters we want to escape
;; (ie any "<> chars we _didn't_ put there explicitly for css markup)
(defun hfy-html-enkludge-buffer ()
  "Mark dangerous [\"<>] characters with the `hfy-quoteme' property.\n
See also `hfy-html-dekludge-buffer'."
  ;;(message "hfy-html-enkludge-buffer");;DBUG
  (save-excursion
    (goto-char (point-min))
    (while (re-search-forward hfy-html-quote-regex nil t)
      (put-text-property (match-beginning 0) (point) 'hfy-quoteme t))) )

;; dangerous char -> &entity;
(defun hfy-html-quote (char-string)
  "Map CHAR-STRING to an HTML safe string (entity) if need be."
  ;;(message "hfy-html-quote");;DBUG
  (or (cadr (assoc char-string hfy-html-quote-map)) char-string) )

;; actually entity-ise dangerous chars.
;; note that we can't do this until _after_ we have inserted the css
;; markup, since we use a position-based map to insert this, and if we
;; enter any other text before we do this, we'd have to track another
;; map of offsets, which would be tedious...
(defun hfy-html-dekludge-buffer ()
  "Transform all dangerous characters marked with the `hfy-quoteme' property
using `hfy-html-quote'.\n
See also `hfy-html-enkludge-buffer'."
  ;;(message "hfy-html-dekludge-buffer");;DBUG
  (save-excursion
    (goto-char (point-min))
    (while (re-search-forward hfy-html-quote-regex nil t)
      (if (get-text-property (match-beginning 0) 'hfy-quoteme)
          (replace-match (hfy-html-quote (match-string 1))) )) ))

;; Borrowed from font-lock.el
(defmacro hfy-save-buffer-state (varlist &rest body)
  "Bind variables according to VARLIST and eval BODY restoring buffer state.
Do not record undo information during evaluation of BODY."
  (declare (indent 1) (debug let))
  (let ((modified (make-symbol "modified")))
    `(let* ,(append varlist
                    `((,modified (buffer-modified-p))
                      (buffer-undo-list t)
                      (inhibit-read-only t)
                      (inhibit-point-motion-hooks t)
                      (inhibit-modification-hooks t)
                      deactivate-mark
                      buffer-file-name
                      buffer-file-truename))
       (progn
         ,@body)
       (unless ,modified
         (restore-buffer-modified-p nil)))))

(defun hfy-mark-trailing-whitespace ()
  "Tag trailing whitespace with a hfy property if it is currently highlighted."
  (when show-trailing-whitespace
    (let ((inhibit-read-only t))
      (save-excursion
        (goto-char (point-min))
        (hfy-save-buffer-state nil
          (while (re-search-forward "[ \t]+$" nil t)
            (put-text-property (match-beginning 0) (match-end 0)
                                   'hfy-show-trailing-whitespace t)))))))

(defun hfy-unmark-trailing-whitespace ()
  "Undo the effect of `hfy-mark-trailing-whitespace'."
  (when show-trailing-whitespace
    (hfy-save-buffer-state nil
      (remove-text-properties (point-min) (point-max)
                              '(hfy-show-trailing-whitespace)))))

(defun hfy-begin-span (style text-block text-id text-begins-block-p)
  "Default handler to begin a span of text.
Insert \"<span class=\"STYLE\" ...>\". See
`hfy-begin-span-handler' for more information."
  (when text-begins-block-p
    (insert
     (format "<span onclick=\"toggle_invis('%s');\">…</span>" text-block)))

  (insert
   (if text-block
       (format "<span class=\"%s\" id=\"%s-%d\">" style text-block text-id)
     (format "<span class=\"%s\">" style))))

(defun hfy-end-span ()
  "Default handler to end a span of text.
Insert \"</span>\".  See `hfy-end-span-handler' for more
information."
  (insert "</span>"))

(defvar hfy-begin-span-handler 'hfy-begin-span
  "Handler to begin a span of text.
The signature of the handler is \(lambda (STYLE TEXT-BLOCK
TEXT-ID TEXT-BEGINS-BLOCK-P) ...).  The handler must insert
appropriate tags to begin a span of text.

STYLE is the name of the style that begins at point.  It is
derived from the face attributes as part of `hfy-face-to-css'
callback.  The other arguments TEXT-BLOCK, TEXT-ID,
TEXT-BEGINS-BLOCK-P are non-nil only if the buffer contains
invisible text.

TEXT-BLOCK is a string that identifies a single chunk of visible
or invisible text of which the current position is a part.  For
visible portions, it's value is \"nil\". For invisible portions,
it's value is computed as part of `hfy-invisible-name'.

TEXT-ID marks a unique position within a block.  It is set to
value of `point' at the current buffer position.

TEXT-BEGINS-BLOCK-P is a boolean and is non-nil if the current
span also begins a invisible portion of text.

An implementation can use TEXT-BLOCK, TEXT-ID,
TEXT-BEGINS-BLOCK-P to implement fold/unfold-on-mouse-click like
behavior.

The default handler is `hfy-begin-span'.")

(defvar hfy-end-span-handler 'hfy-end-span
  "Handler to end a span of text.
The signature of the handler is \(lambda () ...).  The handler
must insert appropriate tags to end a span of text.

The default handler is `hfy-end-span'.")

(defun hfy-fontify-buffer (&optional srcdir file)
  "Implement the guts of `htmlfontify-buffer'.
SRCDIR, if set, is the directory being htmlfontified.
FILE, if set, is the file name."
  (if srcdir (setq srcdir (directory-file-name srcdir)))
  (let* ( (html-buffer        (hfy-buffer))
          (css-sheet                   nil)
          (css-map                     nil)
          (invis-ranges                nil)
          (rovl                        nil)
          (rmin           (when mark-active (region-beginning)))
          (rmax           (when mark-active (region-end      ))) )
    (when (and mark-active
               transient-mark-mode)
      (unless (and (= rmin (point-min))
                   (= rmax (point-max)))
        (setq rovl (make-overlay rmin rmax))
        (overlay-put rovl 'priority 1000)
        (overlay-put rovl 'face 'region)))
    ;; copy the buffer, including fontification, and switch to it:
    (hfy-mark-trailing-whitespace)
    (setq css-sheet             (hfy-compile-stylesheet   )
          css-map               (hfy-compile-face-map     )
          invis-ranges          (hfy-find-invisible-ranges))
    (hfy-unmark-trailing-whitespace)
    (when rovl
      (delete-overlay rovl))
    (copy-to-buffer html-buffer (point-min) (point-max))
    (set-buffer     html-buffer)
    ;; rip out props that could interfere with our htmlization of the buffer:
    (remove-text-properties (point-min) (point-max) hfy-ignored-properties)
    ;;;;;;;;;;;;;;;;;;;;;;;;;;;;;;;;;;;;;;;;;;;;;;;;;;;;;;;;;;;;;;;;;;;;;;;;;;;
    ;; at this point, html-buffer retains the fontification of the parent:
    ;;;;;;;;;;;;;;;;;;;;;;;;;;;;;;;;;;;;;;;;;;;;;;;;;;;;;;;;;;;;;;;;;;;;;;;;;;;
    ;; we don't really need or want text in the html buffer to be invisible, as
    ;; that can make it look like we've rendered invalid xhtml when all that's
    ;; happened is some tags are in the invisible portions of the buffer:
    (setq buffer-invisibility-spec nil)
    ;;;;;;;;;;;;;;;;;;;;;;;;;;;;;;;;;;;;;;;;;;;;;;;;;;;;;;;;;;;;;;;;;;;;;;;;;;;
    ;; #####################################################################
    ;; if we are in etags mode, add properties to mark the anchors and links
    (if (and srcdir file)
        (progn
          (hfy-mark-tag-names srcdir file) ;; mark anchors
          (hfy-mark-tag-hrefs srcdir file))) ;; mark links
    ;; #####################################################################
    ;; mark the 'dangerous' characters
    ;;(message "marking dangerous characters")
    (hfy-html-enkludge-buffer)
    ;; trawl the position-based face-map, inserting span tags as we go
    ;; note that we cannot change any character positions before this point
    ;; or we will invalidate the map:
    ;; NB: This also means we have to trawl the map in descending file-offset
    ;; order, obviously.
    ;; ---------------------------------------------------------------------
    ;; Remember, inserting pushes properties to the right, which we don't
    ;; actually want to happen for link properties, so we have to flag
    ;; them and move them by hand - if you don't, you end up with
    ;;
    ;; <span class="foo"><a href="bar">texta</span><span class="bletch"></a>...
    ;;
    ;; instead of:
    ;;
    ;; <span class="foo"><a href="bar">texta</a></span><span class="bletch">...
    ;;
    ;; If my analysis of the problem is correct, we can detect link-ness by
    ;; either hfy-linkp or hfy-endl properties at the insertion point, but I
    ;; think we only need to relocate the hfy-endl property, as the hfy-linkp
    ;; property has already served its main purpose by this point.
    ;;(message "mapcar over the CSS-MAP")
    ;; (message "invis-ranges:\n%S" invis-ranges)
    (dolist (point-face css-map)
      (let ((pt (car point-face))
            (fn (cdr point-face))
            (move-link       nil))
        (goto-char pt)
        (setq move-link
              (or (get-text-property pt 'hfy-linkp)
                  (get-text-property pt 'hfy-endl )))
        (if (eq 'end fn)
            (funcall hfy-end-span-handler)
          (if (not (and srcdir file))
              nil
            (when move-link
              (remove-text-properties (point) (1+ (point)) '(hfy-endl nil))
              (put-text-property pt (1+ pt) 'hfy-endl t) ))
          ;; if we have invisible blocks, we need to do some extra magic:
          (funcall hfy-begin-span-handler
                   (hfy-lookup fn css-sheet)
                   (and invis-ranges
                        (format "%s" (hfy-invisible-name pt invis-ranges)))
                   (and invis-ranges pt)
                   (and invis-ranges (assq pt invis-ranges)))
          (if (not move-link) nil
            ;;(message "removing prop2 @ %d" (point))
            (if (remove-text-properties (point) (1+ (point)) '(hfy-endl nil))
                (put-text-property pt (1+ pt) 'hfy-endl t))))))
    ;; #####################################################################
    ;; Invisibility
    ;; Maybe just make the text invisible in XHTML?
    ;; DONE -- big block of obsolete invisibility code elided here -- v
    ;; #####################################################################
    ;; (message "checking to see whether we should link...")
    (if (and srcdir file)
        (let ((lp 'hfy-link)
              (pt  (point-min))
              (pr  nil)
              (rr  nil))
          ;; (message "  yes we should.")
          ;; translate 'hfy-anchor properties to anchors
          (while (setq pt (next-single-property-change pt 'hfy-anchor))
            (if (setq pr (get-text-property pt 'hfy-anchor))
                (progn (goto-char pt)
                       (remove-text-properties pt (1+ pt) '(hfy-anchor nil))
                       (insert (concat "<a name=\"" pr "\"></a>")))))
          ;; translate alternate 'hfy-link and 'hfy-endl props to opening
          ;; and closing links. (this should avoid those spurious closes
          ;; we sometimes get by generating only paired tags)
          (setq pt (point-min))
          (while (setq pt (next-single-property-change pt lp))
            (if (not (setq pr (get-text-property pt lp))) nil
              (goto-char pt)
              (remove-text-properties pt (1+ pt) (list lp nil))
              (cl-case lp
                (hfy-link
                 (if (setq rr (get-text-property pt 'hfy-inst))
                     (insert (format "<a name=\"%s\"></a>" rr)))
                 (insert (format "<a href=\"%s\">" pr))
                 (setq lp 'hfy-endl))
                (hfy-endl
                 (insert "</a>") (setq lp 'hfy-link)) ))) ))

    ;; #####################################################################
    ;; transform the dangerous chars. This changes character positions
    ;; since entities have > char length.
    ;; note that this deletes the dangerous characters, and therefore
    ;; destroys any properties they may contain (such as 'hfy-endl),
    ;; so we have to do this after we use said properties:
    ;; (message "munging dangerous characters")
    (hfy-html-dekludge-buffer)
    (unless (hfy-opt 'body-text-only)
      ;; insert the stylesheet at the top:
      (goto-char (point-min))

      ;;(message "inserting stylesheet")
      (insert (hfy-sprintf-stylesheet css-sheet file))

      (if (hfy-opt 'div-wrapper) (insert "<div class=\"default\">"))
      (insert "\n<pre>")
      (goto-char (point-max))
      (insert "</pre>\n")
      (if (hfy-opt 'div-wrapper) (insert "</div>"))
      ;;(message "inserting footer")
      (insert (funcall hfy-page-footer file)))
    ;; call any post html-generation hooks:
    (run-hooks 'hfy-post-html-hook)
    ;; return the html buffer
    (set-buffer-modified-p nil)
    html-buffer))

(defun htmlfontify-string (string)
  "Take a STRING and return a fontified version of it.
It is assumed that STRING has text properties that allow it to be
fontified.  This is a simple convenience wrapper around
`htmlfontify-buffer'."
  (let* ((hfy-optimizations-1 (copy-sequence hfy-optimizations))
         (hfy-optimizations (cl-pushnew 'skip-refontification hfy-optimizations-1)))
    (with-temp-buffer
      (insert string)
      (htmlfontify-buffer)
      (buffer-string))))

(defun hfy-force-fontification ()
  "Try to force font-locking even when it is optimized away."
  (run-hooks 'hfy-init-kludge-hook)
  (eval-and-compile (require 'font-lock))
  (if (boundp 'font-lock-cache-position)
      (or font-lock-cache-position
          (setq font-lock-cache-position (make-marker))))
  (cond
   (noninteractive
    (message "hfy batch mode (%s:%S)"
             (or (buffer-file-name) (buffer-name)) major-mode)
    (if (fboundp 'font-lock-ensure)
        (font-lock-ensure)
      (when font-lock-defaults
        (font-lock-fontify-buffer))))
   ((fboundp #'jit-lock-fontify-now)
    (message "hfy jit-lock mode (%S %S)" window-system major-mode)
    (jit-lock-fontify-now))
   (t
    (message "hfy interactive mode (%S %S)" window-system major-mode)
    ;; If jit-lock is not in use, then the buffer is already fontified!
    ;; (when (and font-lock-defaults
    ;;            font-lock-mode)
    ;;   (font-lock-fontify-region (point-min) (point-max) nil))
    )))

;;;###autoload
(defun htmlfontify-buffer (&optional srcdir file)
  "Create a new buffer, named for the current buffer + a .html extension,
containing an inline CSS-stylesheet and formatted CSS-markup HTML
that reproduces the look of the current Emacs buffer as closely
as possible.

Dangerous characters in the existing buffer are turned into HTML
entities, so you should even be able to do HTML-within-HTML
fontified display.

You should, however, note that random control or non-ASCII
characters such as ^L (U+000C FORM FEED (FF)) or ¤ (U+00A4
CURRENCY SIGN) won't get mapped yet.

If the SRCDIR and FILE arguments are set, lookup etags derived
entries in the `hfy-tags-cache' and add HTML anchors and
hyperlinks as appropriate."
  (interactive)
  ;; pick up the file name in case we didn't receive it
  (if (not file)
      (progn (setq file (or (buffer-file-name) (buffer-name)))
             (if (string-match "/\\([^/]*\\)\\'" file)
                 (setq file (match-string 1 file)))) )

  (if (not (hfy-opt 'skip-refontification))
      (save-excursion ;; Keep region
        (hfy-force-fontification)))
  (if (called-interactively-p 'any) ;; display the buffer in interactive mode:
      (switch-to-buffer (hfy-fontify-buffer srcdir file))
    (hfy-fontify-buffer srcdir file)))

;; recursive file listing
(defun hfy-list-files (directory)
  "Return a list of files under DIRECTORY.
Strips any leading \"./\" from each filename."
  ;;(message "hfy-list-files");;DBUG
  ;; FIXME: this changes the dir of the current buffer.  Is that right??
  (cd directory)
  (mapcar (lambda (F) (if (string-match "^./\\(.*\\)" F) (match-string 1 F) F))
          (split-string (shell-command-to-string hfy-find-cmd))) )

;; strip the filename off, return a directory name
;; not a particularly thorough implementation, but it will be
;; fed pretty carefully, so it should be Ok:
(defun hfy-dirname (file)
  "Return everything preceding the last \"/\" from a relative filename FILE,
on the assumption that this will produce a relative directory name.
Hardly bombproof, but good enough in the context in which it is being used."
  ;;(message "hfy-dirname");;DBUG
  (let ((f (directory-file-name file)))
    (and (string-match "^\\(.*\\)/" f) (match-string 1 f))))

;; create a directory, cf mkdir -p
(defun hfy-make-directory (dir)
  "Approx. equivalent of mkdir -p DIR."
  ;;(message "hfy-make-directory");;DBUG
  (if (file-exists-p dir)
      (if (file-directory-p dir) t)
    (make-directory dir t)))

(defun hfy-text-p (srcdir file)
  "Is SRCDIR/FILE text?  Uses `hfy-istext-command' to determine this."
  (let* ((cmd (format hfy-istext-command (expand-file-name file srcdir)))
         (rsp (shell-command-to-string    cmd)))
    (string-match "text" rsp)))

;; open a file, check fontification, if fontified, write a fontified copy
;; to the destination directory, otherwise just copy the file:
(defun hfy-copy-and-fontify-file (srcdir dstdir file)
  "Open FILE in SRCDIR - if fontified, write a fontified copy to DSTDIR
adding an extension of `hfy-extn'.  Fontification is actually done by
`htmlfontify-buffer'.  If the buffer is not fontified, just copy it."
  ;;(message "hfy-copy-and-fontify-file");;DBUG
  (let (;;(fast-lock-minimum-size      hfy-fast-lock-save)
        ;;(font-lock-support-mode         'fast-lock-mode)
        ;;(window-system  (or window-system 'htmlfontify))
        (target nil)
        (source nil)
        (html   nil))
    (cd srcdir)
    (with-current-buffer (setq source (find-file-noselect file))
      ;; FIXME: Shouldn't this use expand-file-name?  --Stef
      (setq target (concat dstdir "/" file))
      (hfy-make-directory (hfy-dirname target))
      (if (not (hfy-opt 'skip-refontification)) (hfy-force-fontification))
      (if (or (hfy-fontified-p) (hfy-text-p srcdir file))
          (progn (setq html  (hfy-fontify-buffer srcdir file))
                 (set-buffer  html)
                 (write-file (concat target hfy-extn))
                 (kill-buffer html))
        ;; #o0200 == 128, but emacs20 doesn't know that
        (if (and (file-exists-p target) (not (file-writable-p target)))
            (set-file-modes target (logior (file-modes target) 128)))
        (copy-file (buffer-file-name source) target 'overwrite))
      (kill-buffer source)) ))

;; list of tags in file in srcdir
(defun hfy-tags-for-file (cache-hash file)
  "List of etags tags that have definitions in this FILE.
CACHE-HASH is the tags cache."
  ;;(message "hfy-tags-for-file");;DBUG
  (let* ((tag-list    nil))
    (if cache-hash
        (maphash
         (lambda (K V)
           (if (assoc file V)
               (setq tag-list (cons K tag-list))))
         cache-hash))
    tag-list))

;; mark the tags native to this file for anchors
(defun hfy-mark-tag-names (srcdir file)
  "Mark tags in FILE (lookup SRCDIR in `hfy-tags-cache') with the `hfy-anchor'
property, with a value of \"tag.line-number\"."
  ;;(message "(hfy-mark-tag-names %s %s)" srcdir file);;DBUG
  (let* ((cache-entry (assoc srcdir hfy-tags-cache))
         (cache-hash  (cadr cache-entry)))
    (if cache-hash
        (mapcar
         (lambda (TAG)
           (mapcar
            (lambda (TLIST)
              (if (string= file (car TLIST))
                  (let* ((line              (cadr TLIST) )
                         (chr (cl-caddr TLIST))
                         (link (format "%s.%d" TAG line) ))
                    (put-text-property (+ 1 chr)
                                       (+ 2 chr)
                                       'hfy-anchor link))))
            (gethash TAG cache-hash)))
         (hfy-tags-for-file cache-hash file)))))

(defun hfy-relstub (file &optional start)
  "Return a \"../\" stub of the appropriate length for the current source
tree depth, as determined from FILE (a filename).
START is the offset at which to start looking for the / character in FILE."
  ;;(message "hfy-relstub");;DBUG
  (let ((c ""))
    (while (setq start (string-match "/" file start))
      (setq start (1+ start)) (setq c (concat c "../")))
    c))

(defun hfy-href-stub (this-file def-files tag)
  "Return an href stub for a tag href in THIS-FILE.
If DEF-FILES (list of files containing definitions for the tag in question)
contains only one entry, the href should link straight to that file.
Otherwise, the link should be to the index file.\n
We are not yet concerned with the file extensions/tag line number and so on at
this point.\n
If `hfy-split-index' is set, and the href wil be to an index file rather than
a source file, append a .X to `hfy-index-file', where X is the uppercased
first character of TAG.\n
See also `hfy-relstub', `hfy-index-file'."
  ;;(message "hfy-href-stub");;DBUG
  ;; FIXME: Why not use something like
  ;; (file-relative-name (if ...) (file-name-directory this-file)) ?  --Stef
  (concat
   (hfy-relstub this-file)
   (if (= 1 (length def-files)) (car def-files)
     (if (not hfy-split-index) hfy-index-file
       (concat hfy-index-file "." (upcase (substring tag 0 1)))))) )

(defun hfy-href (this-file def-files tag tag-map)
  "Return a relative href to the tag in question, based on\n
THIS-FILE `hfy-link-extn' `hfy-extn' DEF-FILES TAG and TAG-MAP\n
THIS-FILE is the current source file
DEF-FILES is a list of file containing possible link endpoints for TAG
TAG is the tag in question
TAG-MAP is the entry in `hfy-tags-cache'."
  ;;(message "hfy-href");;DBUG
  (concat
   (hfy-href-stub this-file def-files tag)
   (or hfy-link-extn hfy-extn) "#" tag ;;(.src -> .html)
   (if (= 1 (length def-files))
       (concat "." (format "%d" (cadr (assoc (car def-files) tag-map)))))) )

(defun hfy-word-regex (string)
  "Return a regex that matches STRING as the first `match-string', with non
word characters on either side."
  ;; FIXME: Should this use [^$[:alnum:]_] instead?  --Stef
  (concat "[^$A-Za-z_0-9]\\(" (regexp-quote string) "\\)[^A-Za-z_0-9]"))

;; mark all tags for hyperlinking, except the tags at
;; their own points of definition, iyswim:
(defun hfy-mark-tag-hrefs (srcdir file)
  "Mark href start points with the `hfy-link' prop (value: href string).\n
Mark href end points with the `hfy-endl' prop (value t).\n
Avoid overlapping links, and mark links in descending length of
tag name in order to prevent subtags from usurping supertags,
\(eg \"term\" for \"terminal\").
SRCDIR is the directory being \"published\".
FILE is the specific file we are rendering."
  ;;(message "hfy-mark-tag-hrefs");;DBUG
  (let ((cache-entry (assoc srcdir hfy-tags-cache))
        (list-cache  (assoc srcdir hfy-tags-sortl))
        (rmap-cache  (assoc srcdir hfy-tags-rmap ))
        (no-comment  (hfy-opt  'zap-comment-links))
        (no-strings  (hfy-opt  'zap-string-links ))
        (cache-hash                            nil)
        (tags-list                             nil)
        (tags-rmap                             nil)
        (case-fold-search                      nil))
    ;; extract the tag mapping hashes (fwd and rev) and the tag list:
    (if (and (setq cache-hash (cadr cache-entry))
             (setq tags-rmap  (cadr rmap-cache ))
             (setq tags-list  (cadr list-cache )))
        (mapcar
         (lambda (TAG)
           (let* ((start            nil)
                  (stop             nil)
                  (href             nil)
                  (name             nil)
                  (case-fold-search nil)
                  (tmp-point        nil)
                  (maybe-start      nil)
                  (face-at          nil)
                  (rmap-entry       nil)
                  (rnew-elt         nil)
                  (rmap-line        nil)
                  (tag-regex       (hfy-word-regex TAG))
                  (tag-map         (gethash TAG cache-hash))
                  (tag-files       (mapcar #'car tag-map)))
             ;; find instances of TAG and do what needs to be done:
             (goto-char (point-min))
             (while (search-forward TAG nil 'NOERROR)
               (setq tmp-point   (point)
                     maybe-start (- (match-beginning 0) 1))
               (goto-char maybe-start)
               (if (not (looking-at tag-regex))
                   nil
                 (setq start   (match-beginning 1))
                 (setq stop    (match-end 1))
                 (setq face-at
                       (and (or no-comment no-strings) (hfy-face-at start)))
                 (if (listp face-at)
                     (setq face-at (cadr (memq :inherit face-at))))
                 (if (or (text-property-any   start  (1+ stop)  'hfy-linkp  t)
                         (and no-comment (eq 'font-lock-comment-face face-at))
                         (and no-strings (eq 'font-lock-string-face  face-at)))
                     nil ;; already a link, NOOP

                   ;; set a reverse map entry:
                   (setq rmap-line  (line-number-at-pos)
                         rmap-entry (gethash    TAG     tags-rmap)
                         rnew-elt   (list  file  rmap-line  start)
                         rmap-entry (cons   rnew-elt   rmap-entry)
                         name       (format "%s.%d" TAG rmap-line))
                   (put-text-property start (1+ start) 'hfy-inst name)
                   (puthash TAG rmap-entry tags-rmap)

                   ;; mark the link. link to index if the tag has > 1 def
                   ;; add the line number to the #name if it does not:
                   (setq href (hfy-href file tag-files TAG tag-map))
                   (put-text-property start (1+ start) 'hfy-link  href)
                   (put-text-property stop  (1+ stop ) 'hfy-endl  t   )
                   (put-text-property start (1+ stop ) 'hfy-linkp t   )))
               (goto-char tmp-point)) ))
         tags-list) )))

(defun hfy-shell ()
  "Return `shell-file-name', or \"/bin/sh\" if it is a non-Bourne shell."
  (if (string-match "\\<bash\\>\\|\\<sh\\>\\|\\<dash\\>" shell-file-name)
      shell-file-name
    (or hfy-shell-file-name "/bin/sh")))

;; cache the #(tag => file line point) entries for files under srcdir
;; and cache the descending sorted list of tags in the relevant alist,
;; also keyed by srcdir:
(defun hfy-load-tags-cache (srcdir)
  "Run `hfy-etags-cmd' on SRCDIR, then call `hfy-parse-tags-buffer'."
  ;;(message "hfy-load-tags-cache");;DBUG
  (let ((etags-buffer  (get-buffer-create     "*hfy-tags*"))
        (etags-command (format hfy-etags-cmd hfy-etags-bin))
        (shell-file-name                        (hfy-shell)))
    (cd srcdir)
    (shell-command  etags-command etags-buffer)
    (hfy-parse-tags-buffer srcdir etags-buffer)) )

;; break this out from `hfy-load-tags-cache' to make the tar file
;; functionality easier to implement.
;; ( tar file functionality not merged here because it requires a
;;   hacked copy of etags capable of tagging stdin: if Francesco
;;   Potortì accepts a patch, or otherwise implements stdin tagging,
;;   then I will provide a `htmlfontify-tar-file' defun )
(defun hfy-parse-tags-buffer (srcdir buffer)
  "Parse a BUFFER containing etags formatted output, loading the
`hfy-tags-cache' and `hfy-tags-sortl' entries for SRCDIR."
  (let ((cache-entry     (assoc srcdir    hfy-tags-cache))
        (tlist-cache     (assoc srcdir    hfy-tags-sortl))
        (trmap-cache     (assoc srcdir    hfy-tags-rmap ))
        (cache-hash nil) (trmap-hash nil) (tags-list  nil)
        (hash-entry nil) (tag-string nil) (tag-line   nil)
        (tag-point  nil) (new-entry  nil) (etags-file nil))

    ;; (re)initialize the tag reverse map:
    (if trmap-cache (setq trmap-hash (cadr trmap-cache))
      (setq trmap-hash (make-hash-table :test 'equal))
      (setq hfy-tags-rmap (list (list srcdir trmap-hash) hfy-tags-rmap)))
    (clrhash trmap-hash)

    ;; (re)initialize the tag cache:
    (if cache-entry (setq cache-hash (cadr cache-entry))
      (setq cache-hash (make-hash-table :test 'equal))
      (setq hfy-tags-cache (list (list srcdir cache-hash) hfy-tags-cache)))
    (clrhash cache-hash)

    ;; cache the TAG => ((file line point) (file line point) ... ) entries:
    (with-current-buffer buffer
      (goto-char (point-min))

      (while (and (looking-at "^\x0c") (= 0 (forward-line 1)))
        ;;(message "^L boundary")
        (if (and (looking-at "^\\(.+\\),\\([0-9]+\\)$")
                 (= 0 (forward-line 1)))
            (progn
              (setq etags-file (match-string 1))
              ;;(message "TAGS for file: %s" etags-file)
              (while (and (looking-at hfy-etag-regex) (= 0 (forward-line 1)))
                (setq tag-string (match-string 1))
                (if (= 0 (length tag-string)) nil ;; noop
                  (setq tag-line   (round (string-to-number (match-string 2))))
                  (setq tag-point  (round (string-to-number (match-string 3))))
                  (setq hash-entry (gethash tag-string  cache-hash))
                  (setq new-entry  (list etags-file tag-line tag-point))
                  (push new-entry hash-entry)
                  ;;(message "HASH-ENTRY %s %S" tag-string new-entry)
                  (puthash tag-string hash-entry cache-hash)))) )))

    ;; cache a list of tags in descending length order:
    (maphash (lambda (K _V) (push K tags-list)) cache-hash)
    (setq tags-list (sort tags-list (lambda (A B) (< (length B) (length A)))))

    ;; put the tag list into the cache:
    (if tlist-cache (setcar (cdr tlist-cache) tags-list)
      (push (list srcdir tags-list) hfy-tags-sortl))

    ;; return the number of tags found:
    (length tags-list) ))

(defun hfy-prepare-index-i (srcdir dstdir filename &optional stub map)
  "Prepare a tags index buffer for SRCDIR.
`hfy-tags-cache' must already have an entry for SRCDIR for this to work.
`hfy-page-header', `hfy-page-footer', `hfy-link-extn' and `hfy-extn'
all play a part here.\n
If STUB is set, prepare an (appropriately named) index buffer
specifically for entries beginning with STUB.\n
If MAP is set, use that instead of `hfy-tags-cache'.
FILENAME is the name of the file being indexed.
DSTDIR is the output directory, where files will be written."
  ;;(message "hfy-write-index");;DBUG
  (let ((cache-entry  (assoc srcdir (or map hfy-tags-cache)))
        (cache-hash    nil)
        (tag-list      nil)
        (index-file
         (concat filename (if stub (concat "." stub) "") hfy-extn))
        (index-buf     nil))
    (if (not (and cache-entry
                  (setq cache-hash (cadr cache-entry))
                  (setq index-buf  (get-buffer-create index-file))))
        nil ;; noop
      (maphash (lambda (K _V) (push K tag-list)) cache-hash)
      (setq tag-list (sort tag-list 'string<))
      (set-buffer index-buf)
      (erase-buffer)
      (insert (funcall hfy-page-header filename "<!-- CSS -->"))
      (insert "<table class=\"index\">\n")

      (dolist (TAG tag-list)
        (let ((tag-started nil))
          (dolist (DEF (gethash TAG cache-hash))
            (if (and stub (not (string-match (concat "^" stub) TAG)))
                nil ;; we have a stub and it didn't match: NOOP
              (let ((file (car  DEF))
                    (line (cadr DEF)))
                (insert
                 (format
                  (concat
                   "  <tr>                                   \n"
                   "   <td>%s</td>                           \n"
                   "   <td><a href=\"%s%s\">%s</a></td>      \n"
                   "   <td><a href=\"%s%s#%s.%d\">%d</a></td>\n"
                   "  </tr>                                  \n")
                  (if (string= TAG tag-started) "&nbsp;"
                    (format "<a name=\"%s\">%s</a>" TAG TAG))
                  file (or hfy-link-extn hfy-extn) file
                  file (or hfy-link-extn hfy-extn) TAG line line))
                (setq tag-started TAG))))))
      (insert "</table>\n")
      (insert (funcall hfy-page-footer filename))
      (and dstdir (cd dstdir))
      (set-visited-file-name index-file)
      index-buf) ))

(defun hfy-prepare-index (srcdir dstdir)
  "Return a list of index buffer(s), as determined by `hfy-split-index'.
SRCDIR and DSTDIR are the source and output directories respectively."
  (if (not hfy-split-index)
      (list (hfy-prepare-index-i srcdir dstdir hfy-index-file nil))
    (let ((stub-list     nil)
          (cache-hash    nil)
          (index-list    nil)
          (cache-entry  (assoc srcdir hfy-tags-cache)))
      (if (and cache-entry (setq cache-hash (cadr cache-entry)))
          (maphash
           (lambda (K _V)
             (let ((stub (upcase (substring K 0 1))))
               (if (member stub stub-list)
                   nil ;; seen this already: NOOP
                 (setq
                  stub-list  (cons stub stub-list)
                  index-list (cons (hfy-prepare-index-i srcdir
                                                        dstdir
                                                        hfy-index-file
                                                        stub)
                                   index-list)) )))
           cache-hash) )
      index-list)))

(defun hfy-prepare-tag-map (srcdir dstdir)
  "Prepare the counterpart(s) to the index buffer(s) - a list of buffers
with the same structure, but listing (and linking to) instances of tags
\(as opposed to their definitions).\n
SRCDIR and DSTDIR are the source and output directories respectively.
See also `hfy-prepare-index', `hfy-split-index'."
  (if (not hfy-split-index)
      (list (hfy-prepare-index-i srcdir
                                 dstdir
                                 hfy-instance-file
                                 nil
                                 hfy-tags-rmap))
    (let ((stub-list     nil)
          (cache-hash    nil)
          (index-list    nil)
          (cache-entry  (assoc srcdir hfy-tags-rmap)))

      (if (and cache-entry (setq cache-hash (cadr cache-entry)))
          (maphash
           (lambda (K _V)
             (let ((stub (upcase (substring K 0 1))))
               (if (member stub stub-list)
                   nil ;; seen this already: NOOP
                 (setq
                  stub-list  (cons stub stub-list)
                  index-list (cons (hfy-prepare-index-i srcdir
                                                        dstdir
                                                        hfy-instance-file
                                                        stub
                                                        hfy-tags-rmap)
                                   index-list)) )))
           cache-hash) )
      index-list)))

(defun hfy-subtract-maps (srcdir)
  "Internal function - strips definitions of tags from the instance map.
SRCDIR is the directory being \"published\".
See also `hfy-tags-cache', `hfy-tags-rmap'."
  (let ((new-list nil)
        (old-list nil)
        (def-list nil)
        (exc-list nil)
        (fwd-map (cadr (assoc srcdir hfy-tags-cache)))
        (rev-map (cadr (assoc srcdir hfy-tags-rmap )))
        (taglist (cadr (assoc srcdir hfy-tags-sortl))))
    (dolist (TAG taglist)
      (setq def-list (gethash TAG fwd-map)
            old-list (gethash TAG rev-map)
            exc-list (mapcar (lambda (P) (list (car P) (cadr P))) def-list)
            new-list  nil)
      (dolist (P old-list)
        (or (member (list (car P) (cadr P)) exc-list)
            (push P new-list)))
      (puthash TAG new-list rev-map))))

(defun htmlfontify-run-etags (srcdir)
  "Load the etags cache for SRCDIR.
See also `hfy-load-tags-cache'."
  (interactive "D source directory: ")
  (hfy-load-tags-cache (directory-file-name srcdir)))

;;(defun hfy-test-read-args (foo bar)
;;  (interactive "D source directory: \nD target directory: ")
;;  (message "foo: %S\nbar: %S" foo bar))

(defun hfy-save-kill-buffers (buffer-list &optional dstdir)
  (dolist (B buffer-list)
    (set-buffer B)
    (and dstdir (file-directory-p dstdir) (cd dstdir))
    (save-buffer)
    (kill-buffer B)))

;;;###autoload
(defun htmlfontify-copy-and-link-dir (srcdir dstdir &optional f-ext l-ext)
  "Trawl SRCDIR and write fontified-and-hyperlinked output in DSTDIR.
F-EXT and L-EXT specify values for `hfy-extn' and `hfy-link-extn'.\n
You may also want to set `hfy-page-header' and `hfy-page-footer'."
  (interactive "D source directory: \nD output directory: ")
  ;;(message "htmlfontify-copy-and-link-dir")
  (setq srcdir (directory-file-name srcdir))
  (setq dstdir (directory-file-name dstdir))
  (let ((source-files "SETME: list of source files, relative to srcdir")
        (tr-cache  (assoc srcdir hfy-tags-rmap))
        (hfy-extn            (or f-ext ".html"))
        (hfy-link-extn       (or l-ext ".html")))
    ;; oops, forgot to load etags for srcdir:
    (if tr-cache nil
      (message "autoload of tags cache")
      (hfy-load-tags-cache srcdir)
      (setq tr-cache (assoc srcdir hfy-tags-rmap)))
    ;; clear out the old cache:
    (clrhash   (cadr tr-cache))
    (hfy-make-directory dstdir)
    (setq source-files (hfy-list-files srcdir))
    (dolist (file source-files)
      (hfy-copy-and-fontify-file srcdir dstdir file))
    (hfy-subtract-maps srcdir)
    (hfy-save-kill-buffers (hfy-prepare-index   srcdir dstdir) dstdir)
    (hfy-save-kill-buffers (hfy-prepare-tag-map srcdir dstdir) dstdir) ))

;; name of the init file we want:
(defun hfy-initfile ()
  "Return the expected location of the htmlfontify specific init/custom file."
  (let* ((file (or (getenv "HFY_INITFILE") ".hfy.el")))
    (expand-file-name file "~") ))


;;;;;;;;;;;;;;;;;;;;;;;;;;;;;;;;;;;;;;;;;;;;;;;;;;;;;;;;;;;;;;;;;;;;;;;;;;;;
;; incomplete as yet : transfer hook settings to hfy init file:
;; (defalias 'hfy-set-hooks 'custom-set-variables)

;; (defun hfy-pp-hook (H)
;;   (and (string-match "-hook\\'" (symbol-name H))
;;        (boundp H)
;;        (symbol-value H)
;;        (insert (format "\n '(%S %S)" H (symbol-value H)))
;;        )
;;   )

;; (defun hfy-save-hooks ()
;;   (let ((custom-file (hfy-initfile)))
;;     (custom-save-delete 'hfy-set-hooks)
;;     (let ((standard-output (current-buffer)))
;;       (princ "(hfy-set-hooks\n;;auto-generated, only one copy allowed\n")
;;       (mapatoms 'hfy-pp-hook)
;;       (insert "\n)")
;;       )
;;     )
;;   )
;;;;;;;;;;;;;;;;;;;;;;;;;;;;;;;;;;;;;;;;;;;;;;;;;;;;;;;;;;;;;;;;;;;;;;;;;;;;

(defalias 'hfy-init-progn 'progn)

(defun hfy-save-initvar (sym)
  (princ (format "(setq %s\n '" sym))
  (pp    (symbol-value sym))
  (princ ")\n"))

(defun htmlfontify-save-initfile ()
  "Save the htmlfontify settings to the htmlfontify init file."
  (interactive)
  (let* ((start-pos       nil)
         (custom-file     (hfy-initfile))
         (standard-output (find-file-noselect custom-file 'nowarn)))
    (save-excursion
      (custom-save-delete 'hfy-init-progn)
      (setq start-pos (point))
      (princ "(hfy-init-progn\n;;auto-generated, only one copy allowed\n")
      ;; FIXME: This saving&restoring of global customization
      ;; variables can interfere with other customization settings for
      ;; those vars (in .emacs or in Customize).
      (mapc 'hfy-save-initvar
            '(auto-mode-alist interpreter-mode-alist))
      (princ ")\n")
      (indent-region start-pos (point) nil))
    (custom-save-all) ))

(defun htmlfontify-load-initfile ()
  "Load the htmlfontify specific init/custom file."
  (interactive)
  (let ((file (hfy-initfile)))
    (load file 'NOERROR nil nil) ))

<<<<<<< HEAD

;;;### (autoloads nil "hfy-cmap" "hfy-cmap.el" "0a78ea95dcdd0c5e9632dfca6f86abdb")
;;; Generated autoloads from hfy-cmap.el

(autoload 'htmlfontify-load-rgb-file "hfy-cmap" "\
Load an X11 style rgb.txt FILE.
Search `hfy-rgb-load-path' if FILE is not specified.
Loads the variable `hfy-rgb-txt-colour-map', which is used by
`hfy-fallback-colour-values'.

\(fn &optional FILE)" t nil)

(autoload 'hfy-fallback-colour-values "hfy-cmap" "\
Use a fallback method for obtaining the rgb values for a color.

\(fn COLOUR-STRING)" nil nil)

;;;***


=======
>>>>>>> af3db69e
(provide 'htmlfontify)

;;; htmlfontify.el ends here<|MERGE_RESOLUTION|>--- conflicted
+++ resolved
@@ -2419,31 +2419,6 @@
   (let ((file (hfy-initfile)))
     (load file 'NOERROR nil nil) ))
 
-<<<<<<< HEAD
--
-;;;### (autoloads nil "hfy-cmap" "hfy-cmap.el" "0a78ea95dcdd0c5e9632dfca6f86abdb")
-;;; Generated autoloads from hfy-cmap.el
-
-(autoload 'htmlfontify-load-rgb-file "hfy-cmap" "\
-Load an X11 style rgb.txt FILE.
-Search `hfy-rgb-load-path' if FILE is not specified.
-Loads the variable `hfy-rgb-txt-colour-map', which is used by
-`hfy-fallback-colour-values'.
-
-\(fn &optional FILE)" t nil)
-
-(autoload 'hfy-fallback-colour-values "hfy-cmap" "\
-Use a fallback method for obtaining the rgb values for a color.
-
-\(fn COLOUR-STRING)" nil nil)
-
-;;;***
--
-
-=======
->>>>>>> af3db69e
 (provide 'htmlfontify)
 
 ;;; htmlfontify.el ends here