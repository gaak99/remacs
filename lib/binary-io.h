/* Binary mode I/O.
   Copyright (C) 2001, 2003, 2005, 2008-2017 Free Software Foundation, Inc.

   This program is free software: you can redistribute it and/or modify
   it under the terms of the GNU General Public License as published by
   the Free Software Foundation; either version 3 of the License, or
   (at your option) any later version.

   This program is distributed in the hope that it will be useful,
   but WITHOUT ANY WARRANTY; without even the implied warranty of
   MERCHANTABILITY or FITNESS FOR A PARTICULAR PURPOSE.  See the
   GNU General Public License for more details.

   You should have received a copy of the GNU General Public License
   along with this program.  If not, see <http://www.gnu.org/licenses/>.  */

#ifndef _BINARY_H
#define _BINARY_H

/* For systems that distinguish between text and binary I/O.
   O_BINARY is guaranteed by the gnulib <fcntl.h>. */
#include <fcntl.h>

/* The MSVC7 <stdio.h> doesn't like to be included after '#define fileno ...',
   so we include it here first.  */
#include <stdio.h>

#ifndef _GL_INLINE_HEADER_BEGIN
 #error "Please include config.h first."
#endif
_GL_INLINE_HEADER_BEGIN
#ifndef BINARY_IO_INLINE
# define BINARY_IO_INLINE _GL_INLINE
#endif

#if O_BINARY
# if defined __EMX__ || defined __CYGWIN__
#  include <io.h> /* declares setmode() */
#  define __gl_setmode setmode
# else
#  define __gl_setmode _setmode
#  undef fileno
#  define fileno _fileno
# endif
#else
  /* On reasonable systems, binary I/O is the only choice.  */
  /* Use a function rather than a macro, to avoid gcc warnings
     "warning: statement with no effect".  */
BINARY_IO_INLINE int
__gl_setmode (int fd, int mode)
{
  (void) fd;
  (void) mode;
  return O_BINARY;
}
#endif

<<<<<<< HEAD
/* SET_BINARY (fd);
   changes the file descriptor fd to perform binary I/O.  */
#if defined __EMX__
# include <unistd.h> /* declares isatty() */
  /* Avoid putting stdin/stdout in binary mode if it is connected to
     the console, because that would make it impossible for the user
     to interrupt the program through Ctrl-C or Ctrl-Break.  */
# define SET_BINARY(fd) ((void) (!isatty (fd) ? (set_binary_mode (fd, O_BINARY), 0) : 0))
=======
#if defined __DJGPP__ || defined __EMX__
extern int __gl_setmode_check (int);
>>>>>>> f8e36e04
#else
BINARY_IO_INLINE int
__gl_setmode_check (int fd) { return 0; }
#endif

/* Set FD's mode to MODE, which should be either O_TEXT or O_BINARY.
   Return the old mode if successful, -1 (setting errno) on failure.
   Ordinarily this function would be called 'setmode', since that is
   its name on MS-Windows, but it is called 'set_binary_mode' here
   to avoid colliding with a BSD function of another name.  */

BINARY_IO_INLINE int
set_binary_mode (int fd, int mode)
{
  int r = __gl_setmode_check (fd);
  return r != 0 ? r : __gl_setmode (fd, mode);
}

/* This macro is obsolescent.  */
#define SET_BINARY(fd) ((void) set_binary_mode (fd, O_BINARY))

_GL_INLINE_HEADER_END

#endif /* _BINARY_H */<|MERGE_RESOLUTION|>--- conflicted
+++ resolved
@@ -55,19 +55,8 @@
 }
 #endif
 
-<<<<<<< HEAD
-/* SET_BINARY (fd);
-   changes the file descriptor fd to perform binary I/O.  */
-#if defined __EMX__
-# include <unistd.h> /* declares isatty() */
-  /* Avoid putting stdin/stdout in binary mode if it is connected to
-     the console, because that would make it impossible for the user
-     to interrupt the program through Ctrl-C or Ctrl-Break.  */
-# define SET_BINARY(fd) ((void) (!isatty (fd) ? (set_binary_mode (fd, O_BINARY), 0) : 0))
-=======
 #if defined __DJGPP__ || defined __EMX__
 extern int __gl_setmode_check (int);
->>>>>>> f8e36e04
 #else
 BINARY_IO_INLINE int
 __gl_setmode_check (int fd) { return 0; }
