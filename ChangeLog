<<<<<<< HEAD
2008-08-07  Dan Nicolaescu  <dann@ics.uci.edu>

	* configure.in (LIB_SRC_EXTRA_INSTALLABLES): New variable.
	AC_SUBST it.
	(GNU_OBJC_CFLAGS): Define as a shell variable instead of #define.
	AC_SUBST it.
	(OTHER_FILES): Always define for HAVE_NS.
	(C_SWITCH_X_SYSTEM): Don't define as empty for NS_IMPL_COCOA.
	* configure: Regenerate.
=======
2008-08-16  Chong Yidong  <cyd@stupidchicken.com>

	* make-dist: Omit info/.arch-inventory.

2008-08-16  Jason Rumney  <jasonr@gnu.org>

	* make-dist (tempdir/nt): Link emacsclient.rc.

2008-08-10  Glenn Morris  <rgm@gnu.org>
>>>>>>> 2db0e49c

2008-08-07  Andreas Schwab  <schwab@suse.de>

	* configure.in: Correctly handle
	--enable-cocoa-experimental-ctrl-g=no and
	--enable-ns-self-contained=yes.

2008-08-06  Adrian Robert  <Adrian.B.Robert@gmail.com>

	* configure.in (NS_HAVE_INTEGER): Rename to NS_HAVE_NSINTEGER.
	(C_SWITCH_X_SYSTEM): Drop -MMD -MP under NS_IMPL_GNUstep.  Don't
	bother undef'ing since won't have desired effect.

2008-08-06  Andreas Schwab  <schwab@suse.de>

	* configure.in: Fix quoting.

2008-08-06  Chong Yidong  <cyd@stupidchicken.com>

	* configure.in (COCOA_EXPERIMENTAL_CTRL_G): Fix 2008-08-04 change.

2008-08-05  Ulrich Mueller  <ulm@gentoo.org>

	* configure.in: Add checks for krb5_error.text and
	krb5_error.e_text struct members.

2008-08-04  Chong Yidong  <cyd@stupidchicken.com>

	* configure.in: Test for existence of NSInteger.
	Suggested by Yavor Doganov.

2008-08-02  Romain Francoise  <romain@orebokech.com>

	* Makefile.in (INFO_FILES): Add mairix-el.

2008-07-31  Dan Nicolaescu  <dann@ics.uci.edu>

	* make-dist:
	* README: Remove VMS support.
	* vms: Remove directory.

2008-07-31  Dan Nicolaescu  <dann@ics.uci.edu>

	* configure.in (MULTI_KBOARD): Remove.

2008-07-30  Dan Nicolaescu  <dann@ics.uci.edu>

	* configure.in (DO_BLOCK_INPUT): Remove, unused.

2008-07-29  Chong Yidong  <cyd@stupidchicken.com>

	* info/dir (File): Add mairix-el.

2008-07-27  Dan Nicolaescu  <dann@ics.uci.edu>

	Remove support for Mac Carbon.
	* mac: Remove directory.
	* make-dist:
	* configure.in:
	* README:
	* Makefile.in:
	* INSTALL: Remove code for Carbon.
	* configure: Regenerate.

2008-07-26  Adrian Robert  <Adrian.B.Robert@gmail.com>

	* Makefile.in (install-arch-dep): Fix typo in NS installation commands.

2008-07-25  Chong Yidong  <cyd@stupidchicken.com>

	* configure.in: Check for getrlimit.

	* configure: Regenerate.

2008-07-23  Dan Nicolaescu  <dann@ics.uci.edu>

	* configure.in (LD_SWITCH_SITE): Remove, set the values directly
	in src/Makefile.in.
	(static): Remove, autoconf would always comment it out anyway.
	(subprocesses): Define unconditionally.

2008-07-19  Yavor Doganov  <yavor@gnu.org>  (tiny change)

	* configure.in: Fix typo in GNUSTEP_MAKEFILES setting for HAVE_NS
	compilation under GNUstep.

2008-07-18  Kenichi Handa  <handa@m17n.org>

	* INSTALL (Complex Text Layout support libraries): Delete the
	paragraph about --enable-font-backend.

2008-07-17  Adrian Robert  <Adrian.B.Robert@gmail.com>

	* configure.in: Print out some info to user for NeXTstep builds.
	(ns-app): Remove enable option.
	(ns-self-contained): Add enable option.
	(ns_appbindir, ns_appresdir, ns_appsrc): Set them based on Cocoa or
	GNUstep, use to set install prefixes, and substitute in Makefiles.
	* configure: Regenerate.
	* Makefile.in (install-arch-dep): Perform post-install cleanup inside
	NS app bundle.

2008-07-17  Stefan Monnier  <monnier@iro.umontreal.ca>

	* configure.in: Extract and substitute GNUSTEP_MAKEFILES.

2008-07-16  Adrian Robert  <Adrian.B.Robert@gmail.com>

	* configure.in: Change GNUSTEP to NS_IMPL_GNUSTEP, COCOA to
	NS_IMPL_COCOA.

2008-07-16  Glenn Morris  <rgm@gnu.org>

	* configure.in (with_kerberos, with_kerberos5, with_hesiod):
	Fix tests for OPTION_DEFAULT_OFF (variables never unset).
	(with_carbon, with_ns): Remove dead code, since OPTION_DEFAULT_OFF means
	never unset.

	* make-dist: Add nextstep/ directories.
	(src, lib-src): Add .m files.

2008-07-16  Dan Nicolaescu  <dann@ics.uci.edu>

	* configure.in (freebsd, kfreebsd): Undo part of previous change.
	(USER_FULL_NAME): Remove, not used anymore.
	* configure: Regenerate.

2008-07-15  Adrian Robert  <Adrian.B.Robert@gmail.com>

	Changes and additions for NeXTstep windowing system (Cocoa and
	GNUstep) support.

	* configure.in: Add support for NS window system: --with-ns (default
	off), --enable-ns-app, --enable-cocoa-experimental-ctrl-g; improve add
	sparc detection for FreeBSD variants, checks for Cocoa and GNUstep,
	disable font backend if window system is "none", not if !HAVE_X11.
	* Makefile.in: Add ns-emacs to INFO_FILES, add ns_appdir variable.
	(install-arch-dep): Add commands to assemble NS .app package.

2008-07-10  Dan Nicolaescu  <dann@ics.uci.edu>

	* configure.in: Use macppc for Darwin.  Remove references to
	desupported systems.
	* configure: Regenerate.

2008-07-05  Glenn Morris  <rgm@gnu.org>

	* make-dist (EMACS): Doc fix.
	(lisp): There are no *.dat or image files here any more.
	(src): There are no *.s files here any more.
	(etc/images, etc/images/*): Link to most regular files.

2008-07-04  Emanuele Giaquinta  <emanuele.giaquinta@gmail.com>  (tiny change)

	* configure.in: Remove reference to deleted $USE_FONT_BACKEND.

2008-07-01  Glenn Morris  <rgm@gnu.org>

	* configure.in (cpp_undefs): Rename from `undefs', update uses.
	Use $srcdir rather than $top_srcdir.  Set before calling AC_OUTPUT,
	and explicitly export there.  (Bug#507.)

2008-06-26  Dan Nicolaescu  <dann@ics.uci.edu>

	* configure.in:
	* configure: Remove references to obsolete systems.

2008-06-25  Stefan Monnier  <monnier@iro.umontreal.ca>

	* Makefile.in (Makefile): Use it for its timestamp value as well, and
	make it depend on all other */.in files.
	(src/Makefile, src/config.stamp, lib-src/Makefile)
	(doc/emacs/Makefile, doc/misc/Makefile, doc/lispref/Makefile)
	(doc/lispintro/Makefile, oldXMenu/Makefile, lwlib/Makefile)
	(leim/Makefile, lisp/Makefile): Remove those overlapping targets.
	(leim, ${SUBDIR}, blessmail): Only depend on Makefile now.

	* configure.in: Don't create src/config.stamp any more.

2008-06-22  Stefan Monnier  <monnier@iro.umontreal.ca>

	* Makefile.in (${SUBDIR}): Pass additional BOOTSTRAPEMACS argument.

2008-06-22  Glenn Morris  <rgm@gnu.org>

	* Makefile.in (top_bootclean): Remove obsolete references to lock/.

2008-06-21  Romain Francoise  <romain@orebokech.com>

	* Makefile.in (INFO_FILES): Add sasl.

2008-06-21  Stefan Monnier  <monnier@iro.umontreal.ca>

	* Makefile.in (maybe_bootstrap, src/bootstrap-emacs${EXEEXT})
	(bootstrap-build): Remove.
	(top_bootclean): New var.
	(top_distclean, bootstrap-clean): Use it.
	(bootstrap): Don't recheck config.  Make normally.

2008-06-20  Stefan Monnier  <monnier@iro.umontreal.ca>

	* Makefile.in (SUBDIR): Include `lisp'.
	(lisp): Depend on `src'.
	(top_distclean): Don't remove config.status.
	(bootstrap-clean): New target.
	(maintainer-clean): Use it.
	(bootstrap): Use bootstrap-clean.  Re-run config.status.
	(src/bootstrap-emacs${EXEEXT}): New target.
	(bootstrap-build): Use it.  Don't use bootstrap-prepare because
	src/Makefile now takes care of it.
	(bootfast, bootstrap-clean-before, bootstrap-clean-before-fast): Remove.

2008-06-15  Glenn Morris  <rgm@gnu.org>

	* info/dir: Add sasl.

2008-06-09  Alan Mackenzie  <acm@muc.de>

	* INSTALL.CVS: Clarify why `make bootstrap' sometimes fails.

2008-06-08  Eric S. Raymond  <esr@snark.thyrsus.com>

	* INSTALL.CVS: Indicate when "cvs update -d" may be needed.

2008-06-07  Glenn Morris  <rgm@gnu.org>

	* Makefile.in (bootstrap-build): Remove mostlyclean, since it seems to
	serve no purpose.

2008-06-01  Dan Nicolaescu  <dann@ics.uci.edu>

	* configure.in (USE_LUCID, USE_MOTIF): Don't use "==".
	* configure: Regenerate.

2008-05-28  Stefan Monnier  <monnier@iro.umontreal.ca>

	* update-subdirs: Don't touch subdirs.el if it is unchanged.

2008-05-14  Kenichi Handa  <handa@m17n.org>

	* configure: Regenerate.

	* configure.in: Don't handle --disable-font-backend.  Don't print
	a message about a font backend.

2008-05-09  Glenn Morris  <rgm@gnu.org>

	* configure.in: Make absence of makeinfo a fatal error only if the info
	files don't exist.
	* Makefile.in (install-arch-indep, info): Handle MAKEINFO == off.

2008-05-07  Eli Zaretskii  <eliz@gnu.org>

	* config.bat: Fix last change: don't use < and > in "rem" lines,
	they are interpreted as redirection by DOS shells.

2008-05-04  YAMAMOTO Mitsuharu  <mituharu@math.s.chiba-u.ac.jp>

	* configure.in: Check availability of AvailabilityMacros.h
	if HAVE_CARBON.

	* configure: Regenerate.

2008-05-03  Glenn Morris  <rgm@gnu.org>

	* configure.in (x_libraries): Remove standard 64-bit directories -
	experimental workaround for minor autoconf bug.

	* configure.in (--without-makeinfo): New option.  If set,
	absence of suitable makeinfo is not a fatal error.
	* Makefile.in (MAKEINFO): New, set by configure.
	(install-arch-indep): Without makeinfo, ignore any missing manuals.
	(info-real): New target.
	(info): Without makeinfo, do nothing, else call `info-real'.

2008-04-23  Dan Nicolaescu  <dann@ics.uci.edu>

	* configure.in: Remove hpux10.20 from the desupported list.

2008-04-18  Stefan Monnier  <monnier@iro.umontreal.ca>

	* configure.in: Define USE_LUCID/USE_MOTIF in config.h.

2008-04-16  Stefan Monnier  <monnier@iro.umontreal.ca>

	* configure.in (SYNC_INPUT): Use OPTION_DEFAULT_ON and AC_DEFINE
	rather than change CPPFLAGS.
	(HAVE_GTK): Rename to USE_GTK.

2008-04-16  Yavor Doganov  <yavor@gnu.org>  (tiny change)

	* configure.in: Replace the obsolete macros AC_AIX and
	AC_GNU_SOURCE with AC_USE_SYSTEM_EXTENSIONS.

2008-04-05  Andreas Schwab  <schwab@suse.de>

	* configure.in: No longer create admin/unidata/Makefile.

2008-03-28  Andreas Schwab  <schwab@suse.de>

	* Makefile.in (SUBDIR_MAKEFILES): Add lisp/Makefile.
	(lisp/Makefile): New rule.

2008-03-13  Glenn Morris  <rgm@gnu.org>

	* configure.in (AC_INIT): Fix version number.
	(sync-input): Reword the option, since it's on by default.

2008-03-11  Jan Djärv  <jan.h.d@swipnet.se>

	* configure.in: Add --enable-sync-input, default yes.

2008-03-11  Glenn Morris  <rgm@gnu.org>

	* Makefile.in (install-etc, mkdir): Handle directory
	etc/images/icons/hicolor/*/mimetypes/.

	* make-dist: Handle icons/hicolor/scalable directory.

2008-03-05  Glenn Morris  <rgm@gnu.org>

	* configure.in: Enable font-backend by default.
	(USE_FONT_BACKEND): Set to "no" in absence of X.
	(PKG_CONFIG): Don't set multiple times, once is enough.
	(HAVE_FREETYPE, HAVE_LIBOTF, HAVE_M17N_FLT): Tweak config.in text.

2008-03-03  Glenn Morris  <rgm@gnu.org>

	* Makefile.in (iconsrcdir): New variable.
	(install-etc, mkdir): Use $iconsrcdir.  Handle the `scalable' icon
	directory.

2008-02-29  Glenn Morris  <rgm@gnu.org>

	* test/: New directory.

2008-02-27  Jan Djärv  <jan.h.d@swipnet.se>

	* configure.in (HAVE_GTK): Print a warning if gtk version is < 2.10.

2008-02-25  Dan Nicolaescu  <dann@ics.uci.edu>

	* configure.in: Print an error for systems that we think are obsolete
	and are proposed to be removed.  Remove some more unused systems.

2008-02-24  Dan Nicolaescu  <dann@ics.uci.edu>

	* configure.in: Remove references to obsolete variables and systems.

2008-02-21  Glenn Morris  <rgm@gnu.org>

	* Makefile.in (set_installuser): New.
	(install-arch-indep): Use set_installuser to avoid duplicate code.

	* README.unicode: Split into admin/notes/unicode,font-backend and
	remove.

2008-02-10  Matthew Luckie  <mjl@luckie.org.nz>  (tiny change)

	* configure.in (arm*-*-freebsd*): Add.

2008-02-09  Dan Nicolaescu  <dann@ics.uci.edu>

	* configure.in (LIBX11_MACHINE, HAVE_XFREE386): Remove code
	dealing with obsolete variables.

2008-02-08  Glenn Morris  <rgm@gnu.org>

	* Makefile.in (check-info-dir): New target.

2008-02-08  Michael Olson  <mwolson@gnu.org>

	* Makefile.in (INFO_FILES): Add epa.

	* info/dir: Add EasyPG Assistant manual to the "Emacs misc
	features" section.

2008-02-06  Glenn Morris  <rgm@gnu.org>

	* configure.in (--with-gcc): Give an error saying this option has
	been removed.
	(--with-gtk): Remove this option.

2008-02-06  Tom Tromey  <tromey@redhat.com>

	* configure.in (--with-gcc): Remove.
	* INSTALL (DETAILED BUILDING AND INSTALLATION): Remove --with-gcc.

2008-02-05  Ulrich Mueller  <ulm@gentoo.org>

	* INSTALL: Recommend giflib, not libungif.

2008-02-05  Tom Tromey  <tromey@redhat.com>

	* configure.in (--with-dbus): Default to enabled.

2008-02-05  Kenichi Handa  <handa@ni.aist.go.jp>

	* INSTALL (Complex Text Layout support libraries): New section.

2008-02-04  Dan Nicolaescu  <dann@ics.uci.edu>

	* make-dist: Remove references to files in mac/ that have been
	deleted.

2008-02-02  Thien-Thi Nguyen  <ttn@gnuvola.org>

	* configure.in: For libotf and m17n-flt checks, set shell vars
	HAVE_LIBOTF and HAVE_M17N_FLT instead of pkg_check_libotf and
	pkg_check_m17n_flt, respectively, for the sake of the summary output.
	Reported by Ulrich Mueller.

2008-02-02  Eli Zaretskii  <eliz@gnu.org>

	* configure.in: If admin/unidata/UnicodeData.txt is present, copy
	admin/unidata/Makefile.in to Makefile.

2008-02-02  Glenn Morris  <rgm@gnu.org>

	* configure.in (HAVE_XFT): Ensure it is either "yes" or "no".
	(USE_FONT_BACKEND, HAVE_FREETYPE, HAVE_M17N_FLT, HAVE_LIBOTF)
	(HAVE_XFT): Add "Does Emacs use..." messages at end.

2008-02-01  Miles Bader  <miles@gnu.org>

	* configure.in: Use OPTION_DEFAULT_ON for [freetype], [xft],
	[libotf], and [m17n-flt] options.

2008-02-01  Kenichi Handa  <handa@ni.aist.go.jp>

	* configure.in: Add EMACS_ARG_N([libotf]...), and
	EMACS_ARG_N([m17n-flt].  Set back OLD_CPPFLAGS to CPPFLAGS (not
	CFLAGS) in XFT checking part.  Don't alter C_SWITCH_X_SITE,
	CFLAGS, and LIBS in checking of m17n-flt.

2008-02-01  Kenichi Handa  <handa@ni.aist.go.jp>

	* configure.in: Check the availability of m17n-flt library.

2008-02-01  Kenichi Handa  <handa@m17n.org>

	* configure.in: Don't define HAVE_LIBOTF if OTF_get_features is
	not available.

2008-02-01  Kenichi Handa  <handa@m17n.org>

	* configure.in: New args --enable-font-backend, --with-xft,
	--with-freetyp.  New AC_DEFINEs USE_FONT_BACKEND, HAVE_XFT,
	HAVE_FREETYPE, HAVE_LIBOTF.  New AC_SUBSTs XFT_LIBS,
	FREETYPE_CFLAGS, FREETYPE_LIBS, FONTCONFIG_CFLAGS,
	FONTCONFIG_LIBS, LIBOTF_CFLAGS, LIBOTF_LIBS.

2008-02-01  Kenichi Handa  <handa@m17n.org>

	* make-dist: Include etc/charsets in tarball.

2008-02-01  Kenichi Handa  <handa@m17n.org>

	* configure.in: While running cpp on junk.c, include
	-DHAVE_UNIDATA in CPPFLAGS if admin/unidata/UnicodeData.txt
	exists.

2008-01-29  Dan Nicolaescu  <dann@ics.uci.edu>

	* configure.in (xtensa): Match more configurations.

2008-01-27  Dan Nicolaescu  <dann@ics.uci.edu>

	* configure.in: Update comment.

2008-01-26  Glenn Morris  <rgm@gnu.org>

	* configure.in (--without-gcc): By default, neither off nor on.
	(--with-carbon): Tone down rhetoric in help text.

2008-01-25  Glenn Morris  <rgm@gnu.org>

	* configure.in: Correct usage of OPTION_DEFAULT_ON,
	OPTION_DEFAULT_OFF so that the defaults are as they used to be.
	Default `Carbon' to off (it's unsupported).

2008-01-24  Glenn Morris  <rgm@gnu.org>

	* configure.in: Standardize dbus-related messages.

2008-01-23  Michael Olson  <mwolson@gnu.org>

	* configure.in (pkg-config-prog): Remove initial whitespace.

2008-01-23  Tom Tromey  <tromey@redhat.com>

	* configure.in (OPTION_DEFAULT_ON, OPTION_DEFAULT_OFF): New macros.
	(EMACS_ARG_Y, EMACS_ARG_N): Remove.
	Update all users.

2008-01-21  Dan Nicolaescu  <dann@ics.uci.edu>

	* config.guess, config.sub: Updated from master source.

2008-01-17  Andreas Schwab  <schwab@suse.de>

	* configure.in (HAVE_LIB64_DIR): Rename from HAVE_X86_64_LIB64_DIR.

2008-01-17  Glenn Morris  <rgm@gnu.org>

	* configure.in (HAVE_X86_64_LIB64_DIR): Also set on s390x systems.

2008-01-16  Dan Nicolaescu  <dann@ics.uci.edu>

	* configure.in: Remove more references to unsupported systems.

2008-01-16  Sven Joachim  <svenjoac@gmx.de>

	* make-dist: Add --lzma.

2008-01-16  Glenn Morris  <rgm@gnu.org>

	* Makefile.in (maybe_bootstrap): Remove texinfo message, since
	configure checks for this.

2008-01-13  Dan Nicolaescu  <dann@ics.uci.edu>

	* configure.in: Remove more references to unsupported systems.

2008-01-06  Romain Francoise  <romain@orebokech.com>

	* configure.in: Delete extra semicolons.

2008-01-06  Dan Nicolaescu  <dann@ics.uci.edu>

	* configure.in: Remove references to unsupported systems.

2008-01-05  Romain Francoise  <romain@orebokech.com>

	* make-dist: Add --bzip2.  Update copyright.

2008-01-05  Dan Nicolaescu  <dann@ics.uci.edu>

	* configure.in: Remove support for Masscomp.

2008-01-05  Glenn Morris  <rgm@gnu.org>

	* Makefile.in (desktopdir, icondir): New variables.
	(install-arch-indep): Also depend on `install-etc'.
	(install-etc): New target.
	(mkdir): Also create the `applications' and `icons' directories.

2008-01-04  Glenn Morris  <rgm@gnu.org>

	* make-dist: Update for new etc/images/icons/hicolor directory.

2007-12-09  Andreas Schwab  <schwab@suse.de>

	* configure.in: D-Bus is not enabled by default.

2007-12-06  Jan Djärv  <jan.h.d@swipnet.se>

	* configure.in: Add AC_CONFIG_SRCDIR which was lost in the previous
	change.

2007-12-04  Jan Djärv  <jan.h.d@swipnet.se>

	* configure.in: Give package name and verision to AC_INIT.

2007-12-03  Magnus Henoch  <mange@freemail.hu>

	* configure.in: Use PKG_CHECK_MODULES to check for D-Bus.

2007-12-03  Michael Albinus  <michael.albinus@gmx.de>

	* configure.in: No need for DBUS_INFO anymore.

	* Makefile.in (INFO_FILES): Use dbus unconditionally.

2007-12-02  Michael Albinus  <michael.albinus@gmx.de>

	* configure.in: Add D-Bus checks.  D-Bus is disabled by default.

	* Makefile.in (INFO_FILES): Add dbus.

2007-12-02  Romain Francoise  <romain@orebokech.com>

	* make-dist: Fix last change.

2007-11-28  Petr Salinger  <Petr.Salinger@seznam.cz>  (tiny change)

	* configure.in: Add support for gnu-kfreebsd.

2007-11-28  Glenn Morris  <rgm@gnu.org>

	* make-dist: Add etc/nxml.

2007-11-24  Romain Francoise  <romain@orebokech.com>

	* Makefile.in (INFO_FILES): Add nxml-mode.

2007-11-23  Romain Francoise  <romain@orebokech.com>

	* make-dist: Include nXML.  Don't try to copy FTP, it was removed on
	2007/10/17.  Don't special-case alloca.c which is no longer in CVS.

2007-11-20  Andreas Schwab  <schwab@suse.de>

	* configure.in: Always include <resolv.h> when checking for res_init.

2007-11-17  Andreas Schwab  <schwab@suse.de>

	* update-subdirs: Atomically update subdirs.el.

2007-11-17  Glenn Morris  <rgm@gnu.org>

	* Makefile.in (check-declare): New target.

2007-11-07  Glenn Morris  <rgm@gnu.org>

	* configure.in: Deprecate Mac Carbon port.

2007-11-01  Jan Djärv  <jan.h.d@swipnet.se>

	* configure.in: Remove HAVE_X11R5 check.

2007-10-31  Glenn Morris  <rgm@gnu.org>

	* Makefile.in (install-arch-indep): Fallback to $USER and `id -un'
	when changing ownership of installed files.

2007-10-30  Glenn Morris  <rgm@gnu.org>

	* make-dist: Add new directory etc/gnus.

2007-10-30  Michael Olson  <mwolson@gnu.org>

	* Makefile.in (INFO_FILES): Alphabetize.  Add remember.

2007-10-29  Glenn Morris  <rgm@gnu.org>

	* make-dist: Add new directories etc/images/smilies/grayscale,medium.

2007-10-23  Glenn Morris  <rgm@gnu.org>

	* MAINTAINERS: Move to admin/.

2007-10-17  Chong Yidong  <cyd@stupidchicken.com>

	* configure.in (HAVE_RES_INIT): Define if res_init() exists.
	(HAVE_LIBRESOLV): Also define if we are using res_init().

2007-10-17  Glenn Morris  <rgm@gnu.org>

	* FTP: Remove file, since it's just a duplicate of one in etc/.

2007-10-05  Eli Zaretskii  <eliz@gnu.org>

	* config.bat: Fix configuring `doc' due to changes in the
	directory structure.

2007-09-16  Peter O'Gorman  <bug-gnu-emacs@mlists.thewrittenword.com>  (tiny change)

	* configure.in: Don't use -lpthread on HP-UX.

2007-09-16  Glenn Morris  <rgm@gnu.org>

	* make-dist: File gfdl.1 has been removed.

2007-09-15  Glenn Morris  <rgm@gnu.org>

	* configure.in: Fix makeinfo version regexp.

2007-09-12  Glenn Morris  <rgm@gnu.org>

	* configure.in (AC_FUNC_ALLOCA): Throw an error if a system
	implementation of alloca is not found.

	* Makefile.in (SOURCES, unlock, relock): Delete.
	(install-arch-indep): Do not exclude the etc/ Makefiles.

2007-09-09  Juri Linkov  <juri@jurta.org>

	* make-dist: Remove AUTHORS and CONTRIBUTE (moved to etc).

	* README: Add doc/ to documentation directories.

2007-09-08  Michael Olson  <mwolson@gnu.org>

	* MAINTAINERS: Add myself for ERC and tq.el.
	Update for new doc/ directory layout.

2007-09-06  Romain Francoise  <romain@orebokech.com>

	* make-dist: Update for new doc/ directory layout.

2007-09-06  Glenn Morris  <rgm@gnu.org>

	* Makefile.in (mansrcdir): New variable.
	(SUBDIR_MAKEFILES): Update for new doc/ directory layout.
	(man/Makefile, lispref/Makefile, lispintro/Makefile): Rename and
	update these targets for new doc/ directory layout.
	(doc/misc/Makefile): New target.
	(install-arch-indep): Use mansrcdir for new location of manpages.
	(mostlyclean, clean, distclean, maintainer-clean, unlock)
	(relock, info, dvi): Update targets for new doc/ directory layout.

	* configure.in (AC_OUTPUT): Update names of generated Makefiles
	for new doc/ directory layout.

2007-09-02  Andreas Schwab  <schwab@suse.de>

	* configure.in: Use AS_HELP_STRING throughout.
	* configure: Regenerate.

2007-09-02  Jan Djärv  <jan.h.d@swipnet.se>

	* configure.in: Require Gtk/Glib 2.6.

2007-09-02  Thien-Thi Nguyen  <ttn@gnuvola.org>

	* configure.in (EMACS_ARG_Y, EMACS_ARG_N): New AC_DEFUNs.
	Use them throughout in place of AC_ARG_WITH calls.
	* configure: Regenerate.

2007-09-01  Andreas Schwab  <schwab@suse.de>

	* configure.in: Put quotes around nested macro calls.

2007-08-31  Ulrich Mueller  <ulm@gentoo.org>  (tiny change)

	* configure.in: Fix typo.
	* configure: Regenerate.

2007-08-30  Glenn Morris  <rgm@gnu.org>

	* configure.in (AH_BOTTOM): Copy some manual changes made to
	src/config.in here so they are not lost when it regenerates.

	* README.multi-tty: Move to admin/notes/multi-tty, with some edits.

2007-08-29  Károly Lőrentey  <karoly@lorentey.hu>

	* README.multi-tty: New file.

2007-08-29  Glenn Morris  <rgm@gnu.org>

	* README: Increase version to 23.0.50.

2007-08-29  Jan Djärv  <jan.h.d@swipnet.se>

	* configure.in: New option: --without-xaw3d.

2007-08-24  Glenn Morris  <rgm@gnu.org>

	* configure.in: Check for a suitably recent makeinfo.

2007-08-23  Johannes Weiner  <hannes@saeurebad.de>  (tiny change)

	* configure.in (Check for required libraries): Typo.

2007-08-23  YAMAMOTO Mitsuharu  <mituharu@math.s.chiba-u.ac.jp>

	* configure.in: Check librsvg2 also for Mac Carbon.

2007-08-22  Romain Francoise  <romain@orebokech.com>

	* make-dist: Follow reorganization of files in etc/.

2007-08-22  Paul Pogonyshev  <pogonyshev@gmx.net>

	* configure.in: Add support for SVG images through librsvg2.

2007-07-28  Eli Zaretskii  <eliz@gnu.org>

	* Makefile.in (install-arch-indep): Use "rm -f" for removing DOC,
	to avoid an error message if there is no DOC there.

2007-07-25  Glenn Morris  <rgm@gnu.org>

	* Relicense all FSF files to GPLv3 or later.

	* COPYING, info/COPYING: Switch to GPLv3.

2007-06-20  Jan Djärv  <jan.h.d@swipnet.se>

	* configure.in: Complain if X seems to be installed but no
	development files were found.

2007-06-20  Glenn Morris  <rgm@gnu.org>

	* configure.in: Prefer libgif over libungif.

2007-06-14  Jan Djärv  <jan.h.d@swipnet.se>

	* configure.in: Check for all image libraries before exiting.

2007-06-13  Jan Djärv  <jan.h.d@swipnet.se>

	* configure.in: Exit with error if image libraries aren't found.

2007-06-13  Chong Yidong  <cyd@stupidchicken.com>

	* configure.in: Merge xaw3d and libXaw checks.  Check xaw3d even
	when compiling without scrollbars.

2007-06-12  Glenn Morris  <rgm@gnu.org>

	* configure.in (HAVE_GIF): If -lungif fails, try -lgif.

2007-06-11  Jan Djärv  <jan.h.d@swipnet.se>

	* configure.in: Change wording about yes/gtk and lucid/athena
	being synonyms.

2007-06-08  Glenn Morris  <rgm@gnu.org>

	* configure.in: Make gtk the default toolkit.

2007-06-07  Glenn Morris  <rgm@gnu.org>

	* configure.in (NON_GNU_CPP): On Solaris, set using a proper check
	for a Sun C compiler.

	* Makefile.in (install-arch-indep): Install only the DOC- file
	specific to the build, if possible, rather than DOC-*.

2007-06-02  Chong Yidong  <cyd@stupidchicken.com>

	* Version 22.1 released.

2007-05-25  Chong Yidong  <cyd@stupidchicken.com>

	* mkinstalldirs: Sync to version in automake CVS.

2007-05-22  Andreas Schwab  <schwab@suse.de>

	* configure.in: Prefer build_alias over host when host_alias is not set.
	* configure: Regenerate.

2007-05-20  Andreas Schwab  <schwab@suse.de>

	* configure.in: Remove empty AC_SUBST.
	* configure: Regenerate.

2007-05-20  Nick Roberts  <nickrob@snap.net.nz>

	* configure.in: Use HAVE_GPM instead of HAVE_GPM_H and implement
	it like others.
	* configure: Regenerate.

2007-05-20  Nick Roberts  <nickrob@snap.net.nz>

	* configure.in (AC_CHECK_HEADERS): Add gpm.h.
	(AC_CHECK_LIB): Add -lgpm.
	* configure: Regenerate.

2007-05-03  Glenn Morris  <rgm@gnu.org>

	* configure: Tweak message about the absence of shell functions.

2007-04-27  Andreas Schwab  <schwab@suse.de>

	* Makefile.in (config.status): Depend on ${srcdir}/lisp/version.el.

2007-04-26  Glenn Morris  <rgm@gnu.org>

	* README: Increase version to 22.1.50.

2007-04-24  Juanma Barranquero  <lekktu@gmail.com>

	* INSTALL (DETAILED BUILDING AND INSTALLATION): Fix typo.

2007-04-19  Glenn Morris  <rgm@gnu.org>

	* configure.in: Signal error if Xaw libs are missing in a Lucid build.

2007-04-18  Glenn Morris  <rgm@gnu.org>

	* INSTALL: Mention CPP.

2007-04-15  Glenn Morris  <rgm@gnu.org>

	* FTP: Replace with a pointer to the web version.

2007-04-13  Glenn Morris  <rgm@gnu.org>

	* INSTALL: In lib-src, timer, wakeup, yow are removed.

2007-04-04  Glenn Morris  <rgm@gnu.org>

	* configure.in (NON_GNU_CPP): Use associated preprocessor when
	compiling with Sun Studio on Solaris.

2007-03-23  Glenn Morris  <rgm@gnu.org>

	* configure.in: Restore support for hp800 (removed 2007-01-27)
	following clarification of legal status.

2007-03-22  Joe Buehler  <jbuehler@spirentcom.com>  (tiny change)

	* configure.in: Add support for AIX4.3 on IBM RS6000.

	* configure: Regenerate.

2007-03-20  Richard Stallman  <rms@gnu.org>

	* configure.in: Fix previous change.

2007-03-19  Deanna Phillips  <deanna@sixbit.org>  (tiny change)

	* configure.in (arm-*-openbsd*, hppa-*-openbsd*)
	(m88k-*-openbsd*, mips64-*-openbsd*, sh-*-openbsd*): Added.
	(ns32k-*-openbsd*, ns32k-*-openbsd*): Deleted.

2007-03-19  Chong Yidong  <cyd@stupidchicken.com>

	* configure.in: Don't define KERBEROS, KERBEROS5, or HESIOD if the
	user specifies "without".

	* configure: Regenerate.

2007-03-18  Jan Djärv  <jan.h.d@swipnet.se>

	* configure.in: Warning for Gtk+ and Cygwin added.
	(HAVE_XFT): OLD_CFLAGS changed to OLD_CPPFLAGS.

2007-02-27  Glenn Morris  <rgm@gnu.org>

	* make-dist (oldXMenu): Remove Imakefile.
	(etc/images): Add README.

2007-02-25  Dan Nicolaescu  <dann@ics.uci.edu>

	* configure.in (xtensa-*-linux-gnu*): New configuration.

	* configure: Regenerate.

2007-02-22  Dan Nicolaescu  <dann@ics.uci.edu>

	* config.guess, config.sub: Updated from master source.

2007-01-31  Sascha Wilde  <wilde@sha-bang.de>  (tiny change)

	* configure.in (PKG_CHECK_MODULES): Change ///* to / in cflags and libs.

2007-01-29  Chong Yidong  <cyd@stupidchicken.com>

	* configure.in: Restore support for hp800's not running HP-UX.

	* configure: Regenerate.

2007-01-27  Chong Yidong  <cyd@stupidchicken.com>

	* configure.in: Remove support for hp800 and sr2k machine types.

	* configure: Regenerate.

2007-01-26  Jan Djärv  <jan.h.d@swipnet.se>

	* configure.in: Add check for libXft.

2007-01-18  Bruno Haible  <bruno@clisp.org>  (tiny change)

	* INSTALL: Info files moved to share/info.

2007-01-02  Stephen C. Gilardi  <scgilardi@gmail.com>  (tiny change)

	* configure.in: Detect and use fink-installed in intel-based Mac
	builds; change Apple Darwin section to support both PowerPC and
	Intel-based Macs.

2006-12-26  Andreas Schwab  <schwab@suse.de>

	* Makefile.in (datarootdir): Define.

2006-12-24  Richard Stallman  <rms@gnu.org>

	* configure.in: Require Autoconf 2.61.

2006-12-22  Mark Davies  <mark@mcs.vuw.ac.nz>

	* configure.in: Add support for NetBSD on x86-64, hp800 and sh3el.
	Remove redundant entry for powerpc-apple-netbsd.

	* configure: Regenerate.

2006-12-22  Chong Yidong  <cyd@stupidchicken.com>

	* configure: Regenerate with autoconf 2.61.

2006-12-20  Jan Djärv  <jan.h.d@swipnet.se>

	* configure.in: Detect alsa/asoundlib.h also.
	* configure: Regenerate.

2006-12-19  Jan Djärv  <jan.h.d@swipnet.se>

	* configure.in: Check if GTK+ compiles at all.

2006-12-10  Andreas Schwab  <schwab@suse.de>

	* configure.in: Remove check for struct timezone, its result is
	never used.

2006-12-08  NAKAJI Hiroyuki  <nakaji@jp.freebsd.org>  (tiny change)

	* configure.in: Add support for Solaris 10 on x86-64.

2006-12-08  Jan Djärv  <jan.h.d@swipnet.se>

	* INSTALL (DETAILED BUILDING AND INSTALLATION): Document usage
	of PKG_CONFIG_PATH.

2006-12-04  YAMAMOTO Mitsuharu  <mituharu@math.s.chiba-u.ac.jp>

	* configure.in (HAVE_SYNC): New test.

2006-12-03  Glenn Morris  <rgm@gnu.org>

	* Makefile.in: Fix Copyright format.

	* configure.in (AH_TOP): Add missing Copyright year.

	* update-subdirs: Add missing Copyright years.

2006-11-27  Chris Moore  <christopher.ian.moore@gmail.com>

	* Makefile.in: Touch only the parts of the share/emacs directory
	specific to this version.

2006-11-26  Chong Yidong  <cyd@stupidchicken.com>

	* configure.in (HAVE_X86_64_LIB64_DIR): New test.

2006-11-14  YAMAMOTO Mitsuharu  <mituharu@math.s.chiba-u.ac.jp>

	* configure.in (HAVE_CANCELMENUTRACKING): Remove test.

2006-11-08  YAMAMOTO Mitsuharu  <mituharu@math.s.chiba-u.ac.jp>

	* configure.in: Prefer X11 to Carbon only when some X-specific
	option is specified (Thanks to Jan Djärv and Andreas Schwab).

2006-11-04  Romain Francoise  <romain@orebokech.com>

	* Makefile.in (bootstrap-clean-before): Fix typo.
	Use new target `bootstrap-clean' in the leim subdirectory.

2006-11-03  Giorgos Keramidas  <keramida@ceid.upatras.gr>  (tiny change)

	* configure.in: Enable sparc64/ia64/powerpc FreeBSD builds.

2006-10-30  Chong Yidong  <cyd@stupidchicken.com>

	* make-dist: Add makefile.w32-in to the man, lispref and lispintro
	directories.

2006-10-29  Jeramey Crawford  <jeramey@jeramey.com>

	* configure.in: Enable x86-64 OpenBSD compilation.

2006-10-28  Glenn Morris  <rgm@gnu.org>

	* AUTHORS: Add cal-html.el author.

2006-10-28  YAMAMOTO Mitsuharu  <mituharu@math.s.chiba-u.ac.jp>

	* make-dist: Make links to mac/make-package and
	mac/Emacs.app/Contents/Resources/Emacs.icns.

2006-10-27  Chong Yidong  <cyd@stupidchicken.com>

	* README: Bump version number to 22.0.90.

2006-10-23  Andreas Schwab  <schwab@suse.de>

	* configure.in: Make sure x_default_search_path is always set even
	when x_libraries is empty, and look in .../share as well for each
	library directory.

2006-09-28  Kenichi Handa  <handa@m17n.org>

	* configure.in (locallisppath): Don't include leim dir.
	(lisppath): Include leim dir.

2006-09-15  Jay Belanger  <belanger@truman.edu>

	* COPYING: Replace "Library Public License" by "Lesser Public
	License" throughout.

2006-09-11  Paul Eggert  <eggert@cs.ucla.edu>

	* make-dist (EMACS): Exit and fail if the EMACS environment
	variable is set to something other than an absolute file name.

2006-08-16  Andreas Schwab  <schwab@suse.de>

	* configure.in (PKG_CHECK_MODULES): Use AS_MESSAGE_LOG_FD instead
	of hardcoding it.

2006-08-16  Richard Stallman  <rms@gnu.org>

	* INSTALL.CVS: Clean up wording.

2006-07-14  Eli Zaretskii  <eliz@gnu.org>

	* configure.in (PKG_CHECK_MODULES): Redirect the output of
	$PKG_CONFIG --exists "$2" to config.log.
	* configure: Regenerate.

2006-07-08  Richard Stallman  <rms@gnu.org>

	* INSTALL (DETAILED BUILDING AND INSTALLATION): Minor corrections.

2006-07-09  Kim F. Storm  <storm@cua.dk>

	* CONTRIBUTE: Use outline format.
	Add section on copyright years (from admin/notes/years).

2006-07-08  Eli Zaretskii  <eliz@gnu.org>

	* configure.in (PKG_CHECK_MODULES): Redirect stderr of pkg-config
	to /dev/null, since we don't need the error message, just the
	exit status.

2006-07-07  Eli Zaretskii  <eliz@gnu.org>

	* CONTRIBUTE: Slight formatting changes and typo fixes.
	Add description of NEWS markings.

2006-07-07  Kim F. Storm  <storm@cua.dk>

	* CONTRIBUTE: Mention INSTALL.CVS.

2006-07-05  Romain Francoise  <romain@orebokech.com>

	* make-dist (top-level): Add CONTRIBUTE.

2006-07-04  Richard Stallman  <rms@gnu.org>

	* CONTRIBUTE: Much rewrite.

2006-07-04  Nick Roberts  <nickrob@snap.net.nz>

	* CONTRIBUTE: New file.

2006-06-24  Eli Zaretskii  <eliz@gnu.org>

	* INSTALL: Mention www.nongnu.org pages that list free Unicode fonts.

2006-05-18  Jan Djärv  <jan.h.d@swipnet.se>

	* configure.in: Add check for ALSA.

2006-05-06  Eli Zaretskii  <eliz@gnu.org>

	* Makefile.in (INFO_FILES): Remove emacs-xtra.

	* info/dir: Remove the Emacs-Xtra entry.

2006-04-20  Ramprasad B  <ramprasad_i82@yahoo.com>

	* Copyright (sources/emacs): Update copyright year(s).

2006-04-01  Emanuele Giaquinta  <emanuele.giaquinta@gmail.com>  (tiny change)

	* configure.in (HAVE_XAW3D): Disable Xaw3d check if
	--without-toolkit-scroll-bars was specified.

2006-04-01  Christoph Bauer  <Christoph.Bauer@lms-gmbh.de>  (tiny change)

	* configure.in (hppa*-hp-hpux1[1-9]*): Add -D_INCLUDE__STDC_A1_SOURCE
	to CFLAGS.  Update Copyright years written to src/config.in.

2006-03-18  Claudio Fontana  <claudio@gnu.org>

	* Makefile.in (INFO_FILES): New variable, contains all Info file names.
	(install-arch-indep, uninstall): Use $(INFO_FILES) to specify files
	to be installed/uninstalled.
	(uninstall): Invoke "$(INSTALL_INFO) --remove" to remove references
	to Info files installed by Emacs.

2006-03-03  Claudio Fontana  <claudio@gnu.org>

	* Makefile.in (install, uninstall): Add DESTDIR variable to
	support staged installations.

2006-02-14  Richard M. Stallman  <rms@gnu.org>

	* configure.in (s390x-*-linux-gnu*): New configuration.

2006-01-31  Jan Djärv  <jan.h.d@swipnet.se>

	* configure.in: Require GTK 2.4 or newer.

2006-01-29  Michael Olson  <mwolson@gnu.org>

	* Makefile.in (install-arch-indep, uninstall): Add ERC.
	* info/dir (ERC): New entry.

2006-01-29  Eli Zaretskii  <eliz@gnu.org>

	* info/dir: Fix last change.

2006-01-28  Luc Teirlinck  <teirllm@auburn.edu>

	* Makefile.in (install-arch-indep, uninstall): Add rcirc.

2006-01-27  Eli Zaretskii  <eliz@gnu.org>

	* info/dir: Untabify the whole file.
	(Rcirc): New entry.

2006-01-12  Andreas Schwab  <schwab@suse.de>

	* configure.in: Move AC_AIX and AC_GNU_SOURCE before first compile
	check.

2006-01-02  Chong Yidong  <cyd@stupidchicken.com>

	* configure.in: Use -Wno-pointer-sign if available.

2005-12-29  Andreas Schwab  <schwab@suse.de>

	* config.guess, config.sub: Updated from master source.

2005-12-25  Giorgos Keramidas  <keramida@ceid.upatras.gr>  (tiny change)

	* configure.in: Use amdx86-64 for freebsd on x86_64.

2005-11-22  Romain Francoise  <romain@orebokech.com>

	* make-dist: Add etc/images/icons.

2005-11-03  Andreas Schwab  <schwab@suse.de>

	* configure.in: Use GZIP_PROG instead of GZIP.

	* Makefile.in (GZIP_PROG): Renamed from GZIP.
	(install-arch-indep): Adjust.

2005-11-01  Andreas Schwab  <schwab@suse.de>

	* Makefile.in (bootstrap): Fix dependencies for parallel build.
	(bootfast): Likewise.

2005-11-01  Romain Francoise  <romain@orebokech.com>

	* configure.in: Check for gzip.

	* Makefile.in (install): Compress source files.

2005-10-24  Steven Tamm  <steventamm@mac.com>

	* configure.in: Fix darwin386 configuration issue.

2005-10-22  Eli Zaretskii  <eliz@gnu.org>

	* INSTALL.CVS: Add mh-autoloads to the partial rebuild procedure.

2005-10-17  Bill Wohler  <wohler@newt.com>

	* make-dist: Create and populate etc/images/low-color.

2005-10-15  Bill Wohler  <wohler@newt.com>

	* make-dist: Create and populate etc/images/gud.

2005-10-08  Richard M. Stallman  <rms@gnu.org>

	* make-dist (tempparent): Don't check for 14-char file name limit.

2005-10-07  Romain Francoise  <romain@orebokech.com>

	* make-dist: Add etc/images/ezimage and etc/images/mail
	directories.  Install images in etc/images.

2005-10-04  YAMAMOTO Mitsuharu  <mituharu@math.s.chiba-u.ac.jp>

	* configure.in: Prefer Carbon if --enable-carbon-app or
	--with-carbon is explicitly specified even when X11 is detected.

2005-09-15  Ulf Jasper  <ulf.jasper@web.de>

	* Makefile.in (install-arch-indep, uninstall):
	Handle newsticker manual.
	(info): Add - to commands.

2005-09-10  Giuseppe Scrivano  <gscrivano@gmail.com>

	Remove the MAXPATHLEN limitations:

	* configure.in (AC_CHECK_FUNCS): Check for get_current_dir_name.

2005-09-09  Eli Zaretskii  <eliz@gnu.org>

	* configure.in <lynxsos*>: Support for LynxOS on PPC.
	* configure: Regenerate.

2005-09-05  Paul Eggert  <eggert@cs.ucla.edu>

	* config.guess, config.sub: Updated from master source.

2005-08-03  Juanma Barranquero  <lekktu@gmail.com>

	* .cvsignore: Add `lock'.

2005-07-28  Juanma Barranquero  <lekktu@gmail.com>

	* .cvsignore: Add `data' and `site-lisp' (for in-place installs).

2005-07-26  Paul Eggert  <eggert@cs.ucla.edu>

	Merge gnulib getopt implementation into Emacs.

	* Makefile.in (AUTOCONF_INPUTS): New macro.
	($(srcdir)/configure, $(srcdir)/src/stamp-h.in): Depend on it,
	so that these files also depend on m4/getopt.m4.
	* configure.in: Configure getopt by including m4/getopt.m4,
	and configuring a getopt replacement if necessary.
	* make-dist: Add m4 subdirectory.  Unlink lib-src/getopt.h.
	* m4/getopt.m4: New file.

2005-07-06  Lute Kamstra  <lute@gnu.org>

	* configure.in: Fix capitalization.

2005-07-04  Lute Kamstra  <lute@gnu.org>

	Update FSF's address in GPL notices.

2005-06-19  Jérôme Marant  <jerome@marant.org>

	* Makefile.in (epaths-force): Protect both lisppath and
	buildlisppath from whitespace.

2005-06-08  Steven Tamm  <steventamm@mac.com>

	* configure.in: Support Darwin/MacOSX on Intel

2005-06-06  Jan Djärv  <jan.h.d@swipnet.se>

	* configure.in (HAVE_CANCELMENUTRACKING): New test.

2005-05-11  Jérôme Marant  <jmarant@marant.org>

	* configure.in: Add --enable-locallisppath.

2005-05-13  YAMAMOTO Mitsuharu  <mituharu@math.s.chiba-u.ac.jp>

	* configure.in: Don't check HAVE_CARBON if HAVE_X11 is set to yes.
	Check HAVE_CARBON before USE_TOOLKIT_SCROLL_BARS.  Define
	USE_TOOLKIT_SCROLL_BARS by default if HAVE_CARBON is set to yes.

2005-05-07  Jérôme Marant  <jerome@marant.org>

	* make-dist: Remove references to makefile.nt and makefile.def.
	Include widgets and images subdirectories of etc.  Do not exclude
	ldefs-boot.el.

2005-04-23  Andreas Schwab  <schwab@suse.de>

	* configure.in: Remove duplicate match for powerpc configuration.

2005-04-20  Thien-Thi Nguyen  <ttn@gnu.org>

	* configure.in: Check for <pwd.h>.

2005-04-14  Lute Kamstra  <lute@gnu.org>

	* make-dist: Distribute all ChangeLog files in lisp/.
	Don't distribute ldefs-boot.el.
	lisp/makefile.nt no longer exists.

2005-04-13  Lute Kamstra  <lute@gnu.org>

	* make-dist: Don't use DONTCOMPILE from lisp/Makefile.in; check
	for "no-byte-compile: t" in the file instead.

2005-03-16  Stefan Monnier  <monnier@iro.umontreal.ca>

	* configure.in <Motif>: Don't let a special LessTif/Motif1.2 install
	shadow the main Lesstif/Motif-2.1 libs and includes.

2005-03-10  Jan Djärv  <jan.h.d@swipnet.se>

	* configure.in: Only add XASSERTS to cppflags.

2005-03-04  Jan Djärv  <jan.h.d@swipnet.se>

	* configure.in: Added --enable-asserts.

2005-02-09  Kim F. Storm  <storm@cua.dk>

	Change release version from 21.4 to 22.1 throughout.
	Change development version from 21.3.50 to 22.0.50.

2005-01-19  Steven Tamm  <steventamm@mac.com>

	* configure.in: Check for <sys/utsname.h>.

2004-12-11  Kim F. Storm  <storm@cua.dk>

	* Makefile.in (info): Undo 2004-12-05 change.

2004-12-08  Luc Teirlinck  <teirllm@auburn.edu>

	* info/dir (File): Add URL and Org Mode manuals.
	* Makefile.in (install-arch-indep, uninstall): Add url and org
	manuals.

2004-12-07  Stefan Monnier  <monnier@iro.umontreal.ca>

	* configure.in (INLINE, RE_TRANSLATE_P): Move patches mistakenly
	committed to src/config.in.

2004-12-07  Jan Djärv  <jan.h.d@swipnet.se>

	* configure.in: If $HAVE_GTK_FILE_CHOOSER = yes, check for
	pthreads and define HAVE_GTK_AND_PTHREAD.

2004-12-05  Richard M. Stallman  <rms@gnu.org>

	* Makefile.in (info): Ignore errors building info files.

2004-11-27  Eli Zaretskii  <eliz@gnu.org>

	* config.bat: If 8-byte alignment is not supported, define
	NO_DECL_ALIGN in src/config.h, instead of trivially defining
	DECL_ALIGN.  Protect & with "" because & is special for cmd.exe;
	filter through Sed to remove the quotes.

2004-11-22  Stefan Monnier  <monnier@iro.umontreal.ca>

	* info/.cvsignore: Ignore everything.  It's OK since .cvsignore does
	not apply to files explicitly `cvs add'ed.

2004-11-12  Eli Zaretskii  <eliz@gnu.org>

	* config.bat: Don't require djecho.exe for the v1.x build.
	Add a test for DECL_ALIGN support, and add a trivial definition to
	src/config.h if 8-byte alignment is not supported.

2004-11-08  Kim F. Storm  <storm@cua.dk>

	* Makefile.in (bootstrap, bootstrap-clean-before): Remove .elc
	files before building.
	(bootfast, bootstrap-clean-before-fast): New targets, like
	bootstrap but don't remove .elc files.

2004-11-06  Lars Brinkhoff  <lars@nocrew.org>

	* configure.in: Add check for getrusage.

2004-11-02  Jan Djärv  <jan.h.d@swipnet.se>

	* configure.in (HAVE_GTK_FILE_CHOOSER, $HAVE_GTK_FILE_SELECTION):
	New tests for new and old GTK file dialogs.
	(HAVE_GTK): Only set with_toolkit_scroll_bars if not explicitly set
	to no.

2004-10-20  Jan Djärv  <jan.h.d@swipnet.se>

	* configure.in (HAVE_PERSONALITY_LINUX32): New test if PER_LINUX32
	can be set.  Remove SETARCH test.

2004-10-08  Steven Tamm  <steventamm@mac.com>

	* configure.in (HAVE_MALLOC_MALLOC_H): Test for malloc/malloc.h

2004-10-06  Jan Djärv  <jan.h.d@swipnet.se>

	* configure.in (HAVE_RANDOM_HEAPSTART): Change AC_MSG_ERROR to
	AC_MSG_WARN.  Move output of warning message to end of configure run.

2004-10-05  Jan Djärv  <jan.h.d@swipnet.se>

	* configure.in (HAVE_RANDOM_HEAPSTART): Rename HAVE_EXECSHIELD.
	Run test to see if heap start address is random.

2004-09-29  Miles Bader  <miles@gnu.org>

	* configure.in (HAVE_EXECSHIELD): Test correct env variable to see
	if setarch is present.

2004-09-25  Jan Djärv  <jan.h.d@swipnet.se>

	* configure.in (HAVE_EXECSHIELD): Only define on x86.

2004-09-24  Jan Djärv  <jan.h.d@swipnet.se>

	* configure.in: Check for exec-shield.

2004-08-06  Andreas Schwab  <schwab@suse.de>

	* Makefile.in (install-arch-indep, uninstall): Add flymake.

2004-07-31  Eli Zaretskii  <eliz@gnu.org>

	* config.bat: Update URLs in the comments.

2004-08-02  Reiner Steib  <Reiner.Steib@gmx.de>

	* Makefile.in (install-arch-indep): Add pgg and sieve.

	* info/.cvsignore: Added pgg and sieve.

2004-07-05  Andreas Schwab  <schwab@suse.de>

	* Makefile.in (install-arch-indep): Remove .arch-inventory files.

2004-06-21  Kenichi Handa  <handa@m17n.org>

	* make-dist: Link leim-ext.el into tempdir.

2004-06-15  Luc Teirlinck  <teirllm@auburn.edu>

	* info/dir (File): Add emacs-xtra.
	* Makefile.in (install-arch-indep, uninstall): Add emacs-xtra.

2004-06-12  Juri Linkov  <juri@jurta.org>

	* info/dir: Move menu help lines from `* Menu:' to file header.
	Describe the purpose of a red *.

2004-05-04  Dave Love  <fx@gnu.org>

	* configure.in: Don't use `extrasub'.

2004-04-29  Dave Love  <fx@gnu.org>

	* configure.in: Don't forget to quote args to `test'.

2004-04-24  Thien-Thi Nguyen  <ttn@gnu.org>

	* autogen.sh: Update filename in "please read" message.

2004-04-17  Richard M. Stallman  <rms@gnu.org>

	* INSTALL: Move the info about site-lisp dirs,
	and say uninstalled Emacs looks there too.

2004-04-04  Eli Zaretskii  <eliz@gnu.org>

	* config.bat (lib-src): Recognize comment lines in Makefile.in
	that have a TAB after the #, to avoid errors in preprocessing with
	GCC 3.3.3.

2004-03-31  Luc Teirlinck  <teirllm@auburn.edu>

	* Makefile.in: Mention in comment that `make maintainer-clean'
	deletes .elc files.

2004-03-22  Stefan Monnier  <monnier@iro.umontreal.ca>

	* update-subdirs: Add local variables to prevent byte-compiling.

2004-03-21  Dave Love  <fx@gnu.org>

	* configure.in: Fix previous change.

2004-03-18  Dave Love  <fx@gnu.org>

	* configure.in: Add -znocombreloc to LDFLAGS if compiler supports it.

2004-03-15  Luc Teirlinck  <teirllm@auburn.edu>

	* info/dir (File): Add SMTP and SES.

2004-03-02  Stefan Monnier  <monnier@iro.umontreal.ca>

	* Makefile.in (maintainer-clean): Clean in the lisp dir as well.
	(bootstrap): Use the new bootstrap-prepare target in lisp.

2004-02-18  Kim F. Storm  <storm@cua.dk>

	* INSTALL.CVS: Add info about ssh/cvs related problems and work-around.

2004-02-16  Eli Zaretskii  <eliz@gnu.org>

	* make-dist: Don't link index.*perm and permute-index into tempdir.

2004-02-14  Jonathan Yavner  <jyavner@member.fsf.org>

	* AUTHORS (JonathanYavner): Rename testcover-*.el to tcover-*.el
	to match previous changes by Eli Zaretskii.

2004-02-09  Luc Teirlinck  <teirllm@auburn.edu>

	* Makefile.in: Set CDPATH to an empty string.

2004-01-27  Stefan Monnier  <monnier@iro.umontreal.ca>

	* configure.in <darwin>: Use fink packages if available.

2004-01-25  Jérôme Marant  <jmarant@free.fr>  (tiny change)

	* make-dist (lispref): Do include lispref/index.texi.

2004-01-06  Eric Hanchrow  <offby1@blarg.net>  (tiny change)

	* make-dist (tempdir): Include cursors in nt/icons.

2003-12-30  Eli Zaretskii  <eliz@gnu.org>

	* INSTALL.CVS: Renamed from INSTALL-CVS to avoid file-name
	clashes with install-sh on 8+3 filesystems.

2003-12-08  Miles Bader  <miles@gnu.org>

	* .cvsignore: Add .arch-inventory.

2003-12-24  Andreas Schwab  <schwab@suse.de>

	* configure.in: Check for <sys/socket.h>.  Include it before
	including <net/if.h>.  Move check for <net/if.h> before its use.

2003-12-24  Jan Djärv  <jan.h.d@swipnet.se>

	* Makefile.in (install-arch-dep): Don't let cd output go into
	pipe for carbon_appdir.

2003-12-24  Andreas Schwab  <schwab@suse.de>

	* configure.in (PKG_CHECK_MODULES): Fix quoting.

2003-12-01  Andreas Schwab  <schwab@suse.de>

	* configure.in (powerpc-apple-darwin*): Use ${CC-cc} instead of
	hardcoding gcc.

2003-11-16  Jan Djärv  <jan.h.d@swipnet.se>

	* configure.in (HAVE_GTK_MULTIDISPLAY): Check if GTK can handle
	multiple displays.
	Wrong number of args to AC_CHECK_LIB for HAVE_X_SM test corrected.

2003-09-23  Dave Love  <fx@gnu.org>

	* configure.in: Check members of struct ifreq.

2003-09-14  Kim F. Storm  <storm@cua.dk>

	* configure.in: Add checks for sys/ioctl.h and net/if.h.

2003-09-12  Luc Teirlinck  <teirllm@mail.auburn.edu>

	* Makefile.in (install-arch-indep, uninstall): Add SES manual.

2003-08-18  Lute Kamstra  <lute@gnu.org>

	* configure.in: Revert the change of 2003-07-29 as GTK+ 2.2 is not
	required anymore.

2003-08-07  Andrew Choi  <akochoi@shaw.ca>

	* configure.in [powerpc-apple-darwin*]: Use the -no-cpp-precomp
	option instead of -traditional-cpp for CPP.

2003-07-29  Richard M. Stallman  <rms@gnu.org>

	* configure.in (HAVE_XIM): Define if XIM is available.

2003-07-29  Tim Van Holder  <tim.vanholder@anubex.com>  (tiny change)

	* configure.in: The function gtk_window_set_icon_from_file was
	introduced in GTK+ 2.2, so check for that release.

2003-07-23  Andreas Schwab  <schwab@suse.de>

	* configure.in: Add --enable-maintainer-mode, substitute MAINT.

	* Makefile.in (YACC): Remove, not used.
	(MAINT): Don't set.
	(${srcdir}/configure, $(srcdir)/src/stamp-h.in): Use @MAINT@ to
	disable dependency on ${srcdir}/configure.in when maintainer mode
	is disabled.

2003-07-22  Dave Love  <fx@gnu.org>

	* configure.in: Make XRegisterIMInstantiateCallback test depend on
	HAVE_X11, not with_xim.
	(HAVE_CRTIN): Provide template.
	<with_png>: Test for png.h and libpng/png.h.

2003-07-15  Andreas Schwab  <schwab@suse.de>

	* configure.in: Temporarily leave quoting for AC_DEFINE.

2003-07-13  Stefan Monnier  <monnier@cs.yale.edu>

	* configure.in: Check for posix_memalign.

2003-07-12  Richard M. Stallman  <rms@gnu.org>

	* configure.in [netbsd systems]: Define HAVE_CRTIN properly.

2003-07-09  Kim F. Storm  <storm@cua.dk>

	* INSTALL (DETAILED BUILDING AND INSTALLATION): Describe new
	functionality of --without-xim.

2003-06-29  Dave Love  <fx@gnu.org>

	* configure.in: Fix XRegisterIMInstantiateCallback check for gcc.

2003-06-23  Dave Love  <fx@gnu.org>

	* configure.in: Check for sys/_mbstate_t.h.
	Test XRegisterIMInstantiateCallback prototype.
	(AH_BOTTOM): Define DO_BLOCK_INPUT, my_strftime.

2003-06-06  Dave Love  <fx@gnu.org>

	* configure.in: Check for locale.h.

2003-06-05  Dave Love  <fx@gnu.org>

	* configure.in: Check for memcpy, mempcpy, mblen, mbrlen.
	Use AC_FUNC_STRFTIME, AC_STRUCT_TIMEZONE, AC_TYPE_MBSTATE_T.
	(NLIST_STRUCT): Don't define.
	(AH_BOTTOM): Define my_strftime.

2003-06-02  Richard M. Stallman  <rms@gnu.org>

	* configure.in: Revert changes of 2003-03-03 and 2003-05-24.

2003-05-24  Andreas Schwab  <schwab@suse.de>

	* configure.in (AH_BOTTOM) [MAC_OSX]: Do not redefine bcopy,
	bzero, and bcmp.

2003-05-22  Dave Love  <fx@gnu.org>

	* configure.in: Remove redundant test for term.h.  Test for difftime.

2003-05-20  Dave Love  <fx@gnu.org>

	* configure.in: Append * to s390-*-linux-gnu case.
	(LIBMAIL) <lockfile>: Don't define.

2003-04-30  Richard M. Stallman  <rms@gnu.org>

	* configure.in: Handle system types sysv5uw* and sysv5OpenUNIX*.

2003-04-28  Francesco Potortì  <pot@gnu.org>

	* configure.in: Undo last (RMS') change, as it is useless, per
	Dave Love.

2003-04-08  Richard M. Stallman  <rms@gnu.org>

	* configure.in: Put #include of jpeglib.h at start of line.

2003-04-30  Kai Großjohann  <kai.grossjohann@gmx.net>

	* INSTALL (* GNU/Linux development packages): Mention Debian and
	RedHat package names.

2003-04-30  Boyd Lynn Gerber  <gerberb@zenez.com>

	* configure.in: Handle system types sysv5uw* and sysv5OpenUNIX*.

2003-04-30  Kai Großjohann  <kai.grossjohann@gmx.net>

	* INSTALL (* GNU/Linux development packages): Tell people to
	install additional packages for compiling Emacs.

2003-04-06  Francesco Potortì  <pot@gnu.org>

	* configure.in: Use the same configuration for all aix5, not just
	aix5.1.

2003-03-16  Nelson H. F. Beebe  <beebe@math.utah.edu>  (tiny change)

	* configure.in: Check for need for bigtoc support on IBM AIX for
	solving a linker table overflow problem.

2003-03-03  Rob Browning  <rlb@defaultvalue.org>

	* configure.in: Add AC_CHECK_FUNCS for memcmp and memmove.
	(AH_BOTTOM): Switch tests to prefer memcmp, memset, and memmove
	over bzero, bcmp, and bcopy.

2003-02-23  Simon Josefsson  <jas@extundo.com>

	* Makefile.in (install-arch-indep, uninstall): Add SMTP manual.

2003-02-21  Klaus Zeitler  <kzeitler@lucent.com>

	* configure.in: Set new hpux10-20.h as "major" include for 10.20.

2003-02-13  Robert J. Chassell  <bob@rattlesnake.com>  (tiny change)

	* INSTALL (* Extra fonts): Say that Emacs doesn't include fonts.

2003-02-08  Andreas Schwab  <schwab@suse.de>

	* Makefile.in (EXEEXT): Define to @EXEEXT@ and use this variable
	instead of the substitution.

2003-01-31  Joe Buehler  <jhpb@draco.hekimian.com>

	* Makefile.in: Use @EXEEXT@ for Cygwin.
	Use USERNAME if LOGNAME is not set (for Cygwin).

	* configure.in: Add opsys=cygwin.

2003-01-22  Andreas Schwab  <schwab@suse.de>

	* configure.in: Set HAVE_MENUS=yes when HAVE_CARBON=yes instead of
	redefining it explicitly in src/config.in.

2003-01-22  Markus Rost  <rost@math.ohio-state.edu>

	* Makefile.in (bootstrap): Make bootstrap-after.

2003-01-20  Jan Djärv  <jan.h.d@swipnet.se>

	* configure.in: Fix --with-gtk.

2003-01-19  Jan Djärv  <jan.h.d@swipnet.se>

	* configure.in: Add --with-gtk, --with-x-toolkit=gtk

	* INSTALL (DETAILED BUILDING AND INSTALLATION): Add text about GTK.

2003-01-14  Francesco Potortì  <pot@gnu.org>

	* configure.in (m68k-motorola-sysv): Remove (obsolete).

2003-01-07  Steven Tamm  <steventamm@mac.com>

	* configure.in: New option, --enable-carbon-app, to specify
	that the application should be installed
	* Makefile.in (install-arch-dep): On Mac OS X, install the
	Emacs.app application if carbon-app is enabled

2003-01-06  Dave Love  <fx@gnu.org>

	* configure.in: Check for nl_langinfo.
	[!HAVE_SIZE_T]: Fix typedef.

2003-01-06  David Kastrup  <dak@gnu.org>

	* Makefile.in (INSTALL_INFO): Get install-info command from configure.

	* configure.in: Add tests for install-info.

2002-12-09  Markus Rost  <rost@math.ohio-state.edu>

	* configure.in (*-sunos5*, *-solaris*): Revert previous change -
	use again sol2-6 instead of sol2-8.

2002-12-09  Dave Love  <fx@gnu.org>

	* configure.in (*-sunos5.8*, *-solaris2.8*): Delete configurations.

2002-12-08  Andreas Schwab  <schwab@suse.de>

	* Makefile.in (install-arch-indep): Revert last change.

2002-11-27  Dave Love  <fx@gnu.org>

	* configure.in: Use AC_CHECK_DECLS, not AC_DECL_SYS_SIGLIST.
	Check for __sys_siglist too.  Check for memset.
	Use AC_FUNC_GETPGRP.  Add mipsel-*-linux-gnu* target.

2002-11-22  Juanma Barranquero  <lektu@terra.es>

	* config.guess, config.sub: Updated from master source.

2002-11-19  Karl Fogel  <kfogel@red-bean.com>

	* autogen.sh: New file.

2002-11-15  Dave Love  <fx@gnu.org>

	* configure.in: Tidy up various quoting issues throughout.
	Use AC_GNU_SOURCE.
	(AH_BOTTOM): Fix #endif protecting config.h.  Maybe include
	alloca.h.  Define GC_SETJMP_WORKS, GC_LISP_OBJECT_ALIGNMENT.
	Maybe define bcopy, bzero, bcmp.
	(powerpcle-*-solaris2.5*, powerpcle-*-solaris2*): Remove (use
	non-existent machine file).
	(sys/vlimit.h, sys/resource.h, fsync, __restrict): Test for.
	(term.h, X11/Xaw3d/Scrollbar.h): Avoid warning from test.
	(nlist.h): Move test up.

2002-11-18  Markus Rost  <rost@math.ohio-state.edu>

	* configure.in (*-sunos5*, *-solaris*): Use sol2-8.

2002-11-14  Francesco Potortì  <pot@gnu.org>

	* configure.in (*-sunos5.8*, *-solaris2.8*): New configurations.

2002-11-11  Tim Van Holder  <tim.vanholder@anubex.com>  (tiny change)

	* Makefile.in (install-arch-indep): Prepend $(srcdir)/ to lisp.

2002-11-08  Dave Love  <fx@gnu.org>

	* configure.in: Use AC_CONFIG_LIBOBJ_DIR and require autoconf 2.54.
	(AH_BOTTOM) [!HAVE_SIZE_T]: Typedef size_t.

2002-11-07  Miles Bader  <miles@gnu.org>

	* Makefile.in (maybe_bootstrap): Fix shell variable usage.
	Handle separate-build-dir case.

2002-11-06  Richard M. Stallman  <rms@gnu.org>

	* Makefile.in (maybe_bootstrap): Add doublequotes to make it
	bulletproof.  $bar may be empty when there are no .elc files.

2002-10-30  Dave Love  <fx@gnu.org>

	* configure.in: Require autoconf 2.53.  Test for pty.h,
	sys/mman.h, sys/param.h, mremap, memmove.
	(AH_BOTTOM): Maybe include strings.h.  Add local variables for mode.
	(AC_PROG_YACC): Delete.
	(size_t): Use AC_CHECK_TYPES.
	(AH_TOP): Up-date copyright.

2002-10-01  Juanma Barranquero  <lektu@terra.es>

	* update-subdirs: Add "no-byte-compile: t" to subdirs.el.

2002-09-19  Richard M. Stallman  <rms@gnu.org>

	* configure.in: Fix the LessTif-directory-finder for real.

2002-09-14  Richard M. Stallman  <rms@gnu.org>

	* Makefile.in (maybe_bootstrap): Test for complete absence
	of compiled Lisp files.

2002-09-11  Stefan Monnier  <monnier@cs.yale.edu>

	* Makefile.in (bootstrap-lisp-1, bootstrap-lisp, bootstrap)
	(bootstrap-clean-after): Delete.
	(bootstrap): Make the sequencing explicit.

2002-09-10  Richard M. Stallman  <rms@gnu.org>

	* configure.in: Fix previous LessTif change.

2002-09-09  Richard M. Stallman  <rms@gnu.org>

	* configure.in (powerpcle-*-solaris2.5*): New configuration.
	(powerpcle-*-solaris*): Use version 2.6 as default.
	(*-sunos5.6*, *-solaris2.6*): New alternative.
	(*-sunos5*): Use version 2.6 as default.

2002-09-06  Kai Großjohann  <Kai.Grossjohann@CS.Uni-Dortmund.DE>

	* configure.in: Fix typo.

2002-09-05  Richard M. Stallman  <rms@gnu.org>

	* configure.in: Look for LessTif in /usr/X11R6/LessTif/ before Motif.

	* configure.in: Handle $GCC_LINK_TEST_OPTIONS and
	$NON_GCC_LINK_TEST_OPTIONS after the AC_PROG_... macros.

2002-08-26  Kim F. Storm  <storm@cua.dk>

	* Makefile.in (install-arch-indep): Do not remove DOC file
	when it is the only DOC file installed; this is the case when
	CANNOT_DUMP is defined.  From Joe Buehler (tiny change).

2002-07-24  Markus Rost  <rost@math.ohio-state.edu>

	* configure.in: Fix typo.

2002-07-24  Richard M. Stallman  <rms@gnu.org>

	* configure.in: Don't print anything special about gamedir.

	* configure.in: Delete nonstandard --with-game-user option.

2002-07-21  Richard M. Stallman  <rms@gnu.org>

	* Makefile.in (gamedir, localstatedir): New variables.
	(epaths-force): Insert value of gamedir into PATH_GAME.

	* configure.in (gamedir): Handle it like lispdir.
	(--with-game-dir option): Delete.

2002-06-21  Pavel Janík  <Pavel@Janik.cz>

	* configure.in: Add support for mipseb-*-netbsd* machines.

2002-06-18  Kai Großjohann  <Kai.Grossjohann@CS.Uni-Dortmund.DE>

	* Makefile.in (install-arch-indep, uninstall): Add Tramp.

2002-06-17  Kai Großjohann  <Kai.Grossjohann@CS.Uni-Dortmund.DE>

	* info/dir (File): Add an entry for Tramp.

2002-06-17  Eli Zaretskii  <eliz@is.elta.co.il>

	* INSTALL-CVS: New file.

2002-06-07  Andreas Schwab  <schwab@suse.de>

	* configure.in (x86_64-*-linux-gnu*): New system.

2002-05-31  Eli Zaretskii  <eliz@is.elta.co.il>

	* config.bat: Handle the case when lispintro is truncated to lispintr.

2002-05-26  Paul Eggert  <eggert@twinsun.com>

	* config.guess, config.sub: Updated from master source.

2002-05-09  Richard M. Stallman  <rms@gnu.org>

	* configure.in (emacs_cv_speed_t): Add square brackets for clarity.

2002-05-04  Pavel Janík  <Pavel@Janik.cz>

	* make-dist: Do not distribute lock/ directory.

2002-04-30  Andrew Choi  <akochoi@shaw.ca>

	* configure.in: Provide documentation string when defining
	variable HAVE_CARBON.  Also define HAVE_WINDOW_SYSTEM, HAVE_MOUSE,
	and HAVE_MENUS in AH_BOTTOM if HAVE_CARBON is defined.

2002-04-28  Colin Walters  <walters@verbum.org>

	* configure.in: Delete configure check for access to the game user.

2002-04-29  Pavel Janík  <Pavel@Janik.cz>

	* make-dist: lwlib/Imakefile is removed.

2002-04-26  Andrew Choi  <akochoi@shaw.ca>

	* configure.in: Add support for powerpc-apple-darwin*.
	(HAVE_CARBON): Add.

	* make-dist: Create directories in mac/Emacs.app.

2002-04-25  Pavel Janík  <Pavel@Janik.cz>

	* make-dist: lwlib-Xol* are removed.

2002-04-23  Andreas Schwab  <schwab@suse.de>

	* Makefile.in (MAINT): New variable.
	(${srcdir}/configure, $(srcdir)/src/stamp-h.in): Depend on this
	instead of configure.in, to avoid running autoconf and autoheader
	unless explicitly requested.

2002-04-16  Eli Zaretskii  <eliz@gnu.org>

	* config.bat: Update for msdos/sed2v2.inp.

2002-04-15  Andreas Schwab  <schwab@suse.de>

	* Makefile.in ($(srcdir)/src/config.in): Generate using autoheader.
	* configure.in: Add config header templates to all AC_DEFINE and
	AC_DEFINE_UNQUOTED symbols.
	* make-dist: Run autoheader if necessary.

2002-04-10  Colin Walters  <walters@verbum.org>

	* configure.in: Add --game-dir, --game-user.  Test to see if we
	can use them.

2002-04-08  Pavel Janík  <Pavel@Janik.cz>

	* configure.in: Add --with-sound.

2002-03-18  Kim F. Storm  <storm@cua.dk>

	* configure.in: Test for sendto, recvfrom, getsockopt, setsockopt,
	and getsockname functions.  Test for sys/un.h include file.

2002-03-15  Eli Zaretskii  <eliz@is.elta.co.il>

	* configure.in: Support AIX 5.1.

2002-03-10  Jan Djärv  <jan.h.d@swipnet.se>

	* configure.in: Added test for X Session Management (HAVE_X_SM).

2002-03-03  Richard M. Stallman  <rms@gnu.org>

	* Makefile.in (install-arch-indep): Use umask 022 for DOC* and lisp/.
	Run chown $${LOGNAME} on files installed by tar xvf.

2002-03-03  Kim F. Storm  <storm@cua.dk>

	* configure.in: Test for getpeername.

2002-03-01  Richard M. Stallman  <rms@gnu.org>

	* configure.in (HAVE_JPEG): Turn it off if libjpeg version < 6b.
	(HAVE_GIF): Don't use old libungif versions that crash.

2002-02-26  Richard M. Stallman  <rms@gnu.org>

	* configure.in <making srcdir absolute>: Verify that PWD is correct,
	not just well-formed and valid.
	(mips-compaq-nonstopux*): New configuration.

2002-02-18  Paul Eggert  <eggert@twinsun.com>

	* make-dist: Port to POSIX 1003.1-2001, which doesn't allow "head -1".
	"sed q" is a portable equivalent to plain "head -1".

2002-02-13  Richard M. Stallman  <rms@gnu.org>

	* Makefile.in (maybe_bootstrap): Do `exit 1'.
	(all): Don't depend on maybe_bootstrap here.
	(${SUBDIR}): Depend on it here instead.

2002-02-08  Richard M. Stallman  <rms@gnu.org>

	* Makefile.in (maybe_bootstrap): Add an infinite sleep-loop.

2002-01-27  Eli Zaretskii  <eliz@is.elta.co.il>

	* configure.in: Recognize BSD/OS 5.0.

2002-01-11  Eli Zaretskii  <eliz@is.elta.co.il>

	* make-dist: Make version checking in emacs.texi consistent with
	how we set it there.

2001-12-29  Kim F. Storm  <storm@cua.dk>

	* INSTALL: <CONFIGURATION BY HAND> Now requires autoconf 2.51.

2001-12-28  Richard M. Stallman  <rms@gnu.org>

	* configure.in: Test for mbsinit.

2001-12-21  Eli Zaretskii  <eliz@is.elta.co.il>

	These changes make Leim part of the standard distribution:

	* README: Add info about the `leim' directory.

	* INSTALL: Remove text that describes Leim as a separate package.

	* noleim-Makefile.in: File removed.

	* make-dist: Don't copy noleim-Makefile.in to the leim subdirectory.
	Link Leim files to ${tempdir}/leim, not to real-leim.  Don't move
	Leim files out of the Emacs tree.  Don't prepare a separate tarball
	for Leim.

2001-12-11  Richard M. Stallman  <rms@gnu.org>

	* configure.in (hppa*-*-linux-gnu*): New alternative.

2001-12-08  Pavel Janík  <Pavel@Janik.cz>

	* make-dist: Copy COPYING to leim/, lwlib/, mac/ and nt/ when
	creating distribution.

2001-12-06  Paul Eggert  <eggert@twinsun.com>

	* configure.in (AC_PREREQ): Bump from 2.50 to 2.51; needed for vfork.
	(AC_FUNC_VFORK): Remove.
	(AC_FUNC_FORK): Add.
	(HAVE_DES_H, HAVE_KRB5_H): Properly quote args of AC_CHECK_HEADERS;
	this is required by recent Autoconf versions.

2001-12-02  Pavel Janík  <Pavel@Janik.cz>

	* make-dist: Do not try to link removed files (aclocal.m4, _emacs,
	TODO, vms-pp.trans and others).

2001-11-29  Pavel Janík  <Pavel@Janik.cz>

	* make-dist: Use COPYING from the top-level directory.

2001-11-29  Gerd Moellmann  <gerd@gnu.org>

	* configure.in: Add support for FreeBSD/Alpha.

2001-11-29  Pavel Janík  <Pavel@Janik.cz>

	* make-dist: Add COPYING to the top-level directory of the
	distribution.  Simplify the logic behind copying.

	* Makefile.in (maybe_bootstrap): Fix previous change.

2001-11-28  Richard M. Stallman  <rms@gnu.org>

	* Makefile.in (maybe_bootstrap): Don't bootstrap, just suggest it.

2001-11-26  Richard M. Stallman  <rms@gnu.org>

	* Makefile.in: bootstrap should not delete dumped executables.
	(bootstrap-clean-before): New target.
	(bootstrap): Use bootstrap-clean-before instead of clean.
	(bootstrap-clean-after): Rename from bootstrap-clean.  Calls changed.

2001-11-24  Eli Zaretskii  <eliz@is.elta.co.il>

	These changes add the Emacs Lisp Introduction manual to the
	distribution:

	* Makefile.in (install-arch-indep, uninstall): Add ELisp Intro files.

	* make-dist: Copy the files in lispintro directory.

	* config.bat: Configure in the lispintro directory.

	* configure.in (AC_OUTPUT): Add lispintro/Makefile.

	* Makefile.in (SUBDIR_MAKEFILES): Add lispintro.
	(lispintro/Makefile): New target.
	(mostlyclean, clean, distclean, maintainer-clean): Add lispintro.
	(unlock, relock, info, dvi): Ditto.

2001-11-23  Eli Zaretskii  <eliz@is.elta.co.il>

	* Makefile.in (uninstall, install-arch-indep): Don't install gfdl.1.

	* make-dist (etc): Don't distribute gfdl.1.

2001-11-22  Colin Walters  <walters@debian.org>

	* Makefile.in (install-arch-indep): Install the calc .info files.
	(uninstall): Handle deletion of calc .info files (thanks Pavel Janík).

2001-11-17  Eli Zaretskii  <eliz@is.elta.co.il>

	* make-dist (lispref): Add *.txt, *.el, permute-index, and
	tindex.pl to the list of those being put into the distribution.

2001-11-16  Eli Zaretskii  <eliz@gnu.org>

	* configure.in: Add coff.h to the list in AC_CHECK_HEADERS.

2001-11-15  Pavel Janík  <Pavel@Janik.cz>

	* Makefile.in (uninstall): Fix previous change.

	* configure.in, Makefile.in: Add support for --program-prefix,
	--program-suffix and --program-transform-name options.

2001-11-13  Pavel Janík  <Pavel@Janik.cz>

	* Makefile.in (install-arch-indep): Use `${manext}' instead of `.1'.
	(install-arch-indep): Install emacsclient manual page.
	(uninstall): Uninstall emacsclient manual page.

2001-11-12  Eli Zaretskii  <eliz@is.elta.co.il>

	* make-dist: Add lispref/index.*perm files to the distribution.
	From Pavel Janík <Pavel@Janik.cz>.

2001-11-12  Pavel Janík  <Pavel@Janik.cz>

	* Makefile.in (uninstall): Remove gfdl.1 when uninstalling.

2001-11-10  Eli Zaretskii  <eliz@is.elta.co.il>

	* configure.in: AC_OUTPUT lispref/Makefile.

2001-11-10  Eli Zaretskii  <eliz@is.elta.co.il>

	The following changes add the ELisp reference manual to the
	distribution.

	* make-dist: Add the lispref directory to the distribution.

	* Makefile.in (install-arch-indep): Add elisp* to the list of
	installed Info files.
	(SUBDIR_MAKEFILES): Add lispref/Makefile.
	(lispref/Makefile): New target.
	(mostlyclean, clean, distclean, maintainer-clean, unlock, relock):
	Add commands for the lispref directory.
	(info, dvi): Ditto.

	* config.bat: Configure in `lispref'.

2001-11-09  Richard M. Stallman  <rms@gnu.org>

	* Makefile.in (bootstrap-lisp): Don't suppress error messages.

2001-11-07  Eli Zaretskii  <eliz@is.elta.co.il>

	* make-dist (tempdir): Copy AUTHORS as well.

2001-11-06  Sam Steingold  <sds@gnu.org>

	* configure.in: Added a check for <nlist.h>.

2001-11-01  Pavel Janík  <Pavel@Janik.cz>

	* configure.in: Reindent --help output.
	From Per Starbäck (starback@ling.uu.se).

2001-10-31  Eli Zaretskii  <eliz@is.elta.co.il>

	* configure.in: New entry for HP/UX-11.

	* Makefile.in (SOURCES): Replace GETTING.GNU.SOFTWARE with FTP.
	From Eric S. Raymond <esr@golux.thyrsus.com>.

2001-10-28  Eli Zaretskii  <eliz@is.elta.co.il>

	* configure.in (s390-*-linux-gnu): New system.  From Adam Thornton
	<athornton@sinenomine.net>.

2001-10-25  Gerd Moellmann  <gerd@gnu.org>

	* Makefile.in (maybe_bootstrap): New target.
	(all): Add to prerequisites to bootstrap if abbrev.elc doesn't exist.

2001-10-24  Ken Raeburn  <raeburn@gnu.org>

	* configure.in: If --with-hesiod is given, look for
	hes_getmailhost and res_send or __res_send; check hesiod and
	resolv libraries respectively if system libraries don't supply them.

2001-10-24  Gerd Moellmann  <gerd@gnu.org>

	* configure.in: Use $MAKE for `make' if set.

2001-10-22  Gerd Moellmann  <gerd@gnu.org>

	* Makefile.in (install-arch-indep): Add -h (follow symlinks)
	to tar options.

2001-10-20  Gerd Moellmann  <gerd@gnu.org>

	* (Version 21.1 released).

2001-10-20  Miles Bader  <miles@gnu.org>

	* configure.in (configuration): Set from `host' if `host_alias'
	isn't defined.

2001-10-19  Andreas Schwab  <schwab@suse.de>

	* configure.in: Make ready for autoconf 2.5x.
	(AC_PREREQ): Require autoconf 2.50.
	* aclocal.m4: Removed.
	* Makefile.in (${srcdir}/configure): Don't depend on aclocal.m4.

2001-10-13  Eli Zaretskii  <eliz@is.elta.co.il>

	* README: Bump Emacs version to 21.1.50.

2001-10-05  Gerd Moellmann  <gerd@gnu.org>

	* Branch for 21.1.

2001-09-05  Gerd Moellmann  <gerd@gnu.org>

	* configure.in: Avoid `$@' which is handled specially in
	Autoconf 2.52.  From "Adam J. Richter" <adam@yggdrasil.com>.

2001-09-01  Eli Zaretskii  <eliz@is.elta.co.il>

	* make-dist (nt): Add subdirs.el to the list of distributed files.

2001-08-14  Eli Zaretskii  <eliz@is.elta.co.il>

	* configure.in (machine): Add an entry for
	hppa1.1-hitachi-hiuxwe2*.

2001-05-28  Gerd Moellmann  <gerd@gnu.org>

	* make-dist (LANG): Set LC_ALL and LANGUAGE to C, unset
	LC_MESSAGES and LANG.  From Karl Eichwalder <keichwa@gmx.net>.

2001-05-14  Gerd Moellmann  <gerd@gnu.org>

	* make-dist: Copy texinfo.tex unconditionally.

2001-04-25  Eli Zaretskii  <eliz@is.elta.co.il>

	* Makefile.in (install-arch-indep): Add gfdl.1 to the man pages
	that are installed.

2001-04-06  Gerd Moellmann  <gerd@gnu.org>

	* make-dist: Copy only `[a-z]*.{el,elc}' from leim/quail.
	Don't copy quick-b5, quick-cns, tsang-b5, and tsang-cns files.

	* make-dist: Handle leim/MISC-DIC.  Only include
	`[a-zA-Z]*.{el,elc}' from leim/quail.

2001-04-05  Gerd Moellmann  <gerd@gnu.org>

	* Makefile.in (install-arch-indep): Remove .cvsignore files.

2001-03-30  Gerd Moellmann  <gerd@gnu.org>

	* Makefile.in (.PHONY): Add for bootstrap targets.
	(bootstrap-clean): New target.
	(bootstrap): Use it instead of `clean'.

2001-03-29  Eli Zaretskii  <a34785@is.elta.co.il>

	* Makefile.in (SUBDIR): Remove leim.
	(all, .RECURSIVE, extraclean): Add leim explicitly.
	(leim): Provide separate rule which exports PARALLEL=0 into the
	environment.

2001-03-20  Gerd Moellmann  <gerd@gnu.org>

	* configure.in (HAVE_XPM): Don't print the result of the check for
	XpmReturnAllocPixels if we don't have an xpm.h.

2001-03-05  Gerd Moellmann  <gerd@gnu.org>

	* COPYING: New file.

2001-03-04  Eli Zaretskii  <eliz@is.elta.co.il>

	* config.bat: Update the copyright.

2001-02-23  Kenichi Handa  <handa@etl.go.jp>

	* configure.in: Use AC_EGREP_CPP to check if the C preprocessor
	converts `..' to `. .'.  If it converts, set CPP_NEED_TRADITIONAL
	to `yes'.  Later in AC_OUTPUT, check this variable.

2001-02-09  Dave Love  <fx@gnu.org>

	* AUTHORS: Updated.

2001-02-06  Eli Zaretskii  <eliz@is.elta.co.il>

	* info/dir (Ebrowse): Fix the entry (was missing a dot).

2001-02-02  Gerd Moellmann  <gerd@gnu.org>

	* mkinstalldirs (errstatus): Chmod a+rx directories we create.

	* Makefile.in (uninstall): Ignore exit code of `rm'.

	* Makefile.in (uninstall): Remove more info files.  Remove
	${libexecdir}/emacs/${version}.  Remove ${archlibdir}/fns-*.

2001-01-31  Gerd Moellmann  <gerd@gnu.org>

	* noleim-Makefile.in (extraclean): Add.

2001-01-28  Gerd Moellmann  <gerd@gnu.org>

	* Makefile.in (extraclean): Added -f to -rm config-tmp-* to keep
	it quiet.

2001-01-24  Colin Walters  <walters@cis.ohio-state.edu>

	* Makefile.in (tags): Fix typo.

2001-01-13  Kenichi Handa  <handa@etl.go.jp>

	* configure.in: Fix typo in the code setting x_search_path.

2001-01-10  Dave Love  <fx@gnu.org>

	* configure.in: Don't reset LIBS at end of -lXmu test.  Test for
	-lXext.
	(HAVE_XKBGETKEYBOARD): Fix reporting of result.
	(HAVE_LIBXP): Remove -lXt from AC_CHECK_LIB.
	(HAVE_XAW3D, HAVE_XPM, HAVE_JPEG, HAVE_PNG, HAVE_TIFF, HAVE_GIF):
	Don't frob CFLAGS.  Remove extra X libs from AC_CHECK_LIB
	(now in $LIBS).

2001-01-08  Eli Zaretskii  <eliz@is.elta.co.il>

	* config.bat: Run the preprocessor with -traditional.

2001-01-01  Eli Zaretskii  <eliz@is.elta.co.il>

	* INSTALL: Move copying conditions to end of file.

2000-12-27  Eli Zaretskii  <eliz@is.elta.co.il>

	* INSTALL: Add basic installation procedure which assumes
	`configure' does its job.  Elaborate on image support libraries.
	Add a pointer to Xaw3d library.  Add advice about solving
	configure-time problems by looking in config.log and setting
	variables in the environment.

2000-12-27  Gerd Moellmann  <gerd@gnu.org>

	* Makefile.in (install-arch-indep): If tar fails, exit with
	exit code 1.

2000-12-19  Gerd Moellmann  <gerd@gnu.org>

	* configure.in: Test for XkbGetKeyboard with an AC_TRY_LINK whose
	source file includes XKBlib.h.  On some broken Solaris systems,
	there is an XKBlib.h, reportedly, but header files included by
	XKBlib.h are missing.

2000-12-14  Gerd Moellmann  <gerd@gnu.org>

	* configure.in: AC_CHECK_FUNC XkbGetKeyboard.

2000-12-11  Dave Love  <fx@gnu.org>

	* configure.in <alpha*-dec-osf*>: Use full path for NON_GNU_CPP.

2000-12-11  Paul Eggert  <eggert@twinsun.com>

	* aclocal.m4 (AC_SYS_LARGEFILE, AC_SYS_LARGEFILE_MACRO_VALUE):
	Merge fixes from latest GNU tar version.  These macros no longer
	futz with _XOPEN_SOURCE, as that was not portable in practice.
	(AC_FUNC_FSEEKO): New macro.

	* configure.in: Use it instead of invoking AC_CHECK_FUNCS on
	ftello.

2000-12-05  Dave Love  <fx@gnu.org>

	* Makefile.in (TAGS, info): Avoid tab-prefixed comments in rules.

2000-12-02  Eli Zaretskii  <eliz@is.elta.co.il>

	* info/dir: Change the category to "Emacs".

2000-12-01  Gerd Moellmann  <gerd@gnu.org>

	* make-dist (tempdir): Remove epaths.h from the distribution
	instead of paths.h.

2000-11-23  Eli Zaretskii  <eliz@is.elta.co.il>

	* config.bat: Check for existence of djecho.exe, and print an
	error message if it is not available.

	* INSTALL: Describe possible problem with djecho.exe in old
	versions of DJGPP v2.x.

2000-11-23  Gerd Moellmann  <gerd@gnu.org>

	* configure.in: Initialize HAVE_LIBXP to no.

2000-11-22  Gerd Moellmann  <gerd@gnu.org>

	* configure.in: Use m/macppc.h instead of the non-existent
	m/powerpc.h.

2000-11-21  Gerd Moellmann  <gerd@gnu.org>

	* Makefile.in (install-arch-indep): Also install info/eshell*
	and info/speedbar*.

	* configure.in (HAVE_PNG): Check for the presence of
	png_get_channels to rule out older PNG libs.

	* configure.in (AC_OUTPUT): Arrange to emit definitions of
	GCC and NON_GNU_CPP into config.status.

2000-11-20  Dave Love  <fx@gnu.org>

	* configure.in: Fix last change.

	* GETTING.GNU.SOFTWARE: Deleted.
	* FTP: New file to replace it.
	* make-dist: Add FTP, remove GETTING.GNU.SOFTWARE.

2000-11-20  Gerd Moellmann  <gerd@gnu.org>

	* configure.in: Use -traditional with GNU cpp.

2000-11-17  Gerd Moellmann  <gerd@gnu.org>

	* make-dist: Handle the Mac port.  Distribute all makefile.w32-in.
	Distribute more files from the nt/ subdir.  Distribute PBM
	image files from subdirs of lisp/.  Distribute old change logs
	from subdirs of lisp/.  Distribute play/5x5.el.

2000-11-11  Dave Love  <fx@gnu.org>

	* config.sub, config.guess: Updated from master source.

2000-11-07  Dave Love  <fx@gnu.org>

	* configure.in: Test for mkstemp.

2000-11-01  Eli Zaretskii  <eliz@is.elta.co.il>

	* info/dir (Top): Rearrange menu items more logically, and put
	them into a single category.  Add menu items for RefTeX and
	Widget.

2000-10-29  Kai Großjohann  <Kai.Grossjohann@CS.Uni-Dortmund.DE>

	* Makefile.in (install-arch-indep): Use --info-dir instead of
	--dir-file, and a simple argument instead of --info-file, so that
	the Debian version of install-info also works.

2000-10-19  Eric M. Ludlam  <zappo@ultranet.com>

	* info/dir (Speedbar): Add entry.

2000-10-16  Eli Zaretskii  <eliz@is.elta.co.il>

	* INSTALL: Describe the new image-support options to the configure
	script.  List URLs where image support libraries can be found.

2000-10-14  Eli Zaretskii  <eliz@is.elta.co.il>

	* info/dir (Top): Add an entry for Eshell.

2000-10-02  Dave Love  <fx@gnu.org>

	* configure.in: Check for gai_strerror.

2000-10-01  Andreas Schwab  <schwab@suse.de>

	* Makefile.in (install-arch-indep): Update list of installed info files.

2000-09-30  Gerd Moellmann  <gerd@gnu.org>

	* configure.in: Support `sparc*-*-netbsd*'.

2000-09-29  Eli Zaretskii  <eliz@is.elta.co.il>

	* info/dir (MIME): Add entry for emacs-mime.

2000-09-29  Dave Love  <fx@gnu.org>

	* configure.in: Fix alpha*-dec-osf4 using the osf5 config.

2000-09-26  Gerd Moellmann  <gerd@gnu.org>

	* make-dist: Adapt to the change of leim/Makefile which was
	necessary to ensure a reasonably working `make dist'.

	* leim-Makefile.in: Moved to leim/Makefile.in..

	* noleim-Makefile.in: New file, formerly leim/Makefile.in.

2000-09-21  Kenichi Handa  <handa@etl.go.jp>

	* leim-Makefile.in (TIT-GB, TIT-BIG5, NON-TIT-GB, NON-TIT-BIG5)
	(NON-TIT-CNS, JAPANESE, KOREAN, THAI, VIETNAMESE, LAO, INDIAN)
	(TIBETAN, LATIN, SLAVIC, GREEK, RUSSIAN, MISC): Rename all .el
	files to .elc.
	(${TIT}): Adjusted for the above change.
	(clean mostlyclean): Likewise.
	(.el.elc): New target.

2000-09-19  Gerd Moellmann  <gerd@gnu.org>

	* make-dist: Include XPM and XBM files in lisp/ and subdirs
	in the distribution.

2000-09-18  Gerd Moellmann  <gerd@gnu.org>

	* make-dist (skk): Rename to `ja-dic' because the leim directory
	was renamed.

2000-09-14  Dave Love  <fx@gnu.org>

	* configure.in: Fix spurion in last change.

2000-09-14  Gerd Moellmann  <gerd@gnu.org>

	* configure.in (USE_MMAP_FOR_BUFFERS): Recognize in system
	configuration files instead of REL_ALLOC_MMAP.  Set REL_ALLOC
	to `no' if defined.  Change result report.

2000-09-08  Dave Love  <fx@gnu.org>

	* configure.in: Remove spurious `@'s.

	* aclocal.m4 (AC_FUNC_MMAP): Use fixed version from development
	autoconf.

2000-09-06  Gerd Moellmann  <gerd@gnu.org>

	* configure.in (REL_ALLOC_MMAP): Recognize in system configuration
	file and print informational message.

	* configure.in (AC_FUNC_MMAP): Add.

2000-09-01  Gerd Moellmann  <gerd@gnu.org>

	* configure.in: Add ``checking'' messages for
	XpmReturnAllocPixels.

2000-08-28  Gerd Moellmann  <gerd@gnu.org>

	* configure.in: Check <strings.h>; check `index' and `rindex'
	functions.

2000-08-26  Kenichi Handa  <handa@etl.go.jp>

	* configure.in <alpha*-dec-osf*>: Move "NON_GNU_CPP='cpp'" before
	"case "${canonical}" in".

2000-08-25  Dave Love  <fx@gnu.org>

	* configure.in <osf>: Use NON_GNU_CPP='cpp' always.

2000-08-25  Kenichi Handa  <handa@etl.go.jp>

	* leim-Makefile.in: Rename skk to ja-dic throughout the file.

2000-08-24  Gerd Moellmann  <gerd@gnu.org>

	* configure.in <making srcdir absolute>: Unset CDPATH in case $PWD
	contains a relative path.  Protect against unusable values of $PWD.

2000-08-08  Eli Zaretskii  <eliz@is.elta.co.il>

	* info/dir (WoMan): Add entry.

	* config.bat (maindir): Update src/_gdbinit even if it does
	already exist.

2000-08-07  Gerd Moellmann  <gerd@gnu.org>

	* Makefile.in (config.status): Prepend `$(srcdir)/' to `configure'.

2000-08-03  Gerd Moellmann  <gerd@gnu.org>

	* configure.in: Add support for ia64*-*-linux*.

2000-07-27  Gerd Moellmann  <gerd@gnu.org>

	* make-dist (aclocal.m4): Include in distribution.

2000-07-26  Dave Love  <fx@gnu.org>

	* configure.in (AC_SYS_LARGEFILE): Moved earlier.

2000-07-24  Dave Love  <fx@gnu.org>

	* configure.in: Add AC_SIZE_T.

2000-07-18  Dave Love  <fx@gnu.org>

	* configure.in: Reorder so that most tests are done after CPPFLAGS
	is set from the C_SWITCH_... definitions.

2000-07-10  Gerd Moellmann  <gerd@gnu.org>

	* configure.in (HAVE_XPM): Undo previous change.  Check for
	preprocessor define XpmReturnAllocPixels.

2000-07-06  Gerd Moellmann  <gerd@gnu.org>

	* configure.in (HAVE_XPM): Check for XpmReturnAllocPixels
	instead of XpmReadFileToPixmap.

2000-07-05  Ken Raeburn  <raeburn@gnu.org>

	* configure.in: Check for <soundcard.h>.  Look for ossaudio
	library, and set LIBSOUND accordingly.

2000-07-05  Dave Love  <fx@gnu.org>

	* configure.in: Use AC_HEADER_SYS_WAIT.

2000-07-05  Gerd Moellmann  <gerd@gnu.org>

	* make-dist: Check DONTCOMPILE in lisp/Makefile.in instead of
	lisp/Makefile.  Distribute lisp/Makefile.in instead of
	lisp/Makefile.

2000-06-30  Ken Raeburn  <raeburn@gnu.org>

	* configure.in: Add ${C_SWITCH_X_SITE} temporarily to CPPFLAGS,
	while searching for image-handling libraries.

2000-06-26  Gerd Moellmann  <gerd@gnu.org>

	* configure.in (--with-xim): New option.

2000-06-23  Dave Love  <fx@gnu.org>

	* configure.in [HAVE_TIMEVAL]: Move gettimeofday test here, test
	for struct timezone and test how we can call gettimeofday.
	Check for OSF 5+.  Check for term.h.

	* aclocal.m4: Define the post-2.13 stuff conditionally on autoconf
	version.

2000-06-23  Gerd Moellmann  <gerd@gnu.org>

	* configure.in (HAVE_LIBXP): Change test for libXp.

2000-06-21  Dave Love  <fx@gnu.org>

	* configure.in: Check for fcntl.h.  Use AC_FUNC_GETLOADAVG, not
	simple test for getloadavg and substitute GETLOADAVG_LIBS.
	Simplify test for GETTIMEOFDAY_ONE_ARGUMENT.

2000-06-19  Dave Love  <fx@gnu.org>

	* configure.in (GETTIMEOFDAY_ONE_ARGUMENT): Fix in case
	_XOPEN_SOURCE is defined.

2000-06-16  Gerd Moellmann  <gerd@gnu.org>

	* Makefile.in (distclean): Also make distclean in lisp/.

2000-06-15  Eli Zaretskii  <eliz@is.elta.co.il>

	* config.bat: Generate lisp/Makefile from lisp/Makefile.in.

2000-06-15  Gerd Moellmann  <gerd@gnu.org>

	* make-dist: Add --help and --snapshot options.

2000-06-14  Gerd Moellmann  <gerd@gnu.org>

	* configure.in: Generate lisp/Makefile.

	* configure.in: Add support for `*-lynxos*'.
	Use `cpp' as NON_GNU_CPP for `alpha*-dec-osf[5-9]*', as
	recommended by <Karen.Dorhamer@compaq.com> to fix problems
	on Tru64 UNIX v5.0.

2000-06-13  Ken Raeburn  <raeburn@gnu.org>

	* Makefile.in (install-arch-indep): Don't use "-unset CDPATH" when
	it's on a continuation line.

2000-06-02  Dave Love  <fx@gnu.org>

	* Makefile.in (install-arch-indep): Add pcl-cvs to list of info
	files.

	* configure.in: Don't specify -n32 flag for mips-sgi-irix6.5.
	Check for struct exception.  Use AC_SYS_LARGEFILE and move ftello
	test.

	* aclocal.m4 (AC_SYS_LARGEFILE_TEST_INCLUDES)
	(AC_SYS_LARGEFILE_MACRO_VALUE, AC_SYS_LARGEFILE): New.

2000-05-26  Gerd Moellmann  <gerd@gnu.org>

	* configure.in: Add check for speed_t typedef.

2000-05-25  Ken Raeburn  <raeburn@gnu.org>

	* Makefile.in (install-arch-dep): Install fns-*.el only if it
	exists; it won't in the CANNOT_DUMP case.

2000-05-25  Gerd Moellmann  <gerd@gnu.org>

	* Makefile.in: Ignore exit status of `unset CDPATH' everywhere.
	On FreeBSD, the exit status is 1 if CDPATH is not set.
	(install-arch-indep): Install ebrowse.info.

2000-05-20  NIIBE Yutaka  <gniibe@mri.co.jp>

	* configure.in: Check for grandpt and getpt.

2000-05-09  Dave Love  <fx@gnu.org>

	* Makefile.in (install-arch-indep): Filter CVS as well as RCS.

2000-05-05  Gerd Moellmann  <gerd@gnu.org>

	* make-dist: Make a link for lib-src/grep-changelog.
	Copy install-sh.

2000-05-01  Eli Zaretskii  <eliz@is.elta.co.il>

	* config.bat: Identify the beginning of the cpp stuff in
	src/Makefile.in and lib-src/Makefile.in more accurately.

2000-04-27  Gerd Moellmann  <gerd@gnu.org>

	* configure.in: Add support for `powerpc*-*-linux-gnu*'.

2000-04-19  Gerd Moellmann  <gerd@gnu.org>

	* configure.in: Add support for `powerpc-*-netbsd*'.

2000-04-19  Dave Love  <fx@gnu.org>

	* configure.in: Don't use AC_FUNC_GETLOADAVG.

	* aclocal.m4 (AC_FUNC_MKTIME): Use AC_SUBST.

2000-04-16  Dave Love  <fx@gnu.org>

	* Makefile.in (${srcdir}/configure): Depend on aclocal.m4.

2000-04-14  Dave Love  <fx@gnu.org>

	* configure.in: Use AC_FUNC_GETLOADAVG, AC_FUNC_MKTIME.

	* aclocal.m4 (AC_FUNC_MKTIME): New.

2000-03-28  Ken Raeburn  <raeburn@gnu.org>

	* configure.in: Line up "--help" output a little better.

2000-03-26  Gerd Moellmann  <gerd@gnu.org>

	* Makefile.in (bootstrap-lisp-1, bootstrap-lisp, bootstrap-src):
	New targets.
	(bootstrap): Rewritten in terms of the new targets above.  Make
	info files, too.

2000-03-12  Gerd Moellmann  <gerd@gnu.org>

	* config.guess, config.sub: Use the versions of the files from
	subversions.

2000-03-08  Dave Love  <fx@gnu.org>

	* configure.in: Use AC_PROG_RANLIB, AC_C_PROTOTYPES,
	AC_C_VOLATILE.  Define POINTER_TYPE.

	* aclocal.m4: New file.

2000-03-02  Gerd Moellmann  <gerd@gnu.org>

	* configure.in (machine): Add `mipsel-*-netbsd*' and
	`arm-*-netbsd*'.

2000-03-01  Gerd Moellmann  <gerd@gnu.org>

	* configure.in (machine): Add support for `*-auspex-sunos*'.

2000-02-29  Gerd Moellmann  <gerd@gnu.org>

	* configure.in (C_OPTIMIZE_SWITCH) [__GNUC__]: Use -O2.

2000-02-18  Dave Love  <fx@gnu.org>

	* configure.in: Define NON_GNU_CPP on alpha-dec-osf5+.

2000-02-18  Andreas Schwab  <schwab@suse.de>

	* Makefile.in (install-arch-indep): Add eudc to list of installed
	info files.

2000-02-17  Ken Raeburn  <raeburn@gnu.org>

	* configure.in: Include -lz and -ljpeg (if it's available) when
	testing for the tiff library.

2000-02-17  Gerd Moellmann  <gerd@gnu.org>

	* configure.in: Remove LISP_FLOAT_TYPE.

2000-02-12  Dave Love  <fx@gnu.org>

	* configure.in: Use AC_FUNC_VFORK.

2000-02-01  Gerd Moellmann  <gerd@gnu.org>

	* make-dist: Various fixes for new development tree.

	* leim-Makefile.in: New file.

2000-01-31  Gerd Moellmann  <gerd@gnu.org>

	* Makefile.in (dist): Call ./make-dist.

2000-01-24  Dave Love  <fx@gnu.org>

	* configure.in: Remove -G0 from Irix NON_GCC_TEST_OPTIONS.

2000-01-18  Gerd Moellmann  <gerd@gnu.org>

	* configure.in (HAVE_GIF): Check for DGifOpen instead of
	DGifOpenFileName.

2000-01-11  Andreas Schwab  <schwab@suse.de>

	* Makefile.in (install-arch-indep): Update list of info files to
	be installed.

2000-01-05  Dave Love  <fx@gnu.org>

	* configure.in: Check for jerror.h as well as libjpeg.

2000-01-03  Andreas Schwab  <schwab@suse.de>

	* Makefile.in (install-arch-indep): Install autotype*.  Run
	install-info on autotype and emacs-faq.info.

1999-12-04  Dave Love  <fx@gnu.org>

	* Makefile.in (install-arch-indep): Depend on `info'.
	(install-strip): Use `install' as sub-make target.

1999-11-23  Ken Raeburn  <raeburn@gnu.org>

	* configure.in: Restore Kerberos code deleted on 1999-05-29 that
	didn't need to be deleted.  Check for the k5crypto library as well
	as the crypto library; MIT Kerberos 1.1 changed the name.

1999-11-18  Dave Love  <fx@gnu.org>

	* configure.in: Fix NON_GNU_CPP for Irix 6 to avoid failing tests.

1999-11-11  Erik Naggum  <erik@naggum.no>

	* configure.in (bitmapdir): Allow for both "bitmaps" directories.

1999-11-08  Dave Love  <fx@gnu.org>

	* configure.in: Fix change for --with-pop default.

1999-11-04  Dave Love  <fx@gnu.org>

	* configure.in: Default to --with-pop.  Change sense of with-gcc
	and with-toolkit-scroll-bars messages to reflect the defaults.

1999-11-01  Gerd Moellmann  <gerd@gnu.org>

	* INSTALL: Mention the Emacs Lisp Reference.

1999-10-27  Noah Friedman  <friedman@splode.com>

	* configure.in: Check for dynamic ptys (/dev/ptmx, /dev/pts/).

1999-10-23  Gerd Moellmann  <gerd@gnu.org>

	* Makefile.in (bootstrap): New target.

1999-10-19  Paul Eggert  <eggert@twinsun.com>

	Add support for large files.  Merge glibc 2.1.2.

	* configure.in (AC_CHECK_HEADERS): Add stdio_ext.h.
	(HAVE_TM_GMTOFF): New symbol.
	(AC_CHECK_FUNCS): Add __fpending, ftello, getloadavg, mblen,
	mbrlen, strsignal.
	(LOCALTIME_CACHE): Don't include stdlib.h, as config.h does this now.

1999-10-09  Stefan Monnier  <monnier@cs.yale.edu>

	* make-dist (dontcompile): look for the DONTCOMPILE variable rather
	  than the obsolete dontcompilefiles pseudo-rule in lisp/Makefile.

1999-10-09  Richard M. Stallman  <rms@gnu.org>

	* Makefile.in (uninstall, install-arch-indep, install-arch-dep):
	Unset CDPATH to prevent cd from generating output.

1999-10-08  Stefan Monnier  <monnier@cs.yale.edu>

	* update-subdirs: also ignore CVS subdirs.

1999-10-07  Gerd Moellmann  <gerd@gnu.org>

	* Makefile.in (install-arch-indep): Add ada-mode.

1999-10-06  Dave Love  <fx@gnu.org>

	* Makefile.in: Add rules for config.status, configure.

1999-09-07  Gerd Moellmann  <gerd@gnu.org>

	* configure.in (--with-sound): Removed.

1999-08-30  Gerd Moellmann  <gerd@gnu.org>

	* configure.in (USE_TOOLKIT_SCROLL_BARS): Move the test down after
	the test for Xaw3d.
	(HAVE_TIFF): Add -lm to library check.

1999-08-28  Richard Stallman  <rms@gnu.org>

	* configure.in (USE_TOOLKIT_SCROLL_BARS): Move tests for
	-lXaw3d, -lXpm, -ljpeg, -lpng, -ltiff, and -lgif, down
	after the other X-related libraries.

1999-08-21  Dave Love  <fx@gnu.org>

	* configure.in: Don't check for jpeglib.h.

1999-08-20  Gerd Moellmann  <gerd@gnu.org>

	* configure.in (HAVE_TIFF): Remove tiff34 prefix from tiffio.h.
	(HAVE_XAW3D): Don't check for Xaw3d if USE_X_TOOLKIT=none.

1999-08-18  Dave Love  <fx@gnu.org>

	* configure.in: Check for termcap.h.

1999-08-15  Gerd Moellmann  <gerd@gnu.org>

	* configure.in: Add --with-toolkit-scroll-bars.  If "no",
	use Emacs' scroll bars, even if configured for Motif or when
	Xaw3d is available.

1999-08-12  Wolfgang Rupprecht  <wolfgang@wsrcc.com>

	* configure.in: Check for getaddrinfo.

1999-08-04  Eli Zaretskii  <eliz@gnu.org>

	* config.bat: Make --no-debug work again by removing -gcoff.

1999-07-30  Dave Love  <fx@gnu.org>

	* configure.in: Check for stdlib.h.

1999-07-19  Dave Love  <fx@gnu.org>

	* configure.in: Grok sparc64-*-linux-gnu*.

1999-07-12  Richard Stallman  <rms@gnu.org>

	* Version 20.4 released.

1999-06-23  Karl Heuer  <kwzh@gnu.org>

	* make-dist: Unset EMACS_UNIBYTE, so Emacs runs in its default state.
	Quote $EMACS, in case it's a program with args.

1999-05-29  Richard M. Stallman  <rms@gnu.org>

	* configure.in: Delete the Kerberos stuff.

1999-05-27  Greg Hudson  <ghudson@mit.edu>

	* configure.in: Prefer kerberos 5 names.

1999-04-26  Richard M. Stallman  <rms@gnu.org>

	* configure.in: Check for libXp.

1999-04-08  Richard Stallman  <rms@gnu.org>

	* make-dist: Include change logs in subdirs of `lisp'.

1999-04-05  Richard Stallman  <rms@gnu.org>

	* Makefile.in (mkdir): If we create ${datadir}, make it world-readable.
	(install-arch-indep): Make ${datadir}/emacs world-readable.

1999-03-30  Eli Zaretskii  <eliz@gnu.org>

	* config.bat: Use epaths.* instead of paths.*.

1999-03-07  Eli Zaretskii  <eliz@gnu.org>

	* INSTALL: Add detailed instructions to unpack and install
	intlfonts on MS-DOS.

1999-02-26  Richard Stallman  <rms@gnu.org>

	* configure.in: Use epaths.h and epaths-force instead of paths...

	* Makefile.in (epaths-force): Renamed from paths-force;
	operate on epaths.in and produce epaths.h.

1999-02-24  Richard Stallman  <rms@gnu.org>

	* make-dist: Fix nt/icons directory handling.

1999-02-22  Simon Josefsson  <jas@pdc.kth.se>

	* configure.in (f301-fujitsu-uxpv4.1): New target.

1999-02-20  Richard Stallman  <rms@gnu.org>

	* make-dist (tempparent): Fix command to update info files.

1999-02-09  Richard Stallman  <rms@gnu.org>

	* configure.in (powerpc-apple-netbsd*): New alternative.

1999-01-25  Geoff Voelker  <voelker@cs.washington.edu>

	* make-dist: Include the new directory nt/icons in distributions.

1999-01-19  Richard Stallman  <rms@psilocin.ai.mit.edu>

	* configure.in: Change message about HAVE_XFREE386.

1999-01-07  Eli Zaretskii  <eliz@gnu.org>

	* config.bat: Support configuring with leim.

1998-12-16  Petri Kaurinkoski  <Petri.Kaurinkoski@hut.fi>

	* configure.in (mips-sgi-irix6.5): New target.

1998-12-16  Jonathan I. Kamens  <jik@kamens.brookline.ma.us>

	* configure.in: Remove GSS-API support, since it has been removed
	from movemail.

1998-12-04  Markus Rost  <rost@delysid.gnu.org>

	* Makefile.in (install-arch-dep): Copy fns-*.el from lib-src.

1998-12-04  Andreas Schwab  <schwab@delysid.gnu.org>

	* Makefile.in: Don't install customize info file.
	Run install-info on viper info file.

1998-11-29  Richard Stallman  <rms@psilocin.ai.mit.edu>

	* Makefile.in (install-arch-dep): Copy fns-*.el from lib-src.

1998-11-16  Kenichi Handa  <handa@etl.go.jp>

	* configure.in (*-*-bsdi4*): New target.

1998-11-13  Ehud Karni  <ehud@unix.simonwiesel.co.il>

	* configure.in: Fix previous change.

1998-11-11  Richard Stallman  <rms@gnu.org>

	* configure.in (aviion-intel): New machine.

1998-11-04  Kenichi Handa  <handa@etl.go.jp>

	* configure.in (mips-nec-sysv4*): New target.

1998-11-03  Andreas Schwab  <schwab@delysid.gnu.org>

	* Makefile.in (install-arch-dep): Fix last change and use fns-*.el
	from lisp.

1998-10-31  Richard Stallman  <rms@psilocin.ai.mit.edu>

	* make-dist: Don't include fns*.el in dist.

1998-10-30  Dave Love  <fx@gnu.org>

	* configure.in: Don't mkdir cpp.

1998-10-30  Andreas Schwab  <schwab@delysid.gnu.org>

	* Makefile.in (install-arch-dep): Install src/fns-*.el in
	${archlibdir}.

1998-08-19  Richard Stallman  <rms@psilocin.ai.mit.edu>

	* Version 20.3 released.

1998-07-30  Paul Eggert  <eggert@twinsun.com>

	* Makefile.in (Makefile, src/Makefile, src/config.stamp)
	(lib-src/Makefile, man/Makefile, oldXMenu/Makefile)
	(lwlib/Makefile, leim/Makefile):
	Prepend $(srcdir)/ to rule dependencies outside this dir.

1998-06-30  Richard Stallman  <rms@psilocin.ai.mit.edu>

	* configure.in: Use unset CDPATH instead of making it empty.

1998-06-20  Karl Heuer  <kwzh@gnu.org>

	* configure.in: Assume unspecified Solaris is 2.5, not 2.4.

1998-06-07  Richard Stallman  <rms@psilocin.ai.mit.edu>

	* make-dist (MANIFEST): Include most subdirs, but exclude subdirs.el
	and default.el.  Sort the results.

1998-05-31  Karl Heuer  <kwzh@gnu.org>

	* Makefile.in (install-arch-indep): Don't die if site-lisp/ isn't
	writable.

1998-05-14  Richard Stallman  <rms@psilocin.ai.mit.edu>

	* Makefile.in (install-arch-indep):
	Don't alter site-lisp/subdirs.el if it exists.

1998-05-12  Richard Stallman  <rms@psilocin.ai.mit.edu>

	* Makefile.in (install-arch-indep): Put `-' on commands to create
	subdirs.el in site-lisp dirs.

1998-05-07  Richard Stallman  <rms@psilocin.gnu.org>

	* Makefile.in (install-arch-indep): Fix typo in previous change.

1998-05-06  Richard Stallman  <rms@psilocin.gnu.org>

	* Makefile.in (install-arch-indep): Pass --dir-file to install-info.

1998-04-28  Richard Stallman  <rms@psilocin.gnu.org>

	* Makefile.in (mkdir): Create the site-lisp dirs.
	(install-arch-indep): Make site-lisp/subdirs files world-readable.

1998-04-26  Richard Stallman  <rms@psilocin.gnu.org>

	* Makefile.in (INSTALL_INFO): New variable.
	(install-arch-indep): Don't replace the dir file if it already exists.
	Use the install-info program, via INSTALL_INFO, to add entries.
	Make the `info' subdir and the Info files world-readable.

1998-04-16  Eli Zaretskii  <eliz@delysid.gnu.org>

	* config.bat: Make sure the environment is large enough to support
	all the "set foo=bar" commands.  Update pointers to DJGPP FTP sites.

1998-04-10  Karl Heuer  <kwzh@gnu.org>

	* make-dist: Don't accept EMACS=t when testing for $EMACS set.

1998-04-06  Jonathan I. Kamens  <jik@kamens.brookline.ma.us>

	* configure.in: Add --with-gssapi to specify GSS-API
	authentication support for movemail.

1998-04-02  Richard Stallman  <rms@psilocin.ai.mit.edu>

	* Makefile.in (install-arch-indep): Fix previous change.

1998-03-30  Richard Stallman  <rms@psilocin.ai.mit.edu>

	* Makefile.in (info): Run man in build dir, not srcdir.

1998-03-28  Richard Stallman  <rms@psilocin.ai.mit.edu>

	* Makefile.in (install-arch-indep): Fix previous change.

1998-03-23  Kenichi Handa  <handa@etl.go.jp>

	* Makefile.in (top_distclean): Check the existence of `lock' subdir.

1998-03-22  Richard Stallman  <rms@gnu.org>

	* Makefile.in (install-arch-indep): Put special subdirs.el files
	in site-lisp dirs.  Use normal-top-level-add-subdirs-to-load-path.

1998-03-21  Richard Stallman  <rms@psilocin.gnu.org>

	* make-dist: Fix shell syntax in check for missing .el or .elc files.

1998-03-09  Richard Stallman  <rms@psilocin.gnu.org>

	* configure.in (hppa-hp-hpux1[0-9]*): Handle versions 1X like 10.
	(m68*-hp-hpux*): Handle versions 1X like 10.

1998-03-07  Richard Stallman  <rms@psilocin.gnu.org>

	* make-dist: PROBLEMS is now in etc, not top level dir.

	* Makefile.in (SOURCES): Delete PROBLEMS.

1998-02-25  Richard Stallman  <rms@gnu.org>

	* configure.in (hppa*-hp-hpux*): Use hpux10 by default.

	* Makefile.in (install-arch-indep): Do chmod a+x on subdirs.

1998-01-17  Richard Stallman  <rms@gnu.org>

	* Makefile.in (install-arch-indep): Add semicolon before `else'.

1998-01-02  Richard Stallman  <rms@psilocin.gnu.org>

	* make-dist (tempparent): New option --no-check.

	* make-dist: Don't do anything with cpp directory.

1997-12-20  Richard Stallman  <rms@psilocin.gnu.org>

	* configure.in (sparc-fujitsu-sysv4*): New target.

1997-12-17  Andreas Schwab  <schwab@gnu.org>

	* configure.in: Cache more tests.  Add missing quotes around
	message with embedded comma.

1997-12-04  Karl Heuer  <kwzh@gnu.org>

	* Makefile.in (unlock, relock): Don't reference cpp/ directory.

1997-11-26  Joel N. Weber II  <devnull@gnu.org>

	* make-dist: Changed the comment about `umask 0' to say `Don't
	restrict access to any files.'; previously it said `Don't protect
	any files', which may have implied that we think fascism is good.

1997-11-24  Paul Eggert  <eggert@twinsun.com>

	* configure.in (AC_CHECK_FUNCS): Add strftime.  The new GNU C library
	strftime needs the underlying host's strftime for locale dependent
	formats.

1997-11-20  Abraham Nahum  <miko@uxsrvc.tti.co.il>

	* configure.in (i586-dg-dguxR4.*): New name in case branch.

1997-11-20  Eli Zaretskii  <eliz@is.elta.co.il>

	* config.bat: Configure the man subdirectory.

1997-11-07  Paul Eggert  <eggert@twinsun.com>

	* configure.in (AC_CHECK_LIB): Add -lintl.

1997-11-07  Karl Heuer  <kwzh@gnu.org>

	* make-dist (check for .elc files): Avoid bash-specific syntax.
	(check for overflow 14-char limit): Simplify.

1997-11-07  Richard Stallman  <rms@gnu.org>

	* Makefile.in (install): Move blessmail last.

1997-10-02  Richard Stallman  <rms@psilocin.gnu.ai.mit.edu>

	* configure.in (gettimeofday, one arg or two):
	Clarify messages by avoiding double negative.

1997-09-30  Karl Eichwalder  <ke@suse.de>

	* Makefile.in (install-arch-indep): Install the widget info file.

1997-09-24  Jonathan I. Kamens  <jik@kamens.brookline.ma.us>

	* configure.in (with-pop, with-kerberos): Need to check Kerberos
	libraries in reverse order, so that libraries will appear in the
	correct dependency order on the link line (and so that the
	configure checks themselves will work properly when early
	libraries depend on later ones).

1997-09-21  Erik Naggum  <erik@naggum.no>

	* make-dist (making links to `src'): Keep timestamp on copied files.

	* make-delta: New script to produce delta distributions.

1997-09-19  Richard Stallman  <rms@psilocin.gnu.ai.mit.edu>

	* Version 20.2 released.

1997-09-15  Richard Stallman  <rms@psilocin.gnu.ai.mit.edu>

	* Version 20.1 released.

	* Makefile.in (install-leim): Depend on mkdir.
	(leim): Depend on src.

1997-09-13  Richard Stallman  <rms@psilocin.gnu.ai.mit.edu>

	* configure.in: Recognize alpha* instead of just alpha.

1997-09-12  Paul Eggert  <eggert@twinsun.com>

	* leim-Makefile.in (mostlyclean, maintainer-clean): New targets.

1997-09-12  Richard Stallman  <rms@psilocin.gnu.ai.mit.edu>

	* update-subdirs: Use rm -f.

1997-09-08  Richard Stallman  <rms@psilocin.gnu.ai.mit.edu>

	* update-subdirs: Delete subdirs.el if this dir has no subdirs.
	Ignore subdirs named Old.

1997-08-04  Kenneth Stailey  <kstailey@elbereth.disclosure.com>

	* configure.in: Add OpenBSD clause to set $machine.

1997-09-04  Richard Stallman  <rms@psilocin.gnu.ai.mit.edu>

	* make-dist: Recompile everything after updating various Lisp files.
	Recompile in leim as well as lisp.
	Check in leim as well as lisp for mismatched files and too-long names.

1997-09-03  Richard Stallman  <rms@psilocin.gnu.ai.mit.edu>

	* Makefile.in (TAGS tags): Simply refer this to the src subdir.

1997-08-30  Richard Stallman  <rms@psilocin.gnu.ai.mit.edu>

	* Makefile.in (install-arch-indep): Verify ./lisp has simple.el in it
	before trying to copy anything from it.

1997-08-27  Richard Stallman  <rms@psilocin.gnu.ai.mit.edu>

	* Makefile.in (man/Makefile): New target.
	(tags): Define env var EMACS and run Makefile from build dir.

1997-08-27  Eli Zaretskii  <eliz@psilocin.gnu.ai.mit.edu>

	* config.bat: If src/_gdbinit doesn't exist, try using
	src/.gdbinit to create it (for building on Windows 95).

1997-08-25  Richard Stallman  <rms@psilocin.gnu.ai.mit.edu>

	* Makefile.in (install-arch-indep):
	Discard extra data in tar | tar pipes.

1997-08-24  NIIBE Yutaka  <gniibe@mri.co.jp>

	* configure.in (x_default_search_path): Corrected
	'${x_library}' to '${x_library}/X11'.

1997-08-22  Richard Stallman  <rms@psilocin.gnu.ai.mit.edu>

	* configure.in (HAVE_MOTIF_2_1): Test for Motif 2.1.

1997-08-22  Jonathan I. Kamens  <jik@kamens.brookline.ma.us>

	* configure.in: Support auto-configuration of both Kerberos V4 and
	Kerberos V5 for movemail, including detection of V4 and V5 header
	files and libraries.

1997-08-16  NIIBE Yutaka  <gniibe@etl.go.jp>

	* configure.in: Compute x_default_search_path
	and substitute into makefiles.

	* Makefile.in (paths-force): Store PATH_X_DEFAULTS in paths.h.

1997-08-08  Richard Stallman  <rms@psilocin.gnu.ai.mit.edu>

	* Makefile.in (install-arch-indep): Run list-load-path-shadows.

1997-08-07  Erik Naggum  <erik@naggum.no>

	* configure.in: Remove lockdir, it is no longer needed.
	* Makefile.in (mkdir): Don't create lockdir.
	(lockdir): Variable deleted.
	(paths-force): Don't operate on PATH_LOCK.

1997-08-06  Richard Stallman  <rms@psilocin.gnu.ai.mit.edu>

	* leim-Makefile.in (clean, distclean): New targets.

	* make-dist: Include leim/ChangeLog in leim distribution.

1997-08-01  Richard Stallman  <rms@psilocin.gnu.ai.mit.edu>

	* configure.in (i*86-*-sysv4.2uw*): Set NON_GNU_CPP.

1997-07-30  Richard Stallman  <rms@psilocin.gnu.ai.mit.edu>

	* Makefile.in (CPPFLAGS): Get this from configure, like CFLAGS.

1997-07-27  Richard Stallman  <rms@psilocin.gnu.ai.mit.edu>

	* Makefile.in (LDFLAGS): Get this from configure, like CFLAGS.

1997-07-25  Richard Stallman  <rms@psilocin.gnu.ai.mit.edu>

	* make-dist: Update leim/leim-list.el.
	Pass along value of $EMACS when updating lisp dir.

1997-07-25  Marcus G. Daniels  <marcus@cathcart.sysc.pdx.edu>

	* configure.in (doug_lea_malloc): Make __after_morecore_hook a
	prerequisite to the use of Doug Lea's malloc.

1997-07-21  Richard Stallman  <rms@psilocin.gnu.ai.mit.edu>

	* Makefile.in (top_distclean): Use -f to delete contents of lock dir.

	* make-dist: Use name leim/SKK-DIC, not leim/SKK.

1997-07-16  Richard Stallman  <rms@psilocin.gnu.ai.mit.edu>

	* make-dist: Arrange for the leim tar file to unpack in emacs-M.N/leim.

1997-07-11  Richard Stallman  <rms@psilocin.gnu.ai.mit.edu>

	* configure.in (mips-sony-newsos6*): File news-risc.h renamed
	to news-r6.h.

1997-07-10  Eli Zaretskii  <eliz@is.elta.co.il>

	* config.bat: Use `sed' instead of `cp', which might not be
	installed.

1997-07-09  Kenichi Handa  <handa@etl.go.jp>

	* Makefile.in (mostlyclean): Add cleaning leim directory.
	(clean, distclean, maintainer-clean): Likewise.

1997-07-09  Richard Stallman  <rms@psilocin.gnu.ai.mit.edu>

	* make-dist (bogosities): Check subdirs of `lisp' also.

1997-07-08  Richard Stallman  <rms@psilocin.gnu.ai.mit.edu>

	* make-dist (etc): Really avoid symlinks now.
	(lisp): Don't delete from subdirs the things we never copy.

1997-07-07  Kenichi Handa  <handa@psilocin.gnu.ai.mit.edu>

	* Makefile.in (install-arch-indep): Correct the target name.
	The first letter `i' was dropped by the previous change of mine.

1997-07-06  Richard Stallman  <rms@psilocin.gnu.ai.mit.edu>

	* configure.in (leim/Makefile): Generate this.
	(*-sysv4.2uw*): Recognize new alternative.

	* leim-Makefile.in: Renamed from leim-Makefile.

	* make-dist: Set up real-leim subdirectory,
	with the real contents of leim; then move it to
	a separate top-level directory.

	* make-dist: Don't mention site-lisp, site-init, site-start
	or default, when listing files hat are not compiled and should be.

	* configure.in: Create src/config.stamp at the end.

1997-07-04  Richard Stallman  <rms@psilocin.gnu.ai.mit.edu>

	* Makefile.in (install-leim): Correct previous change.

1997-07-02  Kenichi Handa  <handa@psilocin.gnu.ai.mit.edu>

	* Makefile.in (install-leim): New target.
	(install): Depend on install-leim.

1997-07-01  Kenichi Handa  <handa@psilocin.gnu.ai.mit.edu>

	* Makefile.in (SUBDIR): Add leim.
	(SUBDIR_MAKEFILES): Add leim/Makefile.
	(leim/Makefile): New target.

1997-07-01  Richard Stallman  <rms@psilocin.gnu.ai.mit.edu>

	* leim-Makefile: New file.
	* make-dist: Initialize a `leim' subdirectory with that makefile.

1997-06-29  Richard Stallman  <rms@psilocin.gnu.ai.mit.edu>

	* configure.in (GNU_MALLOC_reason): Fix message text.

1997-06-27  Richard Stallman  <rms@psilocin.gnu.ai.mit.edu>

	* make-dist (lisp): Don't process subdirs that start with =.
	(etc): Copy symlinks, as in src.

1997-06-26  Richard Stallman  <rms@psilocin.gnu.ai.mit.edu>

	* configure.in (i*86-*-unixware*): New alternative.

1997-06-22  Richard Stallman  <rms@psilocin.gnu.ai.mit.edu>

	* Makefile.in (src/config.stamp): Target renamed from src/config.h
	and touch it explicitly.

	* configure.in (mips-sony-newsos6*): New alternative.
	(mips-*-linux-gnu*): New alternative.
	(*-*-bsdi*): New alternative.
	(i*86-*-bsd386, i*86-*-bsdi...): Delete old alternatives.

1997-06-22  Dave Love  <d.love@dl.ac.uk>

	* Makefile.in (lib-src): Depend on src/config.h (e.g. for movemail.o).
	(src/config.h): New target to re-configure if src/config.in is patched.

1997-06-18  Richard Stallman  <rms@psilocin.gnu.ai.mit.edu>

	* configure.in (shutdown): Check for `shutdown' function.

1997-06-18  Kenichi Handa  <handa@psilocin.gnu.ai.mit.edu>

	* update-subdirs: Include the directory "language" in subdirs.

1997-06-01  Richard Stallman  <rms@psilocin.gnu.ai.mit.edu>

	* configure.in (m88k-dg-dgux4*): New alternative.
	(alpha-*-netbsd*): New alternative.
	(powerpcle-*-solaris2*): New alternative.

1997-05-20  Richard Stallman  <rms@psilocin.gnu.ai.mit.edu>

	* make-dist: Warn about .el files that are not compiled.

1997-05-11  Richard Stallman  <rms@psilocin.gnu.ai.mit.edu>

	* Makefile.in (dist): Don't run update-subdirs here,
	since make-dist now gets that done.

	* make-dist: Use the new `updates' target in lisp/Makefile.

	* make-dist: Use new non-file targets in lisp/Makefile.

1997-04-27  Richard Stallman  <rms@psilocin.gnu.ai.mit.edu>

	* make-dist: Handle all subdirs of `lisp' uniformly.
	Don't handle `term' and `language' specially.
	Clear out umask at the beginning.

1997-04-11  Richard Stallman  <rms@psilocin.gnu.ai.mit.edu>

	* make-dist: Use Make to update finder-inf.el and autoloads.
	Also update cus-load.el.

1997-04-09  Marcus G. Daniels  <marcus@cathcart.sysc.pdx.edu>

	* configure.in (doug_lea_malloc): First check for SYSTEM_MALLOC,
	in case it is desirable to disable the GNU malloc features with glibc.

1997-04-08  Marcus G. Daniels  <marcus@cathcart.sysc.pdx.edu>

	* configure.in (DOUG_LEA_MALLOC):
	Define if malloc_{get,set}_state exist.

1997-03-05  Kenichi Handa  <handa@etl.go.jp>

	* make-dist: Make links for files under lisp/language.

1997-02-20  Kenichi Handa  <handa@etl.go.jp>

	* update-subdirs: Exclude the directory "language" from subdirs.

1997-01-26  Karl Heuer  <kwzh@gnu.ai.mit.edu>

	* configure.in: Check for rint and cbrt.

1997-01-01  Richard Stallman  <rms@ethanol.gnu.ai.mit.edu>

	* make-dist: Use $EMACS to say where to run Emacs.
	Add --no-update option.

1996-12-30  Richard Stallman  <rms@ethanol.gnu.ai.mit.edu>

	* configure.in (hppa1.1-hitachi-hiuxmpp): New configuration.

1996-12-28  Richard Stallman  <rms@ethanol.gnu.ai.mit.edu>

	* make-dist (copying src): Check thoroughly for symlinks
	and copy them in all cases.  Regularize the linking of *.in
	and *.opt and ChangeLog files.
	(copying lib-src): Likewise.
	Don't rm getdate.c or y.tab.*--they don't exist any more.

1996-12-18  Jonathan I. Kamens  <jik@annex-1-slip-jik.cam.ov.com>

	* configure.in: Check for libmail, maillock.h and
	touchlock (for movemail).

1996-12-15  Richard Stallman  <rms@psilocin.gnu.ai.mit.edu>

	* configure.in (limits.h): Check for this file.

1996-12-08  Richard Stallman  <rms@psilocin.gnu.ai.mit.edu>

	* configure.in (rs6000-ibm-aix4.2): New alternative.
	(rs6000-ibm-aix4.0): New alternative.
	(rs6000-ibm-aix4*): Assume aix 4.1 by default.

1996-11-22  Ben Harris  <bjh21@cam.ac.uk>

	* configure.in: Recognize vax-*-netbsd*.

1996-11-06  Richard Stallman  <rms@ethanol.gnu.ai.mit.edu>

	* configure.in (locallisppath): Add leim directory.

1996-10-31  Eli Zaretskii  <eliz@is.elta.co.il>

	* config.bat: Make sure `mv' supports forward slashes and -f.

1996-10-28  Christian Limpach  <chris@nice.ch>

	* configure.in (hppa*-next-nextstep*): * added after hppa
	to accept hppa1.0 and hppa1.1.

1996-10-05  Marcus G. Daniels  <marcus@coulee.tdb.com>

	* configure.in: Provide an empty default for LD_SWITCH_X_SITE_AUX.
	* configure.in (ld_switch_machine): Fix typo.

1996-09-28  Richard Stallman  <rms@ethanol.gnu.ai.mit.edu>

	* configure.in: Fetch LD_SWITCH_SYSTEM and LD_SWITCH_MACHINE
	from config.h and use them in $ac_link.

1996-09-28  Erik Naggum  <erik@psilocin.gnu.ai.mit.edu>

	* configure.in: Create a subdir named `lisp'.

1996-09-24  Richard Stallman  <rms@ethanol.gnu.ai.mit.edu>

	* configure.in: Check for getcwd.

1996-09-04  Richard Stallman  <rms@ethanol.gnu.ai.mit.edu>

	* configure.in: Check for termios.h.  Check for setpgid.

1996-08-31  Richard Stallman  <rms@ethanol.gnu.ai.mit.edu>

	* configure.in: Check for setrlimit.

1996-08-31  Paul Eggert  <eggert@twinsun.com>

	* configure.in: Check for sys/systeminfo.h, getdomainname, sysinfo.

1996-08-28  Richard Stallman  <rms@psilocin.gnu.ai.mit.edu>

	* configure.in: Check for utimes.

	* configure.in: Check for com_err library, but only
	if --with-kerberos was used.  Check for krb and des
	only if --with-kerberos.

1996-08-26  Richard Stallman  <rms@ethanol.gnu.ai.mit.edu>

	* Makefile.in (INSTALL_STRIP): New variable.
	(install-strip): Set INSTALL_STRIP, not INSTALL_PROGRAM.
	(install-arch-dep): Use INSTALL_STRIP, and pass it to lib-src.

1996-08-25  Richard Stallman  <rms@ethanol.gnu.ai.mit.edu>

	* configure.in: Check for krb and des libraries.

1996-08-24  Richard Stallman  <rms@ethanol.gnu.ai.mit.edu>

	* configure.in (*-sunos4.1.[3-9]*noshare):
	Use sunos413, not sunos4-1-3.
	(m88k-dg-dgux5.4R3*): Use dgux5-4-3, not dgux5-4r3.
	(arm-acorn-riscix1.2*): Use riscix12, not riscix1-2.

1996-08-22  Richard Stallman  <rms@psilocin.gnu.ai.mit.edu>

	* Makefile.in (src/paths.h): Target deleted.
	(paths-force): Delete all dependencies on this target
	but don't delete the target.
	(install): Depend on `all'.
	(paths-force): Don't print a message.

	* configure.in: Generate src/paths.h here.

1996-08-18  Richard Stallman  <rms@psilocin.gnu.ai.mit.edu>

	* configure.in (NON_GCC_LINK_TEST_OPTIONS, GCC_LINK_TEST_OPTIONS):
	New variables that affect linking only.
	(alpha-dec-osf*): Use those instead of previous change.

1996-08-15  Richard Stallman  <rms@psilocin.gnu.ai.mit.edu>

	* Makefile.in (install-arch-indep): Install info/messages.

1996-08-11  Richard Stallman  <rms@psilocin.gnu.ai.mit.edu>

	* Version 19.33 released.

1996-08-10  Marcus Daniels  <marcus@sayre.sysc.pdx.edu>

	* configure.in (i[3456]86-sequent-ptx4*, i[3456]86-sequent-sysv4*):
	Fix previous change.

1996-08-08  Richard Stallman  <rms@psilocin.gnu.ai.mit.edu>

	* configure.in (i[3456]86-sequent-ptx4*, i[3456]86-sequent-sysv4*):
	New alternative.

1996-08-07  Richard Stallman  <rms@psilocin.gnu.ai.mit.edu>

	* configure.in (alpha-dec-osf*): Specify GCC_TEST_OPTIONS
	and NON_GCC_TEST_OPTIONS.

1996-08-06  Paul Eggert  <eggert@twinsun.com>

	* configure.in (LOCALTIME_CACHE): Don't put a string literal
	"TZ=..." in environ.

1996-08-04  Richard Stallman  <rms@psilocin.gnu.ai.mit.edu>

	* make-dist (msdos): Add is_exec.c, sigaction.c to distribution.

1996-08-03  Richard Stallman  <rms@psilocin.gnu.ai.mit.edu>

	* configure.in (*-sunos4.1.[3-9]*noshare): Move this before
	the more general *-sunos4.1.[3-9]* clause.

1996-07-31  Richard Stallman  <rms@psilocin.gnu.ai.mit.edu>

	* Version 19.32 released.

	* configure.in (*-sco3.2v5*):
	Set OVERRIDE_CPPFLAG to a string of one space.
	Fix the code that uses OVERRIDE_CPPFLAG.

1996-07-16  Karl Heuer  <kwzh@gnu.ai.mit.edu>

	* configure.in: Undo previous change.

1996-07-16  Richard Stallman  <rms@whiz-bang.gnu.ai.mit.edu>

	* config.sub: Use `pc', not `unknown', when canonicalizing
	the vendor for ...86.

1996-07-15  David Mosberger-Tang  <davidm@AZStarNet.com>

	* configure.in: Check for termios.h header.

1996-07-11  Bill Mann  <dvmann@dvncr.praxisint.com>

	* configure.in: Use s/usg5-4-3.h for ncr-i[3456]86-sysv4.3.

1996-07-07  Karl Heuer  <kwzh@gnu.ai.mit.edu>

	* configure.in: Split bsdos2 and bsdos2-1.

1996-07-06  Richard Stallman  <rms@whiz-bang.gnu.ai.mit.edu>

	* config.sub: If last two words are not a recognized
	KERNEL-OS pair, use just the last word as OS, as in 19.31.
	Make conversion of gnu/linux to linux-gnu really work.

	* config.sub: If vendor unspecified with i386, use `pc' not `unknown'.

1996-06-30  Richard Stallman  <rms@psilocin.gnu.ai.mit.edu>

	* configure.in (check for using Lucid widgets by default):
	Eliminate indentation that confuses some compilers.

1996-06-29  Richard Stallman  <rms@psilocin.gnu.ai.mit.edu>

	* config.sub: Convert linux and gnu/linux to linux-gnu.

	* make-dist: Don't update getdate.c.
	Ignore =... files when checking for too-long Lisp file names.

1996-06-28  Richard Stallman  <rms@psilocin.gnu.ai.mit.edu>

	* configure.in (euidaccess): Check for that, not for eaccess.

1996-06-27  Richard Stallman  <rms@psilocin.gnu.ai.mit.edu>

	* configure.in (sunos4.1.[3-9]*noshare): Eliminate dash from
	before `noshare'.
	(mips-sgi-irix6*): Specify NON_GCC_TEST_OPTIONS.

1996-06-21  Richard Stallman  <rms@psilocin.gnu.ai.mit.edu>

	* configure.in: Rename lignux to linux-gnu in configuration names.
	Use gnu-linux as the opsys value (s/ file name).
	Allow i686 just like i386, i486, i586.

1996-06-20  Richard Stallman  <rms@psilocin.gnu.ai.mit.edu>

	* configure.in (i*86-*-sco3.2v5): New alternative.
	(OVERRIDE_CPPFLAG): New variable.
	(CPPFLAGS): If OVERRIDE_CPPFLAG is set, use that.

	* configure.in: Specify vpath for .texi files.

1996-06-09  Richard Stallman  <rms@psilocin.gnu.ai.mit.edu>

	* configure.in: Always check for HAVE_X11R5.
	Separately decide whether to use a toolkit by default.

1996-06-04  Bill Mann  <dvmann@dvhpux1.praxisint.com>

	* configure.in: If X11R5 is missing the Xaw headers,
	default to --with-x-toolkit=no.

1996-05-31  Richard Stallman  <rms@psilocin.gnu.ai.mit.edu>

	* configure.in (powerpc-*-solaris2*): Use ibmrs6000, not rs6000.

1996-05-30  Richard Stallman  <rms@psilocin.gnu.ai.mit.edu>

	* Makefile.in (install-arch-indep): If cd etc makes output,
	don't treat that as part of the tar data.
	Check that ./lisp actually exists.

1996-05-29  Karl Heuer  <kwzh@gnu.ai.mit.edu>

	* make-dist: Check for long file names.

1996-05-25  Karl Heuer  <kwzh@gnu.ai.mit.edu>

	* Version 19.31 released.

1996-05-25  Karl Heuer  <kwzh@gnu.ai.mit.edu>

	* configure.in: Recognize sparc-*-lignux.

1996-05-03  Richard Stallman  <rms@delasyd.gnu.ai.mit.edu>

	* make-dist: Include nt/inc/arpa and nt/inc/netinet in the dist.
	Don't include config.w95.

1996-04-21  Richard Stallman  <rms@delasyd.gnu.ai.mit.edu>

	* make-dist: Replace --no-clean-up and --no-tar options
	with --clean-up and --tar, so that the default is useful.

1996-04-15  Eli Zaretskii  <eliz@is.elta.co.il>

	* config.bat: Make sure the GDB init file is called src/_gdbinit;
	if not, tell the user to rename it and abort.

1996-04-14  Eli Zaretskii  <eliz@is.elta.co.il>

	* config.bat: With DJGPP v1.x, use `COFF2EXE' to produce JUNK.EXE
	test program.

1996-04-12  Richard Stallman  <rms@mole.gnu.ai.mit.edu>

	* config.bat (djgpp_ver): Variable renamed from djgpp-ver.

	* make-dist (MANIFEST): Fix previous change.
	(msdos): Put mainmake.v2 into the dist.

1996-04-10  Roland McGrath  <roland@charlie-brown.gnu.ai.mit.edu>

	* make-dist: Exit if autoconf fails.

1996-04-10  Eli Zaretskii  <eliz@is.elta.co.il>

	* config.bat: Set djgpp-ver, and unset it at the end.
	Add a number of conditionals for DJGPP version 2.
	Rename label libsrc2 to libsrc3.
	Substitute for LDFLAGS in src/Makefile.
	Substitute for ALL_CFLAGS in lib-src/Makefile.

1996-04-08  Richard Stallman  <rms@mole.gnu.ai.mit.edu>

	* configure.in (ncurses): Check this after checking fns like strerror.

1996-04-08  Erik Naggum  <erik@naggum.no>

	* make-dist (MANIFEST): Don't include lines from =files.

1996-04-07  Richard Stallman  <rms@mole.gnu.ai.mit.edu>

	* make-dist: Don't put lisp/dired.todo in the dist.

1996-04-05  Richard Stallman  <rms@lucy.gnu.ai.mit.edu>

	* configure.in (HAVE_NCURSES): Look for library named ncurses.

	* configure.in (setlocale): Check for it.

	* configure.in (*-*-sysv4.2*): If no /usr/ccs/lib/cpp, use /lib/cpp.

1996-03-26  Richard Stallman  <rms@mole.gnu.ai.mit.edu>

	* configure.in: Use lignux instead of linux as value of opsys.

1996-03-22  Richard Stallman  <rms@mole.gnu.ai.mit.edu>

	* Makefile.in (install-strip): Fix whitespace.
	Get rid of continuation.

	* config.sub: Convert linux or gnu/linux to lignux.

1996-03-21  Richard Stallman  <rms@mole.gnu.ai.mit.edu>

	* configure.in: Accept lignux in configuration name.

1996-03-20  Richard Stallman  <rms@mole.gnu.ai.mit.edu>

	* Makefile.in (install-strip): New target.

1996-03-18  Richard Stallman  <rms@mole.gnu.ai.mit.edu>

	* Makefile.in (top_distclean): Use `|| true' to ignore error in rm.
	-f failed to do the job on Suns.

1996-03-13  Richard Stallman  <rms@whiz-bang.gnu.ai.mit.edu>

	* Makefile.in (install-arch-dep): Don't depend on install-arch-indep.

	* configure.in (linux/version.h): Check for this header.

1996-03-12  Roland McGrath  <roland@charlie-brown.gnu.ai.mit.edu>

	* configure.in: Remove -fno-builtin hackery from -lm check.

1996-03-08  Roland McGrath  <roland@charlie-brown.gnu.ai.mit.edu>

	* configure.in (-lm check): If $GCC, append -fno-builtin to $CC for
	just this test.

	* configure.in (AC_PREREQ): Require version 2.8 of Autoconf.

1996-03-04  Richard Stallman  <rms@mole.gnu.ai.mit.edu>

	* configure.in: Check for ncurses.

1996-02-28  Paul Eggert  <eggert@twinsun.com>

	* configure.in (LOCALTIME_CACHE):
	Also define if localtime mishandles unsetting TZ.
	This works around a localtime bug in mips-dec-ultrix.

1996-02-25  Richard Stallman  <rms@mole.gnu.ai.mit.edu>

	* make-dist (finder-inf.el): Use finder-compile-keywords-make-dist.

	* configure.in: Improve messages about X versions.

1996-02-24  Richard Stallman  <rms@mole.gnu.ai.mit.edu>

	* configure.in (LOCALTIME_CACHE): Cope if $ac_cv_func_tzset is null.

1996-02-23  Richard Stallman  <rms@mole.gnu.ai.mit.edu>

	* configure.in (HAVE_X11XTR6): Set it as a shell variable.
	(HAVE_LIBXMU): If HAVE_X11XTR6, use -lSM and -lICE.

	* Makefile.in (install-arch-dep): Depend on install-arch-indep.
	(install): Put install-arch-indep before install-arch-dep.

1996-02-20  Dave Love  <d.love@dl.ac.uk>

	* INSTALL: Clarify info about MS-DOS path handling.

1996-02-12  Richard Stallman  <rms@mole.gnu.ai.mit.edu>

	* Makefile.in (install-arch-indep): Install info/ccmode*.
	In previous change, protect against /bin/pwd returning null string.

1996-02-07  Richard Stallman  <rms@mole.gnu.ai.mit.edu>

	* Makefile.in (install-arch-indep): Copy build-dir's lisp subdir
	to lispdir.

1996-02-01  Paul Eggert  <eggert@twinsun.com>

	* configure.in (LD_RUN_PATH): Prepend x_libraries to this envvar.

1996-01-30  Richard Stallman  <rms@mole.gnu.ai.mit.edu>

	* configure.in (HAVE_TIMEVAL): Set explicitly to `no' if test fails.

1996-01-25  Richard Stallman  <rms@mole.gnu.ai.mit.edu>

	* Makefile.in (extraclean): Use ${top_distclean} to ensure
	we delete everything distclean deletes.

1996-01-23  Karl Heuer  <kwzh@gnu.ai.mit.edu>

	* make-dist (lwlib): Don't distribute lwlib-Xol* files.

1996-01-17  Richard Stallman  <rms@mole.gnu.ai.mit.edu>

	* configure.in (HAVE_X11): Merge $LD_SWITCH_X_SITE
	into LDFLAGS instead of into LIBS.

1996-01-16  Richard Stallman  <rms@mole.gnu.ai.mit.edu>

	* configure.in (HAVE_XMU): Fix typo in previous change.

1996-01-15  Richard Stallman  <rms@mole.gnu.ai.mit.edu>

	* configure.in [Solaris]: Don't let $CC make us use /usr/ucb/cc.

1996-01-10  Erik Naggum  <erik@naggum.no>

	* configure.in (USE_X_TOOLKIT = maybe): Delete redundant `fi'.

1996-01-10  Karl Heuer  <kwzh@gnu.ai.mit.edu>

	* Makefile.in (install-arch-indep): Ignore error if no chmod -R.

1996-01-10  Richard Stallman  <rms@whiz-bang.gnu.ai.mit.edu>

	* configure.in (HAVE_XMU): Check for libXmu.a only if using toolkit
	and use -lXt to link it.

1996-01-08  Richard Stallman  <rms@whiz-bang.gnu.ai.mit.edu>

	* configure.in (locallisppath): Put version-specific dir first.

1996-01-07  Richard Stallman  <rms@whiz-bang.gnu.ai.mit.edu>

	* configure.in (hppa-*-nextstep*): New alternative.
	(USE_X_TOOLKIT): By default, set this to "maybe";
	and change that later to LUCID or "no" according to X11 version.

	* make-dist: Recompile outdated .elc files and update all autoloads.

1996-01-05  Roland McGrath  <roland@churchy.gnu.ai.mit.edu>

	* configure.in (locallisppath): Fix typo in last change: " -> '.

1996-01-04  Richard Stallman  <rms@mole.gnu.ai.mit.edu>

	* configure.in (locallisppath): Add ../emacs/VERSION/site-lisp.

1995-12-27  Richard Stallman  <rms@mole.gnu.ai.mit.edu>

	* Makefile.in (install-arch-indep): Give all files read permission.

1995-12-26  Richard Stallman  <rms@mole.gnu.ai.mit.edu>

	* configure.in (hppa*-hp-hpux9shr*, hppa*-hp-hpux9*, hppa*-hp-hpux*):
	If it is hpux 9, check for /usr/include/X11R5 and /usr/lib/x11R5.

1995-12-24  Richard Stallman  <rms@mole.gnu.ai.mit.edu>

	* configure.in: Determine HAVE_X11R6.
	(HAVE_MENUS): Renamed from HAVE_X_MENU.

1995-12-21  Richard Stallman  <rms@whiz-bang.gnu.ai.mit.edu>

	* configure.in: Just "solaris" now defaults to version 2.4.
	Add sunos4.1.n-noshare as alternative.

1995-12-01  Richard Stallman  <rms@mole.gnu.ai.mit.edu>

	* configure.in (mips-sgi-irix6*): Set NON_GNU_CPP.

1995-11-29  Erik Naggum  <erik@naggum.no>

	* Makefile.in (install-arch-indep): Add missing backslash.

1995-11-29  Karl Eichwalder  <ke@ke.Central.DE>

	* Makefile.in (install-arch-indep): Don't install
	lispdir/[Mm]akefile*, lispdir/ChangeLog, lispdir/dired.todo.

1995-11-29  Richard Stallman  <rms@mole.gnu.ai.mit.edu>

	* Makefile.in (install-arch-indep): Fix previous change.

	* configure.in (mips-sni-sysv*): New alias for mips-siemens-sysv*.

1995-11-24  Richard Stallman  <rms@mole.gnu.ai.mit.edu>

	* Version 19.30 released.

	* make-dist (lisp): Exclude subdirs.el.

1995-11-22  Richard Stallman  <rms@mole.gnu.ai.mit.edu>

	* make-dist (etc): Delete *.orig and *.rej.

1995-11-16  Richard Stallman  <rms@mole.gnu.ai.mit.edu>

	* Makefile.in (install-arch-indep): Rename old info/dir only if exists.

1995-11-15  Richard Stallman  <rms@mole.gnu.ai.mit.edu>

	* configure.in (hppa*-hp-hpux10*): Use s/hpux10.h.

1995-11-14  Geoff Voelker  <voelker@cs.washington.edu>

	* make-dist (nt): Rename install, readme, and todo to
	INSTALL, README, and TODO.

1995-11-10  Richard Stallman  <rms@mole.gnu.ai.mit.edu>

	* make-dist (lisp): Don't distribute site-start.

1995-11-06  Karl Heuer  <kwzh@gnu.ai.mit.edu>

	* make-dist: Break the hard link on alloca.c.

1995-11-04  Richard Stallman  <rms@whiz-bang.gnu.ai.mit.edu>

	* configure.in (LIBS): Add libsrc_libs and keep the old LIBS.

1995-11-02  Karl Heuer  <kwzh@nutrimat.gnu.ai.mit.edu>

	* make-dist (src, lib-src): Don't distribute Makefile.c.
	(etc/e): Do cleanup in $tempdir/etc/e, not $tempdir/etc.

1995-10-31  Richard Stallman  <rms@mole.gnu.ai.mit.edu>

	* Makefile.in (mkdir): Create man1dir, not mandir.
	(uninstall): Use man1dir, not mandir.

1995-10-30  Richard Stallman  <rms@mole.gnu.ai.mit.edu>

	* Makefile.in (man1dir): New variable.
	(install-arch-indep): Use man1dir.

	* configure.in (sparc-*-nextstep*): Remove incorrect .h's.

	* make-dist: Create lisp/MANIFEST.

1995-10-28  Andreas Schwab  <schwab@issan.informatik.uni-dortmund.de>

	* configure.in (m68k-*-linux*): New alternative.

1995-10-27  Richard Stallman  <rms@mole.gnu.ai.mit.edu>

	* make-dist: Use new names config.in, paths.in, and
	{src,lib-src}/Makefile.in.

1995-10-25  Karl Heuer  <kwzh@nutrimat.gnu.ai.mit.edu>

	* configure.in: Don't bother checking for drem.

1995-10-20  Richard Stallman  <rms@mole.gnu.ai.mit.edu>

	* Makefile.in (distclean): Delete line with just a tab in it.
	(install-arch-indep): Delete spaces that precede tabs.
	Delete spurious `fi' left from previous change.
	(install): Supply `true' as command, to avoid null command.

1995-10-05  Richard Stallman  <rms@mole.gnu.ai.mit.edu>

	* configure.in (--with-x-toolkit)): Add `athen' as alias for `athena'.

1995-09-30  Richard Stallman  <rms@mole.gnu.ai.mit.edu>

	* configure.in (powerpc-*-solaris2): New alternative.x

1995-09-12  Karl Heuer  <kwzh@gnu.ai.mit.edu>

	* Makefile.in (src/paths.h, paths-force): Use paths.h.$$ instead
	of paths.h.tmp$$, to avoid going beyond 14 characters.

1995-09-10  Richard Stallman  <rms@mole.gnu.ai.mit.edu>

	* configure.in: Improve error msg for invalid --with-x-toolkit value.

1995-09-06  Paul Eggert  <eggert@twinsun.com>

	* configure.in (LOCALTIME_CACHE): Define if tzset exists and
	if localtime caches TZ.  Check for tzset.

1995-09-01  Richard Stallman  <rms@mole.gnu.ai.mit.edu>

	* config.bat: Simplify using new names file names src/makefile.in,
	config.in, paths.in.  Change Echo commands not to use `.

1995-08-31  Richard Stallman  <rms@mole.gnu.ai.mit.edu>

	* Makefile.in (install-arch-indep): Always install the new dir file;
	rename the previous dir file to dir.bak or dir.old.

1995-08-14  Richard Stallman  <rms@mole.gnu.ai.mit.edu>

	* configure.in (RANLIB): Substitute this into makefiles.
	Set it specially on solaris; set it by default on other systems.

	* configure.in: Fix previous Alpha change.

1995-08-13  Richard Stallman  <rms@mole.gnu.ai.mit.edu>

	* configure.in (i*386-*-isc4.*): Set GCC_TEST_OPTIONS and
	NON_GCC_TEST_OPTIONS.

1995-08-10  Richard Stallman  <rms@mole.gnu.ai.mit.edu>

	* configure.in (CFLAGS): When computing CFLAGS and REAL_CFLAGS
	from config.h, use SPECIFIED_CFLAGS to get what the user specified.

	* configure.in (alpha-*-linux*): New configuration.

1995-08-05  Richard Stallman  <rms@mole.gnu.ai.mit.edu>

	* configure.in (m68*-next-*): Use m68k.h and nextstep.h.
	(m68k-next-nextstep*): New alias for that.
	(i*86-*-nextstep*): Use nextstep.h.
	(sparc-*-nextstep*): New configuration.

1995-08-02  Richard Stallman  <rms@mole.gnu.ai.mit.edu>

	* configure.in (CPP): Save original CFLAGS value in SPECIFIED_CFLAGS.
	And get CFLAGS from config.h if SPECIFIED_CFLAGS is null.

1995-07-27  Richard Stallman  <rms@mole.gnu.ai.mit.edu>

	* configure.in: Handle sunos4shr by sharing; not like sunos4*.
	Determine GETTIMEOFDAY_ONE_ARGUMENT by experiment.

1995-07-18  Mike Long  <mike.long@analog.com>

	* make-dist: Fix update of finder-inf.el, and byte-compile it.

1995-07-18  Richard Stallman  <rms@mole.gnu.ai.mit.edu>

	* Makefile.in (src/paths.h, paths-force):
	Rename src/paths.h.in to src/paths.in.
	(Makefile): Depend on src/Makefile.in, not src/Makefile.in.in.

	* configure.in: Rename {src,lib-src}/Makefile.in.in to Makefile.in.
	Use Makefile.c for intermediate file.
	Rename src/config.h.in to src/config.in.

1995-07-17  Richard Stallman  <rms@gnu.ai.mit.edu>

	* configure.in (mips-dec-ultrix*): Assume version 4.3.
	(mips-dec-ultrix4.[12]): New alternative for old versions.

1995-07-06  Karl Heuer  <kwzh@nutrimat.gnu.ai.mit.edu>

	* make-dist: Don't break intra-tree links.

1995-07-06  David J. MacKenzie  <djm@geech.gnu.ai.mit.edu>

	* configure.in: Put back archlibdir initialization.  Require
	autoconf 2.4.1 or later.

1995-07-01  Richard Stallman  <rms@mole.gnu.ai.mit.edu>

	* configure.in: Use sunos4shr normally for Sunos 4.1.[3-9].
	(mips-mips-riscos5*): New alternative.

1995-06-29  Richard Stallman  <rms@mole.gnu.ai.mit.edu>

	* Makefile.in (uninstall, install-arch-indep): Install info/ediff*.

1995-06-27  Richard Stallman  <rms@mole.gnu.ai.mit.edu>

	* configure.in (bindir, datadir, sharedstatedir, libexecdir)
	(mandir, infodir, archlibdir): Initializations deleted.

	* configure.in: On hpux9, use hpux9-x11r4.h if we have X11R4.
	On hpux9shr, use hpux9shxr4.h.

1995-06-24  Morten Welinder  <terra+@cs.cmu.edu>

	* configure.in: Added target mips-dec-mach_bsd4.3.
	* config.guess: Guess mips-dec-mach_bsd4.3.

1995-06-24  Richard Stallman  <rms@mole.gnu.ai.mit.edu>

	* Makefile.in (mkdir): Use symbolic chmod.

1995-06-22  Paul Eggert  <eggert@twinsun.com>

	* configure.in: Treat SunOS 4.1.4 like SunOS 4.1.3.  (Likewise for
	SunOS 4.1.5 thorugh 4.1.9, should they ever exist.)

1995-06-22  Paul Eggert  <eggert@twinsun.com>

	* Makefile.in (SUBDIR_MAKEFILES):
	Add man/Makefile, so `make distclean' removes it.
	(top_distclean): Add config.log to the list of files to be removed.

1995-06-19  Richard Stallman  <rms@mole.gnu.ai.mit.edu>

	* Version 19.29 released.

1995-06-17  Richard Stallman  <rms@mole.gnu.ai.mit.edu>

	* configure.in: Fix the previous change to verify that the -b
	option really solves the problem.

	* make-dist (nt): Explicitly include makefile.nt and makefile.def only.

1995-06-16  Richard Stallman  <rms@mole.gnu.ai.mit.edu>

	* configure.in: Test whether XFree86 needs -b i486-linuxaout to link.

1995-06-15  Richard Stallman  <rms@mole.gnu.ai.mit.edu>

	* configure.in: Report more clearly when there is no special
	dir to search for X includes or libraries.

1995-06-13  Karl Heuer  <kwzh@nutrimat.gnu.ai.mit.edu>

	* configure.in: Check for -lpthreads, not -lpthread.

1995-06-09  Geoff Voelker  <voelker@cs.washington.edu>

	* make-dist: Copy new files nt/addpm.c and nt/emacs.bat.in.

1995-06-08  Karl Heuer  <kwzh@nutrimat.gnu.ai.mit.edu>

	* configure.in: Check for -lpthread.

1995-06-05  Karl Heuer  <kwzh@nutrimat.gnu.ai.mit.edu>

	* Makefile.in (install-arch-indep): Install info files for mh-e.
	(uninstall): Uninstall info files for dired-x, gnus, mh-e, and sc.

1995-06-01  Karl Heuer  <kwzh@nutrimat.gnu.ai.mit.edu>

	* configure.in (*-solaris2.5): New configuration.

	* make-dist: Copy new files config.nt and config.w95.

1995-05-30  Karl Heuer  <kwzh@nutrimat.gnu.ai.mit.edu>

	* configure.in: Use x_includes, not x_libraries, for -I.
	Make bitmapdir a colon-separated list.

1995-05-27  Richard Stallman  <rms@gnu.ai.mit.edu>

	* configure.in (hppa*-hp-hpux10*, m68k-hp-hpux10*): New configurations.

	* configure.in: Allow x_libraries and x_includes to be paths.

1995-05-25  Karl Heuer  <kwzh@nutrimat.gnu.ai.mit.edu>

	* configure.in: Fix typo.

1995-05-24  Karl Heuer  <kwzh@hal.gnu.ai.mit.edu>

	* INSTALL: Clarify use of site-init.el.

1995-05-22  enami tsugutomo  <enami@sys.ptg.sony.co.jp>

	* configure.in: Pass arg to sqrt.

1995-05-18  Karl Heuer  <kwzh@hal.gnu.ai.mit.edu>

	* make-dist: Fix May 6 change.

1995-05-17  Karl Heuer  <kwzh@nutrimat.gnu.ai.mit.edu>

	* vpath.sed: Delete reference to ymakefile.

1995-05-09  David J. MacKenzie  <djm@geech.gnu.ai.mit.edu>

	* configure.in: Use sqrt (more portable) instead of fmod in -lm check.

1995-05-09  Richard Stallman  <rms@mole.gnu.ai.mit.edu>

	* make-dist: Put nt/emacs.ico and nt/emacs.rc in dist.

	* update-subdirs: Specify /bin/sh to run the script.

1995-05-06  Richard Stallman  <rms@mole.gnu.ai.mit.edu>

	* make-dist: Put src/makefile.nt in dist.

	* configure.in (i[345]86-*-bsdi2*): New configuration.
	(vax-dec-bsd386*): Deleted.

1995-05-06  David J. MacKenzie  <djm@geech.gnu.ai.mit.edu>

	* configure.in: Make sure CDPATH doesn't mess up PWD check.
	Check whether X bitmaps are in X11/bitmaps instead of bitmaps.
	Use fmod instead of logb in -lm check.

1995-05-03  Richard Stallman  <rms@mole.gnu.ai.mit.edu>

	* configure.in (m68*-apollo-*): Renamed from m68*-apollo*.
	Use bsd4-3.  Don't set NON_GNU_CPP.

	* make-dist: Don't copy in src/s/*.inp.  Don't copy nt/src.
	In nt, copy various different things, but not *.cmd.
	Fix the ln commands for the subdirs of nt.

1995-04-29  Richard Stallman  <rms@mole.gnu.ai.mit.edu>

	* configure.in (*-sun-sunos4.1.3*): Use sunos4shr.h.

1995-04-27  Karl Heuer  <kwzh@nutrimat.gnu.ai.mit.edu>

	* configure.in (*-sun-sunos4.1.3*): Use shared libraries,
	since that's what the header file expects.

1995-04-24  Francesco Potortì  (pot@cnuce.cnr.it)

	* configure.in (m68k-motorola-sysv*): Distinguish between 68030
	and 68040 based machines when choosing options for gnucc.

1995-04-13  Richard Stallman  <rms@mole.gnu.ai.mit.edu>

	* Makefile.in (top_distclean): Delete config.cache.

1995-04-07  Richard Stallman  <rms@mole.gnu.ai.mit.edu>

	* Makefile.in (install-arch-indep): Delete .#* when copying subdirs.

	* configure.in: Use m/ncr386.h.

1995-04-06  Richard Stallman  <rms@mole.gnu.ai.mit.edu>

	* Makefile.in (install-arch-indep): Undo Sep 23 change.

1995-04-06  Karl Heuer  <kwzh@nutrimat.gnu.ai.mit.edu>

	* make-dist (lib-src): Don't copy *.lex; it doesn't exist anymore.
	(man): Don't copy texindex.c and getopt.c; they're deleted.
	(etc): Omit `e'; it's a subdirectory.
	(etc/e): Use `../..', not `..', to reference top level.

1995-04-06  Simon Leinen  <simon@lia.di.epfl.ch>

	* Makefile.in (install-arch-indep, dist):
	Look for `update-subdir' in $(srcdir).

1995-04-06  Richard Stallman  <rms@mole.gnu.ai.mit.edu>

	* make-dist: Include mkinstalldirs in distribution.

1995-04-05  Karl Heuer  <kwzh@hal.gnu.ai.mit.edu>

	* make-dist: Add missing close backquote.

1995-04-02  Richard Stallman  <rms@mole.gnu.ai.mit.edu>

	* make-dist: Don't distribute shortnames directory.

1995-03-12  Richard Stallman  <rms@mole.gnu.ai.mit.edu>

	* Makefile.in (blessmail): Pass archlibdir to the sub-make.

1995-02-25  Richard Stallman  <rms@mole.gnu.ai.mit.edu>

	* configure.in (m88k-motorola-sysv4*): Use usg5-4-2.

1995-02-23  Karl Heuer  <kwzh@nutrimat.gnu.ai.mit.edu>

	* configure.in (EMACS_CONFIG_OPTIONS): Use $ac_configure_args.

1995-02-13  Richard Stallman  <rms@pogo.gnu.ai.mit.edu>

	* configure.in (mips-sgi-irix6): New configuration.

1995-02-07  Richard Stallman  <rms@pogo.gnu.ai.mit.edu>

	* Makefile.in (maintainer-clean): Renamed from realclean.

1995-02-02  David J. MacKenzie  <djm@geech.gnu.ai.mit.edu>

	* configure.in: Create a .gdbinit that sources the real one,
	if using a different build directory.

1995-01-23  Karl Heuer  <kwzh@hal.gnu.ai.mit.edu>

	* configure.in: Check for sys/select.h.

1995-01-02  Richard Stallman  <rms@mole.gnu.ai.mit.edu>

	* configure.in: On sunos4.1.3 and sunus4shr, set NON_GNU_CPP.

1994-12-27  Richard Stallman  <rms@mole.gnu.ai.mit.edu>

	* configure.in: Handle isc 4.1 operating system.

1994-12-10  Richard Stallman  <rms@kepa>

	* configure.in (rs6000-ibm-aix4.1*): New alternative.
	(rs6000-ibm-aix4*): New alternative.

1994-12-06  Richard Stallman  <rms@kepa>

	* configure.in: For SVR4.2, set NON_GNU_CPP if not already set.

1994-11-30  David J. MacKenzie  <djm@duality.gnu.ai.mit.edu>

	* configure.in: Don't try to make directories that are guaranteed
	to already exist.

1994-11-23  Richard Stallman  <rms@mole.gnu.ai.mit.edu>

	* configure.in: Generate man/Makefile from man/Makefile.in.
	Create the man subdir.

	* Makefile.in (dvi): Run Make in our man subdir.

	* make-dist: Create subdir etc/e.
	Make links to it.
	Put man/Makefile.in in dist, instead of man/Makefile.

1994-11-21  David J. MacKenzie  (djm@mole.gnu.ai.mit.edu)

	* configure.in: Add --with-pop, --with-kerberos, and
	--with-hesiod for movemail.

1994-11-17  Richard Stallman  <rms@mole.gnu.ai.mit.edu>

	* configure.in (m68*-apollo*): Use s/domain.h.

1994-11-14  Richard Stallman  <rms@mole.gnu.ai.mit.edu>

	* configure.in (m68*-apollo*): Set NON_GNU_CPP.

1994-11-14  David J. MacKenzie  (djm@geech.gnu.ai.mit.edu)

	* configure.in: Don't add -I, -L, -R options for cc if their
	arguments would be empty.

1994-11-11  Richard Stallman  <rms@mole.gnu.ai.mit.edu>

	* configure.in (i860-intel-osf1*): New alternative.
	(mips-sgi-irix5.[01]*): Distinguish from irix5*.
	(mips-sgi-irix*): Now an alias for mips-sgi-irix5*.

1994-11-09  David J. MacKenzie  <djm@duality.gnu.ai.mit.edu>

	* configure.in: Make h_errno check not use nested functions.

1994-11-09  Richard Stallman  <rms@pogo.gnu.ai.mit.edu>

	* Makefile.in (install-arch-indep): Delete *.orig in copied dirs.

1994-11-08  Roland McGrath  <roland@churchy.gnu.ai.mit.edu>

	* Makefile.in (install-arch-indep): Avoid continued comment
	swallowing target line.

1994-11-08  David J. MacKenzie  (djm@churchy.gnu.ai.mit.edu)

	* configure.in: Protect a character class with `changequote'.

1994-11-07  Karl Heuer  <kwzh@nutrimat.gnu.ai.mit.edu>

	* configure.in: Accept `news' as a synonym for `newsos'.

1994-11-03  Karl Heuer  <kwzh@hal.gnu.ai.mit.edu>

	* Makefile.in: Don't rm files if cd fails.

1994-11-01  Richard Stallman  <rms@mole.gnu.ai.mit.edu>

	* make-dist: Put nt subdir and its subdirs in the dist.
	(lib-src): Put makefile.nt in the dist.
	(lisp): Put makefile.nt in the dist.

1994-10-29  David J. MacKenzie  (djm@geech.gnu.ai.mit.edu)

	* configure.in: Change a stray `[' to `test'.

1994-10-28  David J. MacKenzie  <djm@duality.gnu.ai.mit.edu>

	* configure.in: Adapt for Autoconf v2.  Use the standard argument
	parser, host type canonicalizer, X11 finder, and message
	printing macros.  Use the new macro names.  Use `test' instead of `['.

1994-10-26  Richard Stallman  <rms@mole.gnu.ai.mit.edu>

	* configure.in: Check for getpagesize.

1994-10-17  Richard Stallman  <rms@mole.gnu.ai.mit.edu>

	* make-dist (msdos): Put sed* in the distribution.

1994-10-17  Morten Welinder  <terra@mole.gnu.ai.mit.edu>

	* config.bat: New option, `--with-x', for configuring Emacs
	for use with the X11 system DesqView/X.
	New option, `--no-debug', for compiling Emacs without debug
	information thus saving disk space.
	(src/config.h, src/paths.h): Use `update' (which is like
	`move-if-changed') to change the file.
	(src/config.h): When configuring for X11 perform extra changes.
	(src/makefile): When configuring for X11 perform extra changes.
	(lib-src): Remove temporary files.
	(): Check that `sed', `rm', `mv', and `gcc' are available.

1994-10-17  Richard Stallman  <rms@mole.gnu.ai.mit.edu>

	* Makefile.in (sharedstatedir): Substitute sharedstatedir properly.

	* configure.in (bitmapdirs): Default to /usr/include/X11/bitmaps.

1994-10-16  Richard Stallman  <rms@mole.gnu.ai.mit.edu>

	* configure.in (EMACS_CONFIGURATION): Use $canonical as value.

	* configure.in (canonical): Substitute var into makefiles.
	(bitmapdir): Likewise.

	* Makefile.in (bitmapdir): New variable.
	(src/paths.h, paths-force): Edit PATH_BITMAPS.

1994-10-15  Richard Stallman  <rms@mole.gnu.ai.mit.edu>

	* make-dist: Put update-subdirs and lisp/subdirs.el in the dist.

	* Makefile.in (dist, install-arch-indep): Run update-subdirs.
	* update-subdirs: New shell script.

1994-10-13  Richard Stallman  <rms@mole.gnu.ai.mit.edu>

	* Makefile.in (top_distclean): Don't rm build-install.
	(SOURCES): Delete build-install.in.

	* make-dist: Don't distribute build-ins.in.
	* build-ins.in: File deleted.

1994-10-12  David J. MacKenzie  (djm@duality.gnu.ai.mit.edu)

	* Makefile.in (mkdir): Use mkinstalldirs instead of make-path.

1994-10-11  Richard Stallman  <rms@mole.gnu.ai.mit.edu>

	* Makefile.in: Use libexecdir and sharedstatedir as appropriate.

	* configure.in (libexecdir): Renamed from libdir.  New default.
	(sharedstatedir): Renamed from statedir.  New default.
	(datadir): New default.

	* make-dist: Don't distribute subdirs.el.

1994-10-07  Richard Stallman  <rms@mole.gnu.ai.mit.edu>

	* configure.in (eaccess): Check for it.

1994-10-04  Richard Stallman  <rms@mole.gnu.ai.mit.edu>

	* configure.in (mktime): Check for it.

1994-10-02  Paul Reilly  <pmr@geech.gnu.ai.mit.edu>

	* configure.in (motif): Add support for usage and option checking.

1994-09-24  Richard Stallman  <rms@churchy.gnu.ai.mit.edu>

	* configure.in (utimes): Check for it.

1994-09-23  Richard Stallman  <rms@churchy.gnu.ai.mit.edu>

	* Makefile.in (install-arch-indep): Don't do mkdir here.

1994-09-21  Richard Stallman  <rms@mole.gnu.ai.mit.edu>

	* configure.in (arm-acorn-riscix1.1*, arm-acorn-riscix1.2*):
	riscix.h renamed to acorn.h.

1994-09-21  Michael Ben-Gershon  (mybg@cs.huji.ac.il)

	* configure.in (arm-acorn-riscix1.1*, arm-acorn-riscix1.2*):
	New configurations.

1994-09-21  David J. MacKenzie  (djm@geech.gnu.ai.mit.edu)

	* configure.in: Remove trailing slashes from srcdir.

1994-09-21  Richard Stallman  <rms@mole.gnu.ai.mit.edu>

	* configure.in (i[345]86-sequent-ptx*): Handle

1994-09-20  Richard Stallman  <rms@mole.gnu.ai.mit.edu>

	* Makefile.in (paths-force): Depend on src/paths.h

1994-09-19  Karl Heuer  <kwzh@hal.gnu.ai.mit.edu>

	* configure.in (config_options): Save all arguments, not just some.

1994-09-18  Karl Heuer  <kwzh@hal.gnu.ai.mit.edu>

	* Makefile.in (install-arch-indep): Copy DOC-*, not DOC*

	* configure.in: Add AC_AIX.
	Add checks to set HAVE_STRUCT_UTIMBUF, HAVE_TIMEVAL, HAVE_SELECT.

1994-09-18  Richard Stallman  <rms@mole.gnu.ai.mit.edu>

	* configure.in (parsing options): Simplify sed command to delete -'s.

1994-09-16  Karl Heuer  <kwzh@churchy.gnu.ai.mit.edu>

	* configure.in (config_options): New shell variable.
	Pass its value to C code in EMACS_CONFIG_OPTIONS.

1994-09-16  Richard Stallman  <rms@mole.gnu.ai.mit.edu>

	* configure.in (alpha-dec-osf*): New target.

	* Makefile.in: Use just one FRC target.

1994-09-15  Richard Stallman  <rms@mole.gnu.ai.mit.edu>

	* Makefile.in (removenullpaths, paths-force):
	Use name paths.h.tmp$$, which depends on the pid.

1994-09-14  Richard Stallman  <rms@mole.gnu.ai.mit.edu>

	* Makefile.in (removenullpaths, paths-force):
	Put paths.h.tmp in top-level dir, not in src.

1994-09-11  Richard Stallman  <rms@mole.gnu.ai.mit.edu>

	* Version 19.27 released.

1994-09-07  Richard Stallman  <rms@mole.gnu.ai.mit.edu>

	* Version 19.26 released.

1994-09-04  Richard Stallman  <rms@mole.gnu.ai.mit.edu>

	* configure.in: Check for lrand48, not rand48.

1994-09-03  Richard Stallman  <rms@mole.gnu.ai.mit.edu>

	* configure.in (powerpc-ibm-aix3.1*, powerpc-ibm-aix3.2.5)
	(powerpc-ibm-aix*): New aliases.

1994-08-21  Richard Stallman  <rms@mole.gnu.ai.mit.edu>

	* make-dist (src/m, src/s): Put *.inp in distribution.

1994-08-19  Richard Stallman  <rms@mole.gnu.ai.mit.edu>

	* configure.in: Accept i586 and i486 along with i386.

1994-08-15  Richard Stallman  <rms@mole.gnu.ai.mit.edu>

	* configure.in: Do compute unexec, LIBX, system_malloc, etc
	even if CPP env var was set by the user.

	* configure.in (i[34]86-*-*): For SCO 3.2v4, fix NON_GNU_CPP value.

1994-08-14  Jonathan I. Kamens  (jik@gza-client1.aktis.com)

	* Makefile.in: Uninstall "$(EMACS)", not "emacs".

1994-08-13  Richard Stallman  <rms@mole.gnu.ai.mit.edu>

	* configure.in (i[34]86-*-*): For SCO 3.2v4, set NON_GNU_CPP.

1994-08-09  Richard Stallman  <rms@mole.gnu.ai.mit.edu>

	* configure.in: Check more specifically for i*86-sun-sunos.

1994-08-03  Caveh Jalali  (caveh@eng.sun.com)

	* configure.in: Handle solaris 2.4.

1994-07-27  Richard Stallman  <rms@mole.gnu.ai.mit.edu>

	* configure.in (rand48): Check for it.

1994-07-26  Richard Stallman  <rms@mole.gnu.ai.mit.edu>

	* make-dist: Update the info files.

1994-07-25  Richard Stallman  <rms@mole.gnu.ai.mit.edu>

	* configure.in: Make "checking..." messages' style consistent.
	(HAVE_H_ERRNO): New test.

1994-07-24  Richard Stallman  <rms@mole.gnu.ai.mit.edu>

	* configure.in (i860-*-sysv4*): Set NON_GNU_CC and NON_GNU_CPP.

1994-07-12  Richard Stallman  (rms@mole.gnu.ai.mit.edu)

	* configure.in (CFLAGS): If the envvar was specified, use that.
	And set REAL_CFLAGS from it too.

1994-07-11  Richard Stallman  (rms@mole.gnu.ai.mit.edu)

	* make-dist: Update finder-inf.el.

1994-07-07  Richard Stallman  (rms@mole.gnu.ai.mit.edu)

	* make-dist (msdos): Include sed4.inp in dist.

	* Makefile.in (libsrc_libs): Var deleted.

1994-07-06  Richard Stallman  (rms@mole.gnu.ai.mit.edu)

	* Makefile.in (mkdir, removenullpaths): Put g in sed replace commands.

1994-06-26  Richard Stallman  (rms@mole.gnu.ai.mit.edu)

	* configure.in (mips-sony-newsos4*): New alias.

1994-06-23  Richard Stallman  (rms@mole.gnu.ai.mit.edu)

	* configure.in (*-convex-bsd*): Set NON_GNU_CPP.
	(*-convex-convexos*): Accept this as alias.

1994-06-19  Richard Stallman  (rms@mole.gnu.ai.mit.edu)

	* configure.in: Get CFLAGS both with and without THIS_IS_CONFIGURE,
	for two different uses.

1994-06-15  Richard Stallman  (rms@mole.gnu.ai.mit.edu)

	* configure.in: Define THIS_IS_CONFIGURE when extracting CFLAGS etc.

1994-06-14  Richard Stallman  (rms@mole.gnu.ai.mit.edu)

	* make-dist: Put ./BUGS into the distrib.

1994-06-13  Richard Stallman  (rms@mole.gnu.ai.mit.edu)

	* configure.in: Handle 386 running Solaris 2.

1994-06-06  Richard Stallman  (rms@mole.gnu.ai.mit.edu)

	* configure.in (mips-siemens-sysv*): Use cpp, not cc -E.

1994-06-05  Richard Stallman  (rms@mole.gnu.ai.mit.edu)

	* configure.in (mips-sony-newsos*): Use news-risc.h.

	* configure.in: Accept bsdi as opsys, like bsd386.

1994-06-01  Morten Welinder  (terra@diku.dk)

	* config.bat (src/paths.h): Use sed script msdos/sed4.inp.

1994-05-30  Richard Stallman  (rms@mole.gnu.ai.mit.edu)

	* Version 19.25 released.

	* make-dist (shortversion): Don't assume another period follows.

1994-05-27  Richard Stallman  (rms@mole.gnu.ai.mit.edu)

	* Makefile.in (install-arch-indep): Use /bin/pwd uniformly, not pwd.
	(uninstall): Use /bin/pwd.

	* Makefile.in (blessmail): Depend on src.
	(all): Don't depend on blessmail.

	* Makefile.in (src/paths.h): Don't force recomputation.
	(paths-force): New target; force recomputation of paths.h.
	(all): Depend on paths-force.
	(src, lib-src): Depend on src/paths.h.

	* configure.in (*-sun-sunos4*): Set GCC_TEST_OPTIONS,
	NON_GCC_TEST_OPTIONS.

1994-05-26  Richard Stallman  (rms@mole.gnu.ai.mit.edu)

	* configure.in: Don't insist on subversions for irix.

1994-05-24  Richard Stallman  (rms@mole.gnu.ai.mit.edu)

	* configure.in (hppa*-hp-hpux9shr): Move alternative up.

	* configure.in (i[34]86-next-*): New alternative.

1994-05-23  Richard Stallman  (rms@mole.gnu.ai.mit.edu)

	* Version 19.24 released.

	* configure.in: New config hppa*-hp-hpux9shr*.

1994-05-22  Morten Welinder  (terra@tyr.diku.dk)

	* config.bat: Doc fix.

1994-05-21  Richard Stallman  (rms@mole.gnu.ai.mit.edu)

	* Makefile.in (mostlyclean, clean, distclean, realclean)
	(extraclean): Don't act on man subdir if it doesn't exist.

1994-05-20  Richard Stallman  (rms@mole.gnu.ai.mit.edu)

	* configure.in (GCC_TEST_OPTIONS, NON_GCC_TEST_OPTIONS): New vars.
	Use them to set up CC.
	(*-sun-sunos4.1.3): Set them.

1994-05-19  Richard Stallman  (rms@mole.gnu.ai.mit.edu)

	* Makefile.in (lib-src): Don't depend on src/paths.h.

1994-05-18  Richard Stallman  (rms@mole.gnu.ai.mit.edu)

	* build-ins.in (copydests): Get rid of spurious `-'s.

	* configure.in: Define EMACS_CONFIGURATION instead of CONFIGURATION.

1994-05-17  Richard Stallman  (rms@mole.gnu.ai.mit.edu)

	* Version 19.23 released.

	* configure.in [HAVE_X11]: Merge $C_SWITCH_X_SITE into CFLAGS
	for the Xlib and Xt checks; then restore old CFLAGS.

1994-05-15  Richard Stallman  (rms@mole.gnu.ai.mit.edu)

	* configure.in (HAVE_X11XTR6): Add newline before #if.
	Add newline after #endif.

1994-05-13  Richard Stallman  (rms@mole.gnu.ai.mit.edu)

	* configure.in (HAVE_X11XTR6): Arrange to define it.

1994-05-12  Richard Stallman  (rms@mole.gnu.ai.mit.edu)

	* Makefile.in (install): Depend on blessmail.

1994-05-12  David J. MacKenzie  (djm@nutrimat.gnu.ai.mit.edu)

	* configure.in (mips-siemens-sysv*): Put quotes around value
	containing blanks.

1994-05-11  Richard Stallman  (rms@mole.gnu.ai.mit.edu)

	* Makefile.in (TAGS): Use the makefile in src subdir.

1994-05-10  Roland McGrath  (roland@churchy.gnu.ai.mit.edu)

	* configure.in (opsys): Recognize `gnu'.

1994-05-10  Richard Stallman  (rms@mole.gnu.ai.mit.edu)

	* configure.in (using NON_GNU_CPP): Fix test for CPP already set.

1994-05-09  David J. MacKenzie  (djm@nutrimat.gnu.ai.mit.edu)

	* configure.in: Remove AC_LANG_C call.  Not needed with Autoconf
	 version > 1.8.

1994-05-08  Morten Welinder  (terra@diku.dk)

	* config.bat: Forcibly remove "# " style comments from makefiles.

1994-05-08  Richard Stallman  (rms@mole.gnu.ai.mit.edu)

	* Makefile.in (uninstall): When processing lispdir and etcdir,
	do nothing unless it exists and is a directory.

1994-05-06  Richard Stallman  (rms@mole.gnu.ai.mit.edu)

	* Makefile.in (install-arch-indep): Do install info/dired-x*.
	Merge code in from install-doc.
	(install-doc): Merge code back into install-arch-indep.
	(install-arch-dep): Don't depend on install-doc.

	* configure.in (run_in_place): Don't use pwd for archlibdir and docdir.

1994-05-04  Richard Stallman  (rms@mole.gnu.ai.mit.edu)

	* configure.in (making src/Makefile and lib-src/Makefile):
	Split off the autoconf substitutions and don't pass them thru cpp.
	(undefs): Use $canonical as well as $configuration.

	* make-dist: Distribute lisp/Makefile.

	* configure.in: Recognize m88k-dg-dgux5.4.3* and m88k-dg-dgux5.4.2*.
	Use lower case names for the s files.

1994-05-03  Morten Welinder  (terra@diku.dk)

	* config.bat: Added possibility for different file name
	transscriptions in lib-src.

1994-05-03  Richard Stallman  (rms@mole.gnu.ai.mit.edu)

	* Makefile.in (lib-src): Undo previous change.
	(blessmail): New target to run maybe-blessmail in lib-src.
	(all): Depend on blessmail.

	* Makefile.in (lib-src): Depend on src.

1994-04-30  Paul Reilly  (pmr@churchy.gnu.ai.mit.edu)

	* configure.in (m88k-dg-dgux5.4R3): Use dgux5-4R3.
	(m88k-dg-dgux5.4R2): dgux5.4R2.

1994-04-29  Richard Stallman  (rms@mole.gnu.ai.mit.edu)

	* configure.in (window_system): Restore accidentally deleted code
	that uses AC_FIND_X.

	* make-dist: Distribute config.bat.

1994-04-29  Morten Welinder  (terra@diku.dk)

	* config.bat: Corrected the configuration of lib-src
	to keep up with configure.  Add note about dos version 3
	or better needed (djgpp needs that).  Add note explaining
	that either install in c:/emacs or edit the script.
	Don't change to c:/emacs, but assume we're there (to minimize
	the number of places to change).

	* config.bat: Build-in the first step towards X11 support with
	the X11 emulator that exists.  At this time it won't work,
	and several files are missing.

1994-04-28  Richard Stallman  (rms@mole.gnu.ai.mit.edu)

	* configure.in: Use m/hp800.h in place of m/hp9000s800.h.
	Don't look for -lresolv.

	* Makefile.in (lib-src): Depend on src/paths.h.

1994-04-27  Richard Stallman  (rms@mole.gnu.ai.mit.edu)

	* configure.in: Restore deleted AC_SUBST of `configuration'.
	Improve error message for bad --with-x-toolkit value.

	* configure.in: Define CONFIGURATION in src/config.h
	rather than substituting in src/Makefile.in.

1994-04-26  Karl Heuer  (kwzh@hal.gnu.ai.mit.edu)

	* Makefile.in (install-doc): New target.
	(install-arch-dep): Depend on install-doc.
	(mkdir): Create docdir.

1994-04-22  Richard Stallman  (rms@mole.gnu.ai.mit.edu)

	* configure.in: Test for libresolv.a.
	Substitute machfile and opsysfile.

1994-04-22  Karl Heuer  (kwzh@hal.gnu.ai.mit.edu)

	* Makefile.in (.PHONY, install): Kill reference to obsolete do-install.
	(install-arch-dep): Install under the name $(EMACS).

1994-04-21  Richard Stallman  (rms@mole.gnu.ai.mit.edu)

	* configure.in (version): Use entire value of emacs-version.
	(mips-siemens-sysv*): New alternative.

1994-04-19  Richard Stallman  (rms@mole.gnu.ai.mit.edu)

	* Makefile.in (install-arch-indep): Don't install dired-x*.

1994-04-18  Karl Heuer  (kwzh@hal.gnu.ai.mit.edu)

	* configure.in (src/Makefile, lib-src/Makefile): Delete ^L.
	Fix definition of $undefs.

1994-04-17  Richard Stallman  (rms@mole.gnu.ai.mit.edu)

	* configure.in (window_system): Obey --with-x11=no and --with-x10=no.

	* configure.in (lib-src/Makefile.in): Use src, not lib-src, in -I.

1994-04-16  David J. MacKenzie  (djm@nutrimat.gnu.ai.mit.edu)

	* configure.in: Call AC_LANG_C, if it's defined, after AC_PREPARE.

1994-04-16  Richard Stallman  (rms@mole.gnu.ai.mit.edu)

	* configure.in (lib-src/Makefile.in): Make this from Makefile.in.in
	and run it thru cpp, as with src/Makefile.in.

	* configure.in: Use AC_SET_MAKE.

1994-04-15  Richard Stallman  (rms@mole.gnu.ai.mit.edu)

	* configure.in (i[34]86-ncr-sysv*): Use usg5-4-2.

1994-04-13  Richard Stallman  (rms@mole.gnu.ai.mit.edu)

	* Makefile.in (MAKE): Don't just assign it--use @SET_MAKE@.

	* configure.in (CFLAGS): Exclude ${CFLAGS} from singlequotes.
	(printing the choices): Make the toolkit message unconditional.
	(USE_X_TOOLKIT): Use `none', not `no', if none.
	(include libsrc_libs): Include config.h, and specify -I for srcdir.
	Get rid of temp file foofoo1.

1994-04-13  Karl Heuer  (kwzh@hal.gnu.ai.mit.edu)

	* configure.in (CFLAGS): Use shell syntax, not Makefile.

1994-04-12  Richard Stallman  (rms@mole.gnu.ai.mit.edu)

	* configure.in (window_system): If no X, set USE_X_TOOLKIT=no.
	(printing the choices): State choice of toolkit.
	(libsrc_libs): Recalculate after writing config.h;
	then update lib-src/Makefile.

1994-04-11  Richard Stallman  (rms@mole.gnu.ai.mit.edu)

	* configure.in: Add sunos4shr as alternative for suns.
	Conditionals testing for null $CC were backwards.

1994-04-10  Richard Stallman  (rms@mole.gnu.ai.mit.edu)

	* make-dist (msdos): Don't link patch1.  Link sed*.inp, not sed.in*.

1994-04-09  Richard Stallman  (rms@mole.gnu.ai.mit.edu)

	* configure.in: Handle -isc4.0*.

1994-03-30  Richard Stallman  (rms@mole.gnu.ai.mit.edu)

	* configure.in (esix5): Set NON_GNU_CPP.

1994-03-24  Roland McGrath  (roland@mole.gnu.ai.mit.edu)

	* Makefile.in (thisdir): Nonsensical variable removed.
	(install-arch-indep): Set shell var thisdir=`pwd` before cd and cd
	back to $thisdir, rather than the directory `this_dir'.

1994-03-17  Roland McGrath  (roland@churchy.gnu.ai.mit.edu)

	* Makefile.in (install-arch-indep): Add missing backslash after a
	`then'.

1994-03-14  Richard Stallman  (rms@mole.gnu.ai.mit.edu)

	* Makefile.in (thisdir): New variable.
	(install-arch-indep): Go back to thisdir to run INSTALL_DATA.

1994-03-08  Karl Heuer  (kwzh@hal.gnu.ai.mit.edu)

	* configure.in: Add freebsd.

1994-03-08  Roland McGrath  (roland@churchy.gnu.ai.mit.edu)

	* configure.in: Check for fpathconf.

1994-03-02  Karl Heuer  (kwzh@hal.gnu.ai.mit.edu)

	* configure.in (with_x_toolkit): Fix typo in previous change.

1994-03-01  Karl Heuer  (kwzh@hal.gnu.ai.mit.edu)

	* configure.in: New s-file for rs60000-ibm-aix3.2.5.

1994-02-26  Richard Stallman  (rms@mole.gnu.ai.mit.edu)

	* configure.in (with_x_toolkit): Don't allow motif or open-look.

1994-02-24  Karl Heuer  (kwzh@hal.gnu.ai.mit.edu)

	* configure.in: Fix value of docdir.
	* Makefile.in (install-arch-indep): Install DOC* in docdir.

1994-02-24  Richard Stallman  (rms@mole.gnu.ai.mit.edu)

	* configure.in (*-sysv4.1): Set NON_GNU_CPP.

1994-02-22  Karl Heuer  (kwzh@geech.gnu.ai.mit.edu)

	* configure.in: New variable docdir to control where the docstring
	file goes.
	Makefile.in: Use it to initialize PATH_DOC in paths.h.

1994-02-22  Karl Heuer  (kwzh@mole.gnu.ai.mit.edu)

	* configure.in: When --run-in-place, don't inherit archlibdir.

1994-02-19  Richard Stallman  (rms@mole.gnu.ai.mit.edu)

	* Makefile.in (install-arch-dep, install-arch-indep):
	New targets split up former do-install rule.
	(do-install): Target deleted.

1994-02-16  Richard Stallman  (rms@mole.gnu.ai.mit.edu)

	* configure.in (mips-sony-newsos*): New configuration.

1994-02-14  Frederic Pierresteguy  (fp@mole.gnu.ai.mit.edu)

	* configure.in (rs6000-bull-bosx*): Added support for BULL dpx20.

1994-02-11  Karl Heuer  (kwzh@mole.gnu.ai.mit.edu)

	* configure.in: Fix misspelled symbol LD_SWITCH_X_SITE_AUX.

1994-02-11  Richard Stallman  (rms@mole.gnu.ai.mit.edu)

	* configure.in: Don't initialize CC.

1994-02-10  Roland McGrath  (roland@churchy.gnu.ai.mit.edu)

	* configure.in (creating src/Makefile): Also generate -U switches
	for symbols in the $configuration value.

	* configure.in: Check for sys_siglist being declared in system header.

1994-02-10  Richard Stallman  (rms@mole.gnu.ai.mit.edu)

	* configure.in (creating src/Makefile): Delete blank lines
	along with lines of whitespace.
	(m68k-motorola-sysv*, m68000-motorola-sysv*): Compute proper CC value.

1994-02-09  Richard Stallman  (rms@mole.gnu.ai.mit.edu)

	* configure.in: Get, use, and substitute C_SWITCH_MACHINE
	like C_SWITCH_SYSTEM.
	(m68*-motorola-sysv*): Set CC.  Require cpu type to be m68k or m68000.

1994-02-04  Karl Heuer  (kwzh@mole.gnu.ai.mit.edu)

	* configure.in (drem): Check for this function.

1994-02-03  Richard Stallman  (rms@mole.gnu.ai.mit.edu)

	* configure.in (Using NON_GNU_CPP): Don't lose if it has spaces.
	If CPP was inherited from environment, don't use NON_GNU_CPP.
	(NON_GNU_CC): Likewise.
	(handling with_gcc): Use explicit if in the `no' case.
	(cc_specified): New variable; if set, don't use NON_GNU_CC.

1994-02-02  Richard Stallman  (rms@mole.gnu.ai.mit.edu)

	* configure.in (mips-mips-riscos4*): Set NON_GNU_CPP.

1994-02-01  Karl Heuer  (kwzh@mole.gnu.ai.mit.edu)

	* configure.in: Check whether fmod exists.

1994-01-31  Roland McGrath  (roland@churchy.gnu.ai.mit.edu)

	* make-dist: Distribute {src,lisp}/ChangeLog.? instead of
	{src,lisp}/OChangeLog.

1994-01-22  Roland McGrath  (roland@churchy.gnu.ai.mit.edu)

	* configure.in: Restore Jan 8 and Jan 16 changes.  The -U hack is
	necessary for proper operation.  This code works with the current
	released version of Autoconf.

1994-01-21  Richard Stallman  (rms@mole.gnu.ai.mit.edu)

	* configure.in (with_x_toolkit): Treat values athena and lucid alike.
	(USE_X_TOOLKIT): Define it for all values except `no'.

	* configure.in: Undo first Jan 8 change and Jan 16 change.

1994-01-18  Richard Stallman  (rms@mole.gnu.ai.mit.edu)

	* configure.in: Handle --with-x-toolkit.  Produce lwlib/Makefile.
	Substitute USE_X_TOOLKIT as both C macro and Make variable.

	* Makefile.in (lwlib/Makefile): New target.
	(SUBDIR_MAKEFILES): Depend on lwlib/Makefile.
	(clean, mostlyclean, distclean, realclean): Handle lwlib subdir.
	(unlock, relock): Handle lwlib subdir.

	* Makefile.in: Add some .PHONY targets.

	* make-dist: Handle lwlib subdir like oldXMenu subdir.

	* lwlib: New subdirectory.

1994-01-17  Richard Stallman  (rms@mole.gnu.ai.mit.edu)

	* configure.in: If CPP has a value that is a directory,
	discard the value.

1994-01-16  Roland McGrath  (roland@churchy.gnu.ai.mit.edu)

	* configure.in (srcdir_undefs): Add g flag to sed substitution to
	remove -U[0-9]*.

1994-01-15  Richard Stallman  (rms@mole.gnu.ai.mit.edu)

	* Makefile.in (do-install): Install the dired-x info files.

	* configure.in: Provide for variable LD_SWITCH_X_SITE_AUX.
	(See src/s/sol2.h.)

1994-01-12  Richard Stallman  (rms@mole.gnu.ai.mit.edu)

	* configure.in (m68k-harris-cxux*, m88k-harris-cxux*): New configs.

1994-01-08  Roland McGrath  (roland@churchy.gnu.ai.mit.edu)

	* configure.in (creating src/Makefile): Put code inside 2nd arg to
	AC_OUTPUT as it should be; hopefully noone will again see fit to
	gratuitously break this and not make a change log entry.
	Optimized sed processing of Makefile.in and cpp output; now
	preserves comments previously removed from the cpp input.
	Eliminated temp file for cpp output.  Generate -U switches to
	undefine all identifiers that appear in the directory name
	${srcdir}; pass these to cpp.

	* configure.in (version): Fix sed regexp to match two-elt version
	number.

	* configure.in: Check for strerror.

1994-01-07  Richard Stallman  (rms@mole.gnu.ai.mit.edu)

	* configure.in: Test for bcmp.

1994-01-06  Richard Stallman  (rms@mole.gnu.ai.mit.edu)

	* make-dist (tempdir): Put subdir msdos into the distribution.

1993-01-07  Morten Welinder  (terra@diku.dk)

	* config.bat: New file.

1994-01-02  Richard Stallman  (rms@mole.gnu.ai.mit.edu)

	* Makefile.in (${SUBDIR} target): Pass down LDFLAGS and CPPFLAGS.

1994-01-01  Richard Stallman  (rms@mole.gnu.ai.mit.edu)

	* configure.in (m68*-next-*): Don't care about which os is specified.
	(i[34]86-*-*): Check for *-nextstop*.

1993-12-24  Richard Stallman  (rms@mole.gnu.ai.mit.edu)

	* configure.in: Check for setsid.

1993-12-17  Richard Stallman  (rms@srarc2)

	* configure.in (*-sun-solaris*): Add special case for Solaris 2.3.

1993-12-15  Richard Stallman  (rms@srarc2)

	* Makefile.in (mkdir): Make only the lockdir writable.

	* configure.in (i860-*-sysv4): Renamed from i860-*-sysvr4.

1993-12-11  Richard Stallman  (rms@srarc2)

	* Makefile.in (libdir): Use @libdir@.

1993-12-08  Richard Stallman  (rms@srarc2)

	* Makefile.in (install): Add empty command.

1993-12-04  Richard Stallman  (rms@srarc2)

	* make-dist: Put man/getopt.c in the dist.

	* configure.in (LIBS): Add test for existence of XSetWMProtocols.

	* Makefile.in (install): Depend on ${SUBDIR}, not `all'.

1993-12-03  Richard Stallman  (rms@srarc2)

	* configure.in (solaris): Set NON_GNU_CPP instead of CPP.
	Set it for all solaris versions.
	(mips-mips-riscos4*): Set NON_GNU_CC, not CC.
	(after checking for GCC): If not GCC, and NON_GNU_CPP is set, set CPP.
	Likewise for NON_GNU_CC and CC.

1993-12-01  Richard Stallman  (rms@srarc2)

	* configure.in (mips-mips-riscos4*): Assign variable CC.
	(checking ${with_gcc}): If "no", don't override CC if already set.
	(CC): Initialize it as empty.

1993-11-30  Richard Stallman  (rms@srarc2)

	* configure.in (Suns): Set CPP if *-solaris2.3*.

1993-11-27  Richard Stallman  (rms@mole.gnu.ai.mit.edu)

	* Version 19.22 released.

	* Makefile.in (do-install): Use umask 022 in copying etc and lisp dirs.

1993-11-25  Richard Stallman  (rms@mole.gnu.ai.mit.edu)

	* make-dist: When breaking links, use cp -p.
	Copy install.sh into distribution.
	Move the temp dir up into the parent dir;
	don't leave the staging dir make-dist.tmp... in existence.
	* install.sh: New file.

1993-11-21  Richard Stallman  (rms@mole.gnu.ai.mit.edu)

	* configure.in (i[34]86-ncr-sysv*): New specific alternative.

1993-11-20  Richard Stallman  (rms@mole.gnu.ai.mit.edu)

	* configure.in (version): When --run-in-place, exclude
	${datadir}/emacs/site-lisp from locallisppath.

1993-11-18  Richard Stallman  (rms@mole.gnu.ai.mit.edu)

	* configure.in: Delete jumk.c before writing it.

1993-11-16  Richard Stallman  (rms@mole.gnu.ai.mit.edu)

	* Version 19.21 released.

	* Makefile.in (mkdir): Ignore error from chmod.

1993-11-15  Richard Stallman  (rms@mole.gnu.ai.mit.edu)

	* make-dist: Don't put lisp/forms.README in the distribution.

1993-11-13  Richard Stallman  (rms@mole.gnu.ai.mit.edu)

	* configure.in (creating src/Makefile): Before running cpp,
	discard all lines that start with `# Generated' or /**/#.

1993-11-11  Richard Stallman  (rms@mole.gnu.ai.mit.edu)

	* Version 19.20 released.

	* make-dist: Use build-ins.in, not build-install.in.
	Don't bother updating TAGS since it's not included.

	* build-ins.in: Renamed from build-install.in.

1993-11-10  Richard Stallman  (rms@mole.gnu.ai.mit.edu)

	* make-dist: Don't try to link *.texinfo--there are none now.
	When running make in lib-src, specify YACC var value.

1993-10-03  Roland McGrath  (roland@churchy.gnu.ai.mit.edu)

	* configure.in (extrasub): Add vpath patterns for %.[yls].

	* configure.in: Don't do seddery on config.status after AC_OUTPUT.
	Instead just include the commands to make src/Makefile as the
	second arg to AC_OUTPUT.

	* configure.in: Use : instead of dnl for comment inside
	$makefile_command.

	* configure.in: No longer use vpath_sed.  Instead, when we notice
	srcdir already configured, set extrasub to hack vpath in the
	makefiles.

	* configure.in: In cmds to make src/Makefile, chmod Makefile.new
	before moving it.
	* Makefile.in (VPATH): Define to @srcdir@.

1993-09-28  Brian Fox  (bfox@cubit)

	* configure.in: Don't copy ${srcdir}/src/Makefile.in; that file
	doesn't exist.  Just copy src/Makefile.in instead.  Touch
	all of the Makefiles after editing config.status.

	* INSTALL: Update documentation to match new configuration
	mechanism.

1993-09-27  Brian Fox  (bfox@ai.mit.edu)

	* configure.in: Allow any of the path or directory Makefile
	variables to be set with flags to configure.  Create all Makefiles
	at configure time.  Edit special commands into config.status after
	src/Makefile.in is built from src/Makefile.

	* Makefile.in (src/Makefile, lib-src/Makefile, oldXMenu/Makefile):
	  If these files are out of date, simply have config.status
	  rebuild them; don't rebuild them explicitly.

1993-09-25  Brian Fox  (bfox@ai.mit.edu)

	* build-install.in: Change src/xemacs to src/emacs.  We no longer
	create src/xemacs, so the file wouldn't be found.

	* make-dist: Remove `src/ymakefile', add `src/Makefile.in.in'.

1993-09-24  Brian Fox  (bfox@albert.gnu.ai.mit.edu)

	* configure.in: Avoid forcing the search of /usr/include before
	fixed include files by resetting C_SWITCH_X_SITE if it is
	"-I/usr/include".

1993-09-20  Richard Stallman  (rms@mole.gnu.ai.mit.edu)

	* Makefile.in (@rip_paths@locallisppath):
	Delete ${datadir}/emacs/site-lisp.

1993-09-15  Roland McGrath  (roland@churchy.gnu.ai.mit.edu)

	* configure.in:
	Use AC_QUOTE_SQUOTE twice to properly quote vpath_sed value.
	Remove ${extra_output} from AC_OUTPUT call.

1993-09-17  Brian Fox  (bfox@inferno)

	* make-dist: Quote backquotes found in strings to be echoed.

	* configure.in: Use "sh -c pwd" when we want to avoid having the
	shell fix up the value of $PWD.

1993-09-13  Brian Fox  (bfox@inferno)

	* Makefile.in (do-install): Don't abort if ln or chmod at the end
	of the installation fail.  Suggested by Karl Berry.

1993-08-30  Brian Fox  (bfox@inferno)

	* Makefile.in (*clean): Use "$(MAKE) $(MAKEFLAGS)" wherever "make"
	was used.  Set MAKEFLAGS from MFLAGS.

1993-09-16  Richard Stallman  (rms@mole.gnu.ai.mit.edu)

	* configure.in: Test for res_init in libc.

1993-09-13  Richard Stallman  (rms@mole.gnu.ai.mit.edu)

	* configure.in: In the file ${tempcname}, use configure___
	instead of @configure@.

1993-09-12  Roland McGrath  (roland@sugar-bombs.gnu.ai.mit.edu)

	* make-dist: Dist vpath.sed

	* Makefile.in (lib-src/Makefile, src/Makefile, oldXMenu/Makefile):
	Depend on vpath.sed.
	Replace sed comand for VPATH with @vpath_sed@.

	* configure.in: Substitute variable `vpath_sed'.
	If not in $srcdir and $srcdir is configured,
	issue warning that GNU make is required,
	and set vpath_sed to use vpath.sed script.

1993-09-10  Roland McGrath  (roland@churchy.gnu.ai.mit.edu)

	* configure.in: Remove check for $srcdir being configured.  This
	pretty much works now.
	Grok {m68*-hp,i[34]86-*}-netbsd* and set opsys=netbsd.
	Check for XFree86 (/usr/X386/include) independent of whether
	-lXbsd exists.

	* Makefile.in (info, dvi, clean, mostlyclean, distclean,
	realclean, unlock, relock): Use `$(MAKE)' in place of plain
	`make'.

1993-08-14  Richard Stallman  (rms@mole.gnu.ai.mit.edu)

	* Version 19.19 released.

	* configure.in (i386-*-sunos4): Assume Sunos 4.0.

1993-08-13  Richard Stallman  (rms@mole.gnu.ai.mit.edu)

	* configure.in: Check for XScreenNumberOfScreen.

1993-08-12  Richard Stallman  (rms@mole.gnu.ai.mit.edu)

	* configure.in: Add * to end of all configuration alternatives.
	(m68*-sony-newsos3*): New alternative.

1993-08-11  Richard Stallman  (rms@mole.gnu.ai.mit.edu)

	* make-dist: Include getdate.c in distribution.

	* configure.in: For --help, use $PAGER if it is set.
	(LIB_X11_LIB): Default to -lX11.
	(mips-sgi-irix5.*): New alternative.

	* Makefile.in (do-install): Install info/gnus* and info/sc*.

	* configure.in (m68*-hp-hpux*, hppa*-hp-hpux*):
	Recognize *.B8.* as hpux version 8.
	(m68*-tektronix-bsd*): Fix typo in tek4300.
	(AC_HAVE_FUNCS): Add ftime.

1993-08-10  Richard Stallman  (rms@mole.gnu.ai.mit.edu)

	* configure.in (m88k-tektronix-sysv3*): Added the missing *.
	Use tekxd88, not tekXD88.

1993-08-10  Roland McGrath  (roland@churchy.gnu.ai.mit.edu)

	* configure.in: Check for -lm.  Then can check for frexp and logb.

1993-08-08  Richard Stallman  (rms@mole.gnu.ai.mit.edu)

	* Version 19.18 released.

	* make-dist (src): Don't put gnu-hp300 in dist.
	(src, lisp): Include OChangeLog in dist.

1993-08-08  Jim Blandy  (jimb@geech.gnu.ai.mit.edu)

	* configure.in: Test for presence of logb and frexp functions.

1993-08-05  Richard Stallman  (rms@mole.gnu.ai.mit.edu)

	* configure.in (machine): Add i370-ibm-aix*.

1993-08-03  Jim Blandy  (jimb@geech.gnu.ai.mit.edu)

	* configure.in (function checks): Test for mkdir and rmdir.

	* configure.in (function checks): Don't test for random and bcopy
	only when we're building with X; look for them all the time.

1993-07-30  Jim Blandy  (jimb@geech.gnu.ai.mit.edu)

	* configure.in: Test for availability of bcopy functions, searching
	the X libraries if we're using X.

	* configure.in: Test for the presence of/usr/lpp/X11/bin/smt.exp,
	and #define HAVE_AIX_SMT_EXP if we do.  This is present in some
	versions of AIX, and needs to be passed to the loader.

	* configure.in: Test for the availablility of the
	XScreenResourceString function.

1993-07-30  David J. MacKenzie  (djm@frob.eng.umd.edu)

	* configure.in: If we found X on our own, set C_SWITCH_X_SITE and
	LD_SWITCH_X_SITE and assume --with-x11.
	Only look for X11 files if we weren't told about a window system
	or if we were told to use X11 but not told where.
	Search the libraries from the s and/or m files when checking for
	functions.

	* configure.in: Remove any trailing slashes in prefix and exec_prefix.

1993-07-27  Jim Blandy  (jimb@geech.gnu.ai.mit.edu)

	* make-dist: Include lisp/dired.todo in the distribution.

1993-07-23  Richard Stallman  (rms@mole.gnu.ai.mit.edu)

	* configure.in: Add code to set HAVE_INET_SOCKETS.

1993-07-21  Richard Stallman  (rms@mole.gnu.ai.mit.edu)

	* configure.in: If we do find x_includes and x_libraries
	via AC_FIND_X, set C_SWITCH_X_SITE and LD_SWITCH_X_SITE.

1993-07-19  Richard Stallman  (rms@mole.gnu.ai.mit.edu)

	* make-dist: Include src/gnu-hp300 in the dist.

	* configure.in (canonical): New variable holds the canonicalized
	configuration.  Don't alter `configuration'.  Use `configuration'
	for Makefile.in for file naming.
	(testing x_includes and x_libraries): Use =, not ==.

1993-07-17  Jim Blandy  (jimb@totoro.cs.oberlin.edu)

	* Version 19.17 released.

	* Makefile.in (src/Makefile): Propagate C_SWITCH_SYSTEM to the src
	directory's makefile.  This allows the invocation of CPP which
	builds xmakefile to receive these switches.  The SunSoft C
	preprocessor inserts spaces between tokens if it doesn't get the
	-Xs flag requested in src/s/sol2.h.

1993-07-12  Frederic Pierresteguy  (F.Pierresteguy@frcl.bull.fr)

	* configure.in (m68k-bull-sysv3): new config.

1993-07-10  Jim Blandy  (jimb@geech.gnu.ai.mit.edu)

	* configure.in: Use the autoconf AC_FIND_X macro to try to find
	the X Windows libraries.

1993-07-07  Jim Blandy  (jimb@geech.gnu.ai.mit.edu)

	* make-dist (tempdir): Don't create lisp/forms-mode directory in
	the distribution.  Those files aren't kept in their own
	subdirectory any more.

1993-07-06  Jim Blandy  (jimb@geech.gnu.ai.mit.edu)

	* Version 19.16 released.

1993-06-23  Jim Blandy  (jimb@wookumz.gnu.ai.mit.edu)

	* configure.in: Add --verbose flag.

1993-06-19  Jim Blandy  (jimb@wookumz.gnu.ai.mit.edu)

	* version 19.15 released.

1993-06-18  Jim Blandy  (jimb@geech.gnu.ai.mit.edu)

	* Makefile.in (top_distclean): Use -f switch when cleaning out
	lock dir; it might be empty.

	* configure.in: Only check for -lXbsd once.

1993-06-17  Jim Blandy  (jimb@wookumz.gnu.ai.mit.edu)

	* Version 19.14 released.

1993-06-17  Jim Blandy  (jimb@wookumz.gnu.ai.mit.edu)

	* make-dist: If using gzip, create distribution with '.gz' extension.

	* make-dist (lisp/term): This doesn't have a ChangeLog anymore.
	(lisp/forms-mode): This doesn't exist anymore.

	* configure.in: Look for the closedir function.

1993-06-16  Jim Blandy  (jimb@wookumz.gnu.ai.mit.edu)

	* configure.in (CPP): Autoconf sets this to a shell variable
	reference, which doesn't work when it's edited into a makefile.
	Expand that variable reference.

	* Makefile.in (CPP): New variable.
	(src/Makefile): Edit CPP into src/Makefile.

	* Makefile.in (src/Makefile): Don't bother exiting single quotes
	and entering double quotes to get the values of LD_SWITCH_X_SITE
	and the other make variables; make substitutes them in anyway.

	* Makefile.in (uninstall): Don't remove the lisp and etc
	directories if they're in the source tree.

	Bring mumbleclean targets into conformance with GNU coding standards.
	* Makefile.in (mostlyclean, clean): Separate these two; just have
	them pass the request to the subdirectory makefiles.
	(distclean): Pass the request down, and then get rid of the
	files configure built, and get rid of the Makefiles.
	(realclean): Pass the request down, and then do the same things
	distclean does.
	(uninstall, info, dvi): New targets.

	* configure.in: Move clause for PC-compatible i386 box to the end
	of the case statement, to avoid masking configurations below.

	* configure.in: Add case for m88k-motorola-sysv4.

	* configure.in: Add support for HP/UX versions 7, 8, and 9 on
	the HP 68000 machines.

	* configure.in: Put the arguments to LD_SWITCH_X_SITE's and
	C_SWITCH_X_SITE's -L and -I switches in quotes, so the
	preprocessor won't fiddle with them.

1993-06-13  Richard Stallman  (rms@mole.gnu.ai.mit.edu)

	* Makefile.in (TAGS): cd to src to run etags.

1993-06-12  Jim Blandy  (jimb@wookumz.gnu.ai.mit.edu)

	* configure.in (version): Check the X libraries for XrmSetDatabase
	and random, and see if we have -lXbsd.

1993-06-11  Jim Blandy  (jimb@wookumz.gnu.ai.mit.edu)

	* configure.in: Pass "-Isrc" to the CPP we run to examine the
	s/*.h and m/*.h files.  Martin Tomes
	<mt00@controls.eurotherm.co.uk> says ISC Unix 3.0.1 needs it.

1993-06-10  Richard Stallman  (rms@mole.gnu.ai.mit.edu)

	* configure.in: Move i386-prime-sysv* and i386-sequent-bsd*
	above the general i386 alternative.

1993-06-10  Jim Blandy  (jimb@wookumz.gnu.ai.mit.edu)

	* configure.in: Recognize configuration name for Data General
	AViiON machines.

	* configure.in: Use AC_LONG_FILE_NAMES.

1993-06-09  Jim Blandy  (jimb@wookumz.gnu.ai.mit.edu)

	* configure.in: Test for bison.
	* Makefile.in (YACC): New variable.
	(lib-src/Makefile.in): Edit YACC into the makefile.

1993-06-08  Jim Blandy  (jimb@totoro.cs.oberlin.edu)

	* Version 19.13 released.

	* configure.in (CFLAGS): Don't set this according to the value of
	the GCC shell variable.  Instead, consult the machine and system
	files for the values of C_OPTIMIZE_SWITCH and C_DEBUG_SWITCH, and
	test __GNUC__ while we're at it.

	* configure.in: Remove extra ;; from hpux cases.

1993-06-07  Jim Blandy  (jimb@totoro.cs.oberlin.edu)

	* configure.in: Check to see if the system has -ldnet.

1993-06-08  Jim Blandy  (jimb@wookumz.gnu.ai.mit.edu)

	* make-dist: Add clauses to distribute lisp/forms-mode.

1993-06-07  Richard Stallman  (rms@mole.gnu.ai.mit.edu)

	* configure.in (machine): Fix the versions in hpux version number test.
	Do not guess based on cpu type.  Do check for explicit system version.

1993-06-03  Richard Stallman  (rms@mole.gnu.ai.mit.edu)

	* configure.in: Do NOT look for `unknown' as company name.

1993-06-02  Richard Stallman  (rms@mole.gnu.ai.mit.edu)

	* configure.in: Fix typo in message.

1993-06-01  Richard Stallman  (rms@mole.gnu.ai.mit.edu)

	* Version 19.12 released.

	* Makefile.in (do-install): Correct previous etc-copying change.
	Partially rewrite using `if'.
	(src/Makefile): Insert --x-libraries option into LD_SWITCH_X_SITE.

	* Version 19.11 released.

	* configure.in: Handle 386bsd.

1993-05-31  Richard Stallman  (rms@mole.gnu.ai.mit.edu)

	* make-dist: Update getdate.c.

	* configure.in: Handle bsd386.

	* Makefile.in (do-install): Use `-' in tar options.

	* configure.in: Change  ! "${...}"  to  x"${...}" = x.

	* Makefile.in (do-install): Copy the DOC-* files from the build
	etc directory, as well as lots of things from ${srcdir}/etc.

	* make-dist: Copy config.guess.

	* configure.in: Handle AIX versions 1.2, 1.3.

1993-05-30  Jim Blandy  (jimb@wookumz.gnu.ai.mit.edu)

	* configure.in: Use s/bsd4-3.h for mips-mips-riscos4, and add
	the configuration name mips-mips-usg* to represent USG systems.

	* configure.in: Fix logic to detect if srcdir is already configured.

	* Makefile.in: Pass in LD_SWITCH_X_SITE.

	* Makefile.in (mkdir, clean, mostlyclean, do-install): Use `(cd
	foo && pwd)` instead of `(cd foo ; pwd)` to get the canonical name
	of a directory; cd might fail, and have pwd print out the current
	directory.

1993-05-30  Richard Stallman  (rms@mole.gnu.ai.mit.edu)

	* configure.in: When looking for sources, use '.', not `.`.  Also '..'.

1993-05-30  Jim Blandy  (jimb@wookumz.gnu.ai.mit.edu)

	* configure.in: Complain if srcdir points at an already-configured
	tree.

1993-05-30  Richard Stallman  (rms@mole.gnu.ai.mit.edu)

	* Version 19.10 released.

1993-05-29  Jim Blandy  (jimb@wookumz.gnu.ai.mit.edu)

	* Makefile.in: Use Makefile comments, not C comments.

	* configure.in: Add case for the Tektronix XD88.

1993-05-29  Richard Stallman  (rms@mole.gnu.ai.mit.edu)

	* configure.in: Handle sysv4.2 and sysvr4.2.

1993-05-29  Jim Blandy  (jimb@wookumz.gnu.ai.mit.edu)

	* configure.in: Traverse the argument list without destroying it;
	don't use shift.  It turns out that "set - ${saved_arguments}"
	doesn't work portably.

	* configure.in: Add missing "fi".

	* make-dist: Rebuild configure if configure.in is newer.

	* Makefile.in (src:, lib-src:, FRC:): force the src and lib-src
	targets to be executed even if make remembers that it has already
	stisfied FRC.

1993-05-29  Richard Stallman  (rms@mole.gnu.ai.mit.edu)

	* Makefile.in (do-install): Delete redundant code to copy etc twice.

	* configure.in (romp): Handle various version numbers with aos and bsd.

1993-05-28  Richard Stallman  (rms@mole.gnu.ai.mit.edu)

	* configure.in: Fix message text.

1993-05-28  Jim Blandy  (jimb@geech.gnu.ai.mit.edu)

	* make-dist: Make a `site-lisp' directory in the distribution,
	instead of a `local-lisp' directory, which hasn't been the
	appropriate name for a long time.
	* Makefile.in (@rip_paths@locallisppath): Use site-lisp directory
	from the distribution first, then /usr/local/lib/emacs/site-lisp.

	* Makefile.in (do-install): Correctly detect if ./etc and
	${srcdir}/etc are the same.

	* configure.in: Extract UNEXEC from the system configuration
	files, compute the name of the source file corresponding to the
	object file, and #define it as UNEXEC_SRC in config.h.

	* configure.in: If srcdir is '.', then try using PWD to make it
	absolute.

	* configure.in: Include ${srcdir} in the printed report, to help
	people notice if it's an automounter path.

1993-05-27  Jim Blandy  (jimb@geech.gnu.ai.mit.edu)

	* configure.in (prefix): Don't run pwd on srcdir unnecessarily.

1993-05-27  Richard Stallman  (rms@mole.gnu.ai.mit.edu)

	* Makefile.in (do-install): Delete the dest dir, not the source dir,
	when they are different.  Add  `shift' command.
	(COPYDESTS, COPYDIR): Delete external-lisp dir.
	(externallispdir): Var deleted.

	* configure.in: Delete spurious paren outputting short_usage.

1993-05-27  Jim Blandy  (jimb@geech.gnu.ai.mit.edu)

	* Version 19.9 released.

1993-05-26  Jim Blandy  (jimb@wookumz.gnu.ai.mit.edu)

	* Makefile.in (${SUBDIR}): Pass the value of the make variable to
	subdirectory makes.

	* make-dist: Check for .elc files with no corresponding .el file.

	* Makefile.in (mkdir): Make all the directories in locallisppath.

	* config.guess: New file.
	* configure.in: Use it, tentatively.
	* INSTALL: Mention its usage.

	* configure.in (hppa-hp-hpux): Use uname -r instead of uname -m;
	the former gives you the operating system rev directly.  Use
	s/hpux.h if we don't recognize what we got.

	* Makefile.in (do-install): Don't remove a destination directory
	if it's the same as the source.  If ${srcdir}/info == ${infodir},
	don't try to copy the info files.

	* Makefile.in (COPYDIR, COPYDESTS): Don't mention etc twice; this
	doesn't work if you're not using a separate source directory.
	(do-install): Copy the build tree's etc directory only after
	making sure it's not also the source tree's etc directory.

1993-05-26  Richard Stallman  (rms@mole.gnu.ai.mit.edu)

	* configure.in: Handle sunos4.1.3 specially.

1993-05-25  Richard Stallman  (rms@mole.gnu.ai.mit.edu)

	* Makefile.in (INSTALL): Add definition.

	* configure.in: Fix some messages.  Support -with-gnu-cc.
	At the end, use `set --', not `set -'.
	Delete spurious `.h' in hpux alternatives.

1993-05-25  Jim Blandy  (jimb@wookumz.gnu.ai.mit.edu)

	* Version 19.8 released.

1993-05-25  Jim Blandy  (jimb@wookumz.gnu.ai.mit.edu)

	* configure.in: When looking for source in the same directory as
	the configure script, make the path thus discovered absolute.
	If the user specifies the `--srcdir' switch, make that directory
	absolute too.

	* Makefile.in (srcdir): Remove comment saying this doesn't work.

	* Makefile.in (src/paths.h): Edit the `infodir' variable into this
	too, as the value of the PATH_INFO macro.

	* configure.in: Check to see if the source lives in the same
	directory as the configure script.

1993-05-24  Jim Blandy  (jimb@wookumz.gnu.ai.mit.edu)

	* Makefile.in (install): Split this into `install' and
	`do-install', to give people more control over exactly what gets
	done.
	(do-install): New target, containing the guts of `install'.  Don't
	remove and recreate the directories inside the copying loop - do
	it all before the copying loop.  Pass more flags to the lib-src
	make.
	(mkdir): Create ${infodir}, ${mandir}, and ${sitelispdir} here, to
	avoid errors and warnings.

	* configure.in: For generic IBM PC boxes, insist on "unknown" for
	the manufacturer - the more general case was blocking other i386
	configuration names below, and that's how the names are written in
	MACHINES anyway.

	* make-dist: When breaking links, remove the link before moving
	the copy onto it, to avoid interactive behavior.

	* Makefile.in: Doc fix.

	* configure.in: Doc fix.

	* INSTALL: Mention --exec-prefix option.

	* configure.in: Add support for the `--exec-prefix' option.
	* Makefile.in: Accept that support.

	* configure.in: Use the AC_PROG_INSTALL macro.
	* Makefile.in (INSTALL): Variable removed.
	(INSTALL_PROGRAM, INSTALL_DATA): Accept these values from configure.

	* configure.in: Distinguish between hp800's and hp700's by calling
	"uname -m".

1993-05-24  Richard Stallman  (rms@mole.gnu.ai.mit.edu)

	* configure.in: Recognize configuration names for i860 boxes
	running SYSV.

1993-05-23  Jim Blandy  (jimb@geech.gnu.ai.mit.edu)

	* configure.in: Distinguish between hp800's and hp700's by the
	version of HP/UX they run, since that's something people are more
	likely to know - hp700's run 8.0.
	Add HP 700 configuration.

	* configure.in: Test for the presence of the `rename' function.

	* Makefile.in (C_SWITCH_X_SITE): New variable - get this from
	configure.in.
	(oldXMenu/Makefile): Edit C_SWITCH_X_SITE into this.

	* make-dist: Break intra-tree links.

	* configure.in: Explain that this is an autoconf script, and give
	instructions for rebuilding configure from it.  Arrange to put
	comments in configure explaining this too.

	* configure.in: Make the first line of the configure script be
	"#!/bin/sh".  Leaving the first line blank didn't work.

	* configure.in (long_usage): Removed; made short_usage describe
	the options briefly.

	* configure.in: Implement the --prefix option.
	* Makefile.in (prefix): Add support for it here.
	* INSTALL: Document it here.

	* Makefile.in (install): Don't assume that the files in the `info'
	subdirectory match  *.info.  They don't have that prefix.

1993-05-22  Jim Blandy  (jimb@geech.gnu.ai.mit.edu)

	* configure.in: Add case for version 5 of Esix.

1993-05-22  Jim Blandy  (jimb@geech.gnu.ai.mit.edu)

	* Version 19.7 released.

	* make-dist: There aren't any *.com files in lib-src anymore.

	* make-dist: Copy texinfo.tex and texindex.c, rather than linking
	them; they're symlinks to other filesystems on the GNU machines.

	* make-dist: Check that the manual reflects the same version of
	Emacs as stated in lisp/version.el.  Edit that version number into
	the README file.

1993-05-21  Jim Blandy  (jimb@geech.gnu.ai.mit.edu)

	* configure.in: Remove the hack of AC_DEFINE; use
	AC_DEFINE_UNQUOTED.

1993-05-20  Jim Blandy  (jimb@wookumz.gnu.ai.mit.edu)

	* make-dist: Don't distribute precomp.com, compile.com, or
	link.com from ./src; they're in ./vms now.

	Some time-handling patches from Paul Eggert:
	* configure.in: Add AC_TIMEZONE.

1993-05-19  Jim Blandy  (jimb@wookumz.gnu.ai.mit.edu)

	* configure.in: Recognize Linux as a valid operating system for
	the i386.

1993-05-18  Jim Blandy  (jimb@wookumz.gnu.ai.mit.edu)

	* make-dist: Distribute some VMS files we got from Richard Levitte.

	* Makefile.in (oldXMenu/Makefile): Take oldXMenu/Makefile.in as
	the source for the sed command, not oldXMenu/Makefile.

1993-05-17  Jim Blandy  (jimb@totoro.cs.oberlin.edu)

	* INSTALL: Don't claim the srcdir option doesn't work.

1993-05-16  Jim Blandy  (jimb@totoro.cs.oberlin.edu)

	* configure.in: Include remarks saying what order the autoconf
	tests should go in, and remind people to change config.h.in
	whenever they add autoconf tests which make #definitions.

	* make-dist: Distribute oldXMenu/Makefile.in, not oldXMenu/Makefile.

1993-05-15  Jim Blandy  (jimb@geech.gnu.ai.mit.edu)

	* Makefile.in (oldXMenu/Makefile): Make this depend on
	${srcdir}/oldXMenu/Makefile.in, not itself.

	* PROBLEMS: Some updates from David J. Mackenzie.

	More changes from David J. Mackenzie.
	* Makefile.in (install.sysv, install.xenix, install.aix): Targets
	removed; autoconf and config.h should specify all these
	differences.
	(buildlisppath): Make this path depend on ${srcdir}.
	(INSTALLFLAGS): Removed.
	(INSTALL): Include the -c flag.
	(install): Change the way we invoke install accordingly.

	Install ${srcdir} changes from DJM.
	* Makefile.in (SUBDIR_MAKEFILES): Add oldXMenu/Makefile to this
	list.
	(COPYDIR, COPYDESTS): Install files from both the etc directory in
	the source tree and the etc directory in the object tree.
	(${SUBDIR}): Pass the prefix variable down to submakes.
	(everywhere): Use `sed', not `/bin/sed'.  Not all systems have sed
	in /bin.
	(lib-src/Makefile, src/Makefile, oldXMenu/Makefile): Edit in
	values for srcdir and VPATH.
	(install): Add `v' flag to tar command.  Make sure that `dir'
	exists in ${srcdir}/info before copying it.  Remember that the man
	pages come from the source tree, not the object tree.
	* configure.in: Remove remarks saying that the --srcdir option
	doesn't work.
	Create the etc directory in the object tree.
	Recognize configuration names of the form *-sun-solaris*.
	Recognize sunos5 and solaris as operating system names.

	* configure.in: Use the AC_TIME_WITH_SYS_TIME macro, for
	lib-src/getdate.y and src/systime.h.

1993-05-15  Richard Stallman  (rms@mole.gnu.ai.mit.edu)

	* make-dist: Make links in info subdir.

1993-05-13  Jim Blandy  (jimb@totoro.cs.oberlin.edu)

	* configure.in: Call AC_STDC_HEADERS.

1993-05-10  Jim Blandy  (jimb@geech.gnu.ai.mit.edu)

	* configure.in: Sidestep autoconf's quoting of the second argument
	of AC_DEFINE, so we can specify the value to put there.  It would
	be nice if autoconf provided some way to specify computed values
	for macros.

1993-05-09  Jim Blandy  (jimb@totoro.cs.oberlin.edu)

	* Makefile.in (DEFS): Deleted; since we're using AC_CONFIG_HEADER,
	this is always just -DHAVE_CONFIG_H.

	The GNU coding standards specify that CFLAGS should be left for
	users to set.
	* Makefile.in (CFLAGS): Let configure determine the default value
	for this.  Don't
	have it default to DEFS.
	(${SUBDIR}): Pass CFLAGS down to submakes, not DEFS.
	(lib-src/Makefile, src/Makefile): Edit the default value for
	CFLAGS into these files, not DEFS.
	* configure.in (CFLAGS): Choose a default value for this - "-g"
	normally, or "-g -O" if we're using GCC.  Edit it into the
	top-level Makefile.

	* configure.in: When scanning the machine and system description
	#include files, write their names to conftest.c properly.

1993-05-07  Jim Blandy  (jimb@totoro.cs.oberlin.edu)

	* configure.in: In configuration name case for Apallos running
	Domainios, set opsys, not opsysfile.

	* configure.in: Use the autoconf AC_CONFIG_HEADER macro to produce
	src/config.h, instead of AC_OUTPUT; the latter overwrites
	src/config.h even when it hasn't changed, puts a makefile-style
	comment at the top even though it's C code, and produces a
	config.status script which doesn't do the job right.

	* configure.in: Add AC_LN_S test, so we can tell whether or not we
	can use a symbolic link to get the X Menu library into src.
	* Makefile.in (LN_S): New variable.
	(src/Makefile): Edit the value of LN_S into this makefile.

1993-05-06  Richard Stallman  (rms@mole.gnu.ai.mit.edu)

	* configure.in: Support *-sco3.2v4* as opsystem.

	* make-dist: Don't include calc directory.
	Exclude many files in the man directory; copy a few.

1993-05-04  Jim Blandy  (jimb@geech.gnu.ai.mit.edu)

	* configure.in: Use AC_HAVE_HEADERS to test for sys/time.h, and
	call AC_STRUCT_TM to see what's in time.h.

	* configure.in: Employ quoting stupidity to get the value of CPP
	to expand properly.

1993-04-27  Jim Blandy  (jimb@totoro.cs.oberlin.edu)

	* configure.in: Use the AC_PROG_CPP macro, and then use the CPP
	variable to scan the machine and system description files.

	* configure.in: Use the AC_HAVE_HEADERS to check for sys/timeb.h,
	so that getdate.y builds correctly.

1993-04-26  Jim Blandy  (jimb@totoro.cs.oberlin.edu)

	* configure.in (tempcname): Change this to "conftest.c", so it will
	work properly on systems with short filenames; this is the name
	autoconf uses.

	* configure.in: Also detect the availability of dup2 and
	gethostname.

	* configure.in: Use the AC_ALLOCA test.
	* Makefile.in (ALLOCA): New variable, to be set by ./configure.
	(lib-src/Makefile): Edit the value of ALLOCA into lib-src/Makefile.

1993-04-24  Jim Blandy  (jimb@totoro.cs.oberlin.edu)

	* make-dist: Distribute configure, as well as configure.in.
	Oversight.

1993-04-23  Jim Blandy  (jimb@totoro.cs.oberlin.edu)

	* Makefile.in (install): Print out the name of the directory we're
	copying, so people can have some idea of whether we're making
	progress.

	* Makefile.in (install.aix, install.xenix, install.sysv, install):
	Don't forget to re-create the COPYDESTS directories after we clear
	them out.

1993-04-13  Jim Blandy  (jimb@totoro.cs.oberlin.edu)

	* Makefile.in: Add autoconf cookies so that the configure
	script can comment out sections of path variable definitions to
	choose between the installable configuration and the run-in-place
	configuration.
	* configure.in: Add new option `--run-in-place', to select the
	run-in-place path definitions.

	* configure.in: Add a clause to the big configuration name case
	for the NeXT machine.

1993-04-12  Jim Blandy  (jimb@totoro.cs.oberlin.edu)

	* Makefile.in (install, install.sysv, install.xenix, install.aix):
	Make sure that each source directory exists, and is different from
	the destination directory; then, delete the destination before
	copying over the source.

	* make-dist: Distribute configure.in, instead of configure.

1993-04-10  Jim Blandy  (jimb@geech.gnu.ai.mit.edu)

	* configure.in: Don't set CC to "gcc -O" if the user specifies
	`--with-gcc'.  Add -O to DEFS if GCC is set.

1993-04-09  Jim Blandy  (jimb@totoro.cs.oberlin.edu)

	* Makefile.in (clean mostlyclean): Missing right paren.

	* configure.in: When checking for X windows, search for an X11
	subdirectory of ${x_includes}.

	* configure.in: Check for gettimeofday function, for getdate.y.

	Change `configure' to a mixture of custom code and autoconf stuff.
	autoconf can't derive all the information we need, but we'd really
	like to be able to take advantage of some of its tests, and its
	file-editing facilities.
	* configure.in: Renamed from configure.
	Quote the sections of shell script we want copied literally to
	the configure script.
	(compile): Initialize this to make the autoconf macros' code happy.
	Use AC_PROG_CC, AC_CONST, and AC_RETSIGTYPE instead of writing out
	code to do their jobs.
	Use autoconf to produce Makefile and src/config.h.
	Remove the Makefile-style comment that autoconf places at the top
	of src/config.h.
	(config_h_opts): Removed - no longer necessary.
	* Makefile.in (configname): Renamed to configuration.
	(CONFIG_CFLAGS): Renamed to DEFS.
	(CC, DEFS, C_SWITCH_SYSTEM, version, configuration): Adjusted to
	get values via autoload @cookies@.
	(libsrc_libs): Get this from autoconf.  We used to do nothing
	about this.
	(${SUBDIR}): Pass DEFS to submakes instead of CONFIG_CFLAGS.

	* Makefile.in (src/paths.h, lib-src/Makefile, src/Makefile): Don't
	echo the move-if-change command.

1993-04-08  Jim Blandy  (jimb@churchy.gnu.ai.mit.edu)

	* make-dist: Distribute lib-src/rcs-checkin.

	* make-dist: It's oldXMenu/compile.com, not oldXMenu/compile.mms.
	Don't try to make links to the RCS or Old subdirectories.
	Use the appropriate extension for the compression type in use.
	Create the tar file in the shell's initial default directory, not
	in ${tempparent}.
	Erase the whole ${tempparent} tree, not just ${tempdir}.

1993-03-30  Jim Blandy  (jimb@geech.gnu.ai.mit.edu)

	* Makefile.in (src/paths.h): Don't echo the huge sed command we
	use to build paths.h.
	(lib-src/Makefile, src/Makefile): Similarly.

	* configure: Extend test for working `const' keyword to handle AIX
	3.2 cc.

1993-03-24  Jim Blandy  (jimb@geech.gnu.ai.mit.edu)

	* make-dist: Distribute lisp/term/ChangeLog.

	Arrange for C compilation throughout the tree to get
	C_SWITCH_SYSTEM from the configuration files.
	* configure: Extract C_SWITCH_SYSTEM from the machine and
	system-dependent files, and save it in the top-level Makefile.
	* Makefile.in (C_SWITCH_SYSTEM): New flag for configure to edit.
	(lib-src/Makefile): Edit C_SWITCH_SYSTEM into lib-src/Makefile.

	* make-dist: Include the VMS support files in oldXMenu in the
	distribution.

	* configure: Doc fix.

	* configure: Fix corrupted config_h_opts.

	* configure: Properly report option names in error messages.

	* configure: Properly recognize --x-includes and --x-libraries
	options.

	* configure: Fix syntax errors in code handling XFree386.

1993-03-23  Jim Blandy  (jimb@geech.gnu.ai.mit.edu)

	* configure: Add special code to detect XFree386, and tell
	config.h about it.

	* configure: Properly handle extracting values of LIBS_MACHINE and
	LIBS_SYSTEM that contain spaces.

	* configure: Add `--x-includes' and `--x-libraries' options.  I
	think these are dopey, but no less than three alpha testers, at
	large sites, have said they have their X files installed in odd
	places.  Implement them by setting C_SWITCH_X_SITE and
	LD_SWITCH_X_SITE in src/config.h.

1993-03-22  Eric S. Raymond  (eric@geech.gnu.ai.mit.edu)

	* make-dist: Don't distribute etc/Old files.

	* GETTING.GNU.SOFTWARE, PROBLEMS: Registered into RCS with their
	  backups.

1993-03-20  Jim Blandy  (jimb@geech.gnu.ai.mit.edu)

	* make-dist: Fix typo.

1993-03-19  Eric S. Raymond  (eric@geech.gnu.ai.mit.edu)

	* make-dist: Corrected typo, fixed it to discard = and TAGS files
	in some cases where it should but didn't seen to.

	* Makefile.in: Added unlock and relock productions.

1993-03-18  Jim Blandy  (jimb@geech.gnu.ai.mit.edu)

	* make-dist: Add a --compress option to force make-dist to use
	compress.

	* make-dist: Use gzip, if we can find it.

	* configure: Recognize rs6000-ibm-aix32 and rs6000-ibm-aix, and
	make rs6000-ibm-aix default to -aix32.

1993-03-17  Eric S. Raymond  (eric@geech.gnu.ai.mit.edu)

	* Makefile.in: Added `Developer's configuration' section.

1993-03-17  Eric S. Raymond  (eric@mole.gnu.ai.mit.edu)

	* Makefile.in: Add commented-out variable settings for developer's
	  configuration.

1993-03-14  Jim Blandy  (jimb@wookumz.gnu.ai.mit.edu)

	* make-dist: Distribute `src/bitmaps' too.

1993-03-14  Charles Hannum  (mycroft@hal.gnu.ai.mit.edu)

	* configure: Recognize rs6000-ibm-aix32 and rs6000-ibm-aix, and
	make rs6000-ibm-aix default to -aix32.

1993-03-09  Jim Blandy  (jimb@totoro.cs.oberlin.edu)

	* configure: Recognize strings like "sysvr0" or "sysvr1" as System V.

	* Makefile.in (install.sysv): Add a second `$' in front of
	`${dest}', so that the shell will expand it, instead of Make.

	* configure: When processing the name of the configure script,
	collapse `././' to `./', but leave a single `./' prefix alone.

	* configure: Doc fix.

1993-03-04  Jim Blandy  (jimb@wookumz.gnu.ai.mit.edu)

	* configure: Handle isc3.0 correctly.

1993-02-25  Jim Blandy  (jimb@totoro.cs.oberlin.edu)

	* make-dist: Don't try to copy the COPYING notice into
	external-lisp; we're not distributing that directory any more.

1993-02-24  Jim Blandy  (jimb@totoro.cs.oberlin.edu)

	* Makefile.in (install, install.aix, install.xenix, install.sysv):
	Remove CVS subdirectories from the installed directory trees, as
	well as RCS directories.

1993-02-23  Jim Blandy  (jimb@wookumz.gnu.ai.mit.edu)

	* make-dist: Only copy gmalloc.c if we couldn't link it.
	Don't try to copy man/{README,Makefile} unless they actually exist.

	* Makefile.in (lisppath): Don't include externallispdir in this.
	We're not sure whether we're even going to distribute the
	directory yet.

1993-02-17  Jim Blandy  (jimb@totoro.cs.oberlin.edu)

	* make-dist: Don't distribute the external-lisp directory anymore.
	* INSTALL: Remove all references to external-lisp.

	* configure: Detect whether the compiler supports `const'
	properly, and edit src/config.h accordingly.

	* configure: Tweak layout of final report.

	* Makefile.in (${SUBDIR}): Pass CONFIG_CFLAGS to the submakes, not
	CFLAGS.

	* Makefile.in (locallisppath): Make this default to
	${datadir}/emacs/site-lisp, instead of
	${datadir}/emacs/local-lisp.  ${datadir} and ${statedir} are often
	the same thing, and local-lisp causes completion conflicts with
	lock.
	(lisppath): Add ${externallispdir} to this.
	* INSTALL: Adjust installation directions.

	* Makefile.in (externallispdir): New variable, to say where to
	install the externally-maintained lisp files.
	(COPYDIR, COPYDESTS): Copy the external lisp directory just like
	the others.
	* INSTALL: Describe external-lisp and the new externallispdir
	variable.

1993-02-14  Jim Blandy  (jimb@totoro.cs.oberlin.edu)

	* configure (progname): New option `--with-gcc'.  Make it clearer
	how we are trying to guess whether or not we have GCC.
	* INSTALL: Document the `--with-gcc' option, and improve
	description of `--with-x' options.

1993-02-06  Jim Blandy  (jimb@totoro.cs.oberlin.edu)

	* Makefile.in (COPYDIR, COPYDESTS): Remove ${srcdir}/info and
	${infodir} from these variables; we have written out explicit code
	to install the info files.

1993-01-25  Jim Blandy  (jimb@geech.gnu.ai.mit.edu)

	* make-dist: Don't distributed the RCS files in the etc directory.

1993-01-24  Jim Blandy  (jimb@totoro.cs.oberlin.edu)

	* Makefile.in: Some makes can't handle comments in the middle of
	commands; move them to before the whole rule.

1993-01-16  Jim Blandy  (jimb@wookumz.gnu.ai.mit.edu)

	* README: Mention what Emacs is.

1993-01-14  Jim Blandy  (jimb@wookumz.gnu.ai.mit.edu)

	* make-dist: Include `./lisp/calc-2.02' in the distribution.
	Add `./cpp' and `./man' back into the distribution.

1993-01-13  Richard Stallman  (rms@mole.gnu.ai.mit.edu)

	* Makefile.in: Define MAKE, and use where appropriate.

1993-01-07  Jim Blandy  (jimb@totoro.cs.oberlin.edu)

	* make-dist: Remember that the authoritative COPYING notice is
	`etc/COPYING', not `../etc/COPYING'.

1992-12-20  Jim Blandy  (jimb@totoro.cs.oberlin.edu)

	* make-dist: Make sure that the COPYING notices in each directory
	are copies, not symlinks.

1992-12-19  Jim Blandy  (jimb@totoro.cs.oberlin.edu)

	* INSTALL: The build process produces an executable called `emacs'
	now.  Change references.
	* Makefile.in: Adjust `install.mumble' targets to install
	`src/emacs', not `src/xemacs'.

	* configure: Start with a blank line; this keeps some old CSH's
	from thinking it's a CSH script.  Most systems will just use
	/bin/sh to run it, which is what we're expecting; the only other
	shells which might try to interpret it themselves are probably
	Bourne-compatible.

1992-12-14  Jim Blandy  (jimb@totoro.cs.oberlin.edu)

	* INSTALL: Improvements suggested by David Mackenzie.

1992-12-12  Jim Blandy  (jimb@totoro.cs.oberlin.edu)

	* Makefile.in (install, install.sysv, install.xenix, install.aix):
	Don't try to copy the info files if there aren't any; the
	unexpanded globbing pattern disappoints `install'.  Ignore the
	return status of that command.

	* INSTALL: Updated for new configuration arrangement.

	* configure: Don't make the top-level Makefile read-only - people
	may want to edit the values of the path variables.

	* Makefile.in (install, install.sysv, install.xenix, install.aix):
	Install the info files in ${infodir}.  Install the executable
	under both `emacs' and `emacs-VERSION'.

	* Makefile.in: Doc fix.

	* Makefile.in (exec_prefix): New variable, as per latest version
	of coding standards.
	(bindir, libdir): Use it, instead of `prefix'.
	(lib-src/Makefile): Edit value of exec_prefix into lib-src/Makefile.

	* Makefile.in (mandir): Make the default value for this depend on
	$(prefix).

	* Makefile.in (datadir, statedir, libdir): Make these all default
	to ${prefix}/lib.
	(lispdir, locallisppath, etcdir, lockdir, archlibdir): Adjusted
	to compensate.

	* Makefile.in (install, install.sysv, install.xenix, install.aix):
	Install the etags and ctags man pages too.

	* Makefile.in (distclean): Don't delete backup files; that's the
	job of extraclean.
	(extraclean): Like distclean, but deletes backup and autosave files.

1992-12-10  Jim Blandy  (jimb@totoro.cs.oberlin.edu)

	Make path specification conform to GNU coding standards.
	* configure (long_usage): Remove all traces of old arguments from
	usage messages, and document the options we do accept in more
	detail: -with-x... and --srcdir.
	(options, boolean_opts): Deleted; we don't have enough options to
	make this worthwhile.
	(prefix, bindir, lisppath, datadir, libdir, lockdir): Deleted,
	along with the code which supported them; these should be set as
	arguments to the top-level make.
	(config_h_opts): Since this no longer doubles as a list of option
	names, make them upper case; this simplifies the code which uses
	them to build the sed command to edit src/config.h.  Change the
	code which sets them.
	(cc, g, O): Don't allow the user to set these using options; they
	should be specified using `CC=' and `CFLAGS=' arguments to the
	top-level make.  Just choose reasonable default values for them,
	and edit them into Makefile.in's default CC and CONFIG_CFLAGS
	values.
	(gnu_malloc, rel_alloc): Don't allow the user to set these using
	options; use them whenever the configuration files say they're
	possible.
	Simplify the argument processing loop.  Don't accept abbreviations
	for option names; these might conflict with other configuration
	options in the future.
	Add some support for the `--srcdir' option.  Check for the sources
	in . and .. if `--srcdir' is omitted.  If the directories we will
	compile in don't exist yet, create them under the current directory.
	Note that the rest of the build process doesn't really support
	this.
	Edit only the top Makefile.  That should edit the others.  Edit
	into the makefile: `version', from lisp/version.el, `configname'
	and `srcdir' from the configuration arguments, `CC' and
	`CONFIG_CFLAGS' as guessed from the presence or absence of GCC in
	the user's path, and LOADLIBES as gleaned from the system
	description files.
	Simplify the report generated; it doesn't need to include any
	description of paths now.
	Make `config.status' exec configure instead of just calling it, so
	there's no harm in overwriting `config.status'.
	* Makefile.in (version, configname): New variables, used to choose
	the default values for datadir and libdir.
	Path variables rearranged into two clearer groups:
	- In the first group are the variables specified by the GNU coding
	  standards (prefix, bindir, datadir, statedir, libdir, mandir,
	  manext, infodir, and srcdir).
	- In the second are the variables actually used for Emacs's paths
	  (lispdir, locallisppath, lisppath, buildlisppath, etcdir, lockdir,
	  archlibdir), which depend on the first category.
	datadir and libdir default to directories under
	${prefix}/lib/emacs instead of ${prefix}/emacs, by popular
	demand.
	etcdir and lispdir default to subdirectories of datadir.
	archlibdir defaults to libdir.
	The new installation tree is a bit deeper than it used to be, so
	use the new make-path program in lib-src to build them all.
	Always build a new src/paths.h.tmp and then move-if-change it to
	src/paths.h, to avoid unnecessary rebuilds while responding to the
	right changes.
	Remove all mention of arch-lib.  Run utility commands from
	lib-src, and let the executables be copied into archlibdir when
	Emacs is installed.
	Add targets for src/Makefile, lib-src/Makefile, and
	oldXMenu/Makefile, editing the values of the path variables into
	them.
	Let lib-src do its own installation.
	(datadir): Default to putting data files under
	${prefix}/lib/emacs/${version}, not /usr/local/emacs.
	(emacsdir): Variable deleted; it would only be confusing to use.
	(lispdir, etcdir): Default to ${datadir}/lisp.
	(mkdir): Use make-path for this.
	(lockdir): Do this in mkdir.
	(Makefile): New target.

	* configure (usage_message): Rename to long_usage.

	* make-dist: Don't bother creating an arch-lib directory; that's
	only for installation now.

1992-11-20  Jim Blandy  (jimb@totoro.cs.oberlin.edu)

	* configure: Use GCC-style configuration names, using config.sub.
	Change the usage and help messages.

	* configure: Initialize window_system, not indow_system.

	* configure: Report which window system, compiler, and signal
	handler return type we decide to use.

	* make-dist: Explain what's going on if config.sub and gmalloc.c
	can't be linked.  Place the code which copies them near the code
	which links the rest of the files around them.

1992-11-15  Jim Blandy  (jimb@apple-gunkies.gnu.ai.mit.edu)

	* make-dist: Don't bother to distribute src/*.com, or
	src/vmsbuild; those have all been moved to `../vms'.

1992-11-07  Jim Blandy  (jimb@wookumz.gnu.ai.mit.edu)

	* make-dist: Don't forget that the way to avoid filenames starting
	with `=' is to use the pattern `[a-zA-Z0-9]*.h', not
	`[a-zA-Z0-9].h'.  Add a new section for dealing with files that we
	couldn't make hard links to, since we have two already, and
	perhaps more to come.

1992-11-04  Jim Blandy  (jimb@totoro.cs.oberlin.edu)

	* configure: When editing parameters into lib-src/Makefile, change
	the definition of CONFIG_CFLAGS instead of CFLAGS itself; CFLAGS
	needs some other flags too.

1992-11-03  Jim Blandy  (jimb@totoro.cs.oberlin.edu)

	* configure: Remove spurious echo of the configuration name.

	* make-dist: Don't distribute files in src/m and src/s whose names
	begin with `='.

1992-10-27  Richard Stallman  (rms@mole.gnu.ai.mit.edu)

	* configure: Update GNU_MALLOC and REL_ALLOC in config.h.
	Also LISP_FLOAT_TYPE.

1992-10-26  Jim Blandy  (jimb@wookumz.gnu.ai.mit.edu)

	* make-dist: Copy config.sub, since it's a symbolic link to a file
	on another file system.

1992-10-17  Jim Blandy  (jimb@totoro.cs.oberlin.edu)

	* make-dist: Include lib-src/makedoc.com and emacs.csh in the
	distribution.

	* config.sub: New file, to help us recognize configuration names.
	* make-dist: Include it in the distribution.

1992-09-14  Richard Stallman  (rms@mole.gnu.ai.mit.edu)

	* configure: Convert `-' to `_' in specified option names.
	Accept options with --.  Delete --highpri and --have-x-menu options.
	New options --with-x and --with-x10 replace -window-system.
	Don't mention options --gnu-malloc, --rel-alloc
	or --lisp-float-type in help message.

1992-09-13  Jim Blandy  (jimb@pogo.cs.oberlin.edu)

	* make-dist: Include the `vms' subdirectory in the distribution.

1992-09-10  Jim Blandy  (jimb@pogo.cs.oberlin.edu)

	* configure: Remove lines starting with "# DIST: " when building
	lib-src/Makefile and src/Makefile.  This allows us to mark the
	"Makefile.in" files with explanatory comments which won't also get
	stuck in the Makefiles.

1992-09-05  Jim Blandy  (jimb@pogo.cs.oberlin.edu)

	* make-dist: Don't use the '+' operator in the sed regular
	expression that extracts the version number from lisp/version.el;
	Ultrix sed doesn't seem support the operator.  Just double the
	operand and use *.

1992-09-01  Jim Blandy  (jimb@pogo.cs.oberlin.edu)

	* Makefile.in: Doc fix.

1992-08-31  Jim Blandy  (jimb@totoro.cs.oberlin.edu)

	* configure: Rewrite sed command to remove at most one ./ prefix;
	Ultrix's sed doesn't allow us to apply the * operator to a \( \)
	group.

1992-08-25  Richard Stallman  (rms@mole.gnu.ai.mit.edu)

	* Makefile.in (src/paths.h): Use sed, not /bin/sed.

1992-08-18  Jim Blandy  (jimb@pogo.cs.oberlin.edu)

	* make-dist: Go ahead and build a new TAGS file, unless the
	--newer option was specified.  Don't try to delete a TAGS file
	from etc; it's not kept there, and shouldn't be deleted anyway.

1992-08-14  Jim Blandy  (jimb@pogo.cs.oberlin.edu)

	* make-dist: If the lisp directory contains a default.el, don't
	distribute it.

	* configure: When searching signal.h for the type of a signal
	return handler, make a copy of it, not a symbolic link to it; that
	way, it will work on systems that don't have symbolic links.

1992-08-14  Eric S. Raymond  (eric@mole.gnu.ai.mit.edu)

	* make-dist: taught it about vcdiff and rcs2log, added --newer
	option for generating incremental distributions.  Stopped it from
	generating a TAGS file into the distribution; that sucker is
	*big*, and easily enough generated with the toplevel makefile.

1992-08-13  Jim Blandy  (jimb@pogo.cs.oberlin.edu)

	* configure: When writing config.status, don't prefix progname
	with a '.'; it might be absolute.

1992-08-05  Jim Blandy  (jimb@pogo.cs.oberlin.edu)

	* configure: Choose to use X11 if either /usr/lib/libX11.a or
	/usr/include/X11 exist, not only if both exist.

1992-07-27  Jim Blandy  (jimb@wookumz.gnu.ai.mit.edu)

	* make-dist: Make the new external-lisp directory a duplicate of
	the external-lisp directory, not the lisp directory.

1992-07-07  Jim Blandy  (jimb@wookumz.gnu.ai.mit.edu)

	* Makefile.in (clean, mostlyclean): Don't bother trying to `make
	clean' in arch-lib; it doesn't even have a Makefile.

	* Makefile.in (clean, mostlyclean): In the test which tries to
	distinguish between the build directory, which should be cleaned,
	and the installed directory, which shouldn't, cd to `${emacsdir}',
	not `${DESTDIR}${LIBDIR}'.

1992-06-30  Jim Blandy  (jimb@pogo.cs.oberlin.edu)

	* make-dist: Be sure to delete the .c and .h files that YACC and
	BISON create from getdate.y.

	* external-lisp: New directory; see `external-lisp/README'.
	* make-dist: Added support for the external-lisp subdirectory.

	* make-dist: Changed message which complains that make-dist wasn't
	invoked in the right directory to indicate which files it was
	looking for.

1992-06-29  Jim Blandy  (jimb@pogo.cs.oberlin.edu)

	* configure: Add comments explaining why we can't translate
	character ranges or control characters in `tr'.

1992-06-24  Jim Blandy  (jimb@pogo.cs.oberlin.edu)

	* configure: When generating the configuration message, we used to
	build the message from the start so that each line began with "# "
	so that it would be a comment in `config.status'.  However, this
	causes trouble if any of the variables we use in the message
	expand to more than one line of text - as gnu_malloc_reason
	sometimes does.  So instead, we build the message as it should be
	printed to the user (i.e. without the "# " prefixes), and stick on
	the "# "s when we write it to `config.status'.

	* Makefile.in (clean, mostlyclean): Don't neglect to clean out
	`lib-src' and `arch-lib'.

	* configure: When generating report and `config.status' file, note
	that bindir only determines where `make install' and
	`build-install' will place the executables; this should make it
	clear that the ordinary build process will not try to install
	things.

1992-06-10  Jim Blandy  (jimb@wookumz.gnu.ai.mit.edu)

	* make-dist: Change messages to say that we are 'making links to
	X', rather than 'copying X'.  And put `' quotes around file names.

	* make-dist: Include '.tmp' in the name of the staging directory.

	* make-dist: Pass the `-f' option to rm when you're not sure that
	the files you're removing actually exist.

	* make-dist: When setting up etc/COPYING, always nuke whatever is
	there, and then copy it in, to make sure we get a real file.

	* make-dist: Don't try to distribute *.defns files any more.  The
	only such file was for simula.el, which has been superceded by a
	version which doesn't have a separate .defns file.

1992-05-28  Ken Raeburn  (Raeburn@Cygnus.COM)

	* make-dist: Don't distribute configured versions of config.h.in,
	paths.h.in, Makefile.in in src.

	* configure: Delete .tmp files before creating them; don't bother
	trying to make final targets writeable first, since it won't
	matter to move-if-change.

1992-05-19  Jim Blandy  (jimb@pogo.cs.oberlin.edu)

	* Makefile.in (mkdir, lockdir): Don't put dashes in front of the
	mkdir and chmod in the center of all the conditionals.  GNU Make
	will strip these out, but other makes won't.

1992-05-18  Jim Blandy  (jimb@pogo.cs.oberlin.edu)

	* make-dist: Include move-if-change in list of files to distribute.

1992-05-04  Jim Blandy  (jimb@pogo.cs.oberlin.edu)

	* configure: Remove any "." elements from the program name.

	* configure: Don't record the values of all the possible arguments
	in config.status; only record the options that the user specified.

	* configure: Use move-if-change to move in the new src/config.h.

1992-04-29  Ken Raeburn  (Raeburn@Cygnus.COM)

	* move-if-change: New file, copied from gcc release.
	* Makefile.in (src/paths.h): Use it, and put the "sed" output into
	a temp file, so we don't update paths.h if an error occurs or if
	it doesn't need changing.

1992-04-28  Jim Blandy  (jimb@pogo.cs.oberlin.edu)

	* Makefile.in (src/paths.h): Do not install a value for the
	PATH_SUPERLOCK value; that macro doesn't exist anymore.
	* build-install.in: Same thing.

1992-04-24  Jim Blandy  (jimb@pogo.cs.oberlin.edu)

	* make-dist: Check the flag called "make_tar", not "make_dir"; the
	latter, being a typo, is always false, resulting in a program
	whose default behavior is to painstakingly build a copy of the
	source tree, and then delete it.  Rah.

	* Makefile.in: Add dist target, and comment for it.

	* configure: When scanning <signal.h> for a declaration for
	signal, create a symbolic link with a name ending in .c, so the
	compiler won't complain that it's only been given .h files.

	* configure: Check whether there are any arguments available
	before shifting to get the value of a non-boolean parameter.

	* make-dist: Doc fix.

1992-04-20  Jim Blandy  (jimb@pogo.cs.oberlin.edu)

	* configure: Instead of grepping /usr/include/signal.h for a
	signal declaration, run /usr/include/signal.h or
	/usr/include/sys/signal.h through cpp and grep for the
	declaration.

	* configure: Redirect the output of grep to /dev/null instead of
	using grep -s - that flag means different things on other systems.

	* Makefile.in: Use 'buildlisppath' instead of 'dumplisppath',
	since the former is recognizable even if you don't know what
	'dumping' is.
	* configure: Accommodate that change.

	* configure: Accept options for all of the directories you can
	change in the Makefile.

	* configure: Accept "-OPTION VALUE" as well as "-OPTION=VALUE".

	* INSTALL: Mention that you have to copy all the 'FOO.in' files to
	FOO before you can use them.

	* build-install.in: Made the "Where To Install Things" section
	conform with the similar section from Makefile.in.  Copied section
	which builds src/paths.h from src/paths.h.in from the Makefile.

1992-04-19  Jim Blandy  (jimb@pogo.cs.oberlin.edu)

	* configure: Write config.status to pass its command-line
	arguments on to configure, so that people can use it to recreate
	an old configuration, with minor changes.

1992-04-16  Jim Blandy  (jimb@pogo.cs.oberlin.edu)

	* configure: Don't rely on option variables being unset if their
	values are the empty string.  In particular, when producing the
	English report, don't assume that highpri will be unset when no
	increased priority has been requested; -highpri='' should be the
	same as omitting -highpri altogether.

	* configure: Fix dumb bug: when running the system and machine
	description files through cpp, mark those lines that we want to
	evaluate with the string '@configure@', and then only evaluate
	them.  This way if the files include anything that actually
	generates text (type definitions or external declarations, say),
	we won't try to eval it.

1992-04-11  Jim Blandy  (jimb@pogo.cs.oberlin.edu)

	* make-dist: New shell script.

	* configure: When creating foo from foo.in, make foo read-only to
	remind people to edit the .in file instead.

	* INSTALL: Changed references to config.h-dist to config.h.in.
	The "BUILDING GNU EMACS BY HAND" section neglected to mention how
	to build src/paths.h from src/paths.h.in; added a paragraph to do
	this.
	* configure, Makefile, build-install: Changed filenames like
	FOO-dist to FOO.in.

1992-04-08  Jim Blandy  (jimb@pogo.cs.oberlin.edu)

	* Makefile, build-install: Renamed to Makefile.in and
	build-install.in; the configure script will edit these to produce
	the usable Makefile and build-install.
	* configure: Changed to produce ./Makefile, ./build-install,
	lib-src/Makefile, and src/Makefile from their *.in counterparts,
	instead of editing them in place.

1992-04-07  Jim Blandy  (jimb@pogo.cs.oberlin.edu)

	* Makefile: Re-arranged so that the undumped Emacs will search
	../lisp *after* the site's local elisp files.
	(locallisppath, dumplisppath): New variables.
	(lisppath): This variable's default value is now chosen based on
	$(locallisppath) and $(lispdir); while it used to be the
	customization point for adding site-local elisp directories to
	load-path, that job is now handled mostly by locallisppath.
	(src/paths.h): Edit the value of a new macro, PATH_DUMPLOADSEARCH.
	Check the values being assigned to the *LOADSEARCH macros for null
	path elements (like '::' in 'foo::bar').

	* configure: When checking if the machine- and system-dependent
	files define a particular macro or not, actually run them through
	CPP and test the macros with #ifs, instead of just grepping for
	the macros' names.  In particular, check for SYSTEM_MALLOC in this
	way.

1992-04-03  Richard Stallman  (rms@mole.gnu.ai.mit.edu)

	* Makefile (install): Don't use -s in install.  (Keep the symbols.)

1992-04-02  Jim Blandy  (jimb@pogo.cs.oberlin.edu)

	* configure: Make the config.status file an executable shell
	script which will recreate the same configuration.  Include the
	verbal description of the current configuration as a comment in
	the script.
	* INSTALL: Doc fix.

	* Makefile: brought the Makefile up to the GNU coding
	standards, as described in standards.text:
	(TAGS): New name for the target which rebuilds the tags table.
	(check): New target; doesn't do anything yet.
	(mostlyclean): New target, synonymous with clean.
	(realclean): New target.  Currently, this just calls the
	subdirectories's makefiles and then deletes config.status.
	(INSTALL, INSTALLFLAGS, INSTALL_PROGRAM, INSTALL_DATA): New
	variables.
	Installation directory variables changed to conform.
	(install, install.sysv, install.xenix, install.aix): Changed the
	code which copies the directories into their installed location to
	allow the installed locations to be in several different
	directories; the old version assumed that they would all be in
	$(emacsdir).
	(mkdir, lockdir): Allow the installed locations to be in several
	different directories.
	* INSTALL: Doc fix.

	* build-install: Use the same variable names as the Makefile.
	Allow the installed locations to be in several different
	directories.

1992-03-31  Jim Blandy  (jimb@pogo.cs.oberlin.edu)

	* Makefile (src/paths.h): Instead of using a single sed command to
	edit both the PATH_LOCK and PATH_SUPERLOCK macros, edit the two
	separately, and don't forget to append "/!!!SuperLock!!!" to the
	value of the PATH_SUPERLOCK macro.

	* config.emacs: Renamed to configure, for consistency with other
	GNU products.  Internal references changed.
	INSTALL, Makefile: References changed.

	* lock: New directory, which should always be empty.  If this
	directory doesn't exist, Emacs won't complain; it just won't lock.
	Having this here means that people can just unpack Emacs, build
	it, and have locking work.

	* share-lib: Re-renamed to etc, for the sake of tradition.
	* config.emacs: Changed default value for datadir to ../etc.
	* INSTALL, README: Adjusted.

1992-03-18  Jim Blandy  (jimb@pogo.cs.oberlin.edu)

	* config.emacs: Guess the value for LOADLIBES in lib-src/Makefile
	by running CPP on the appropriate s/*.h and m/*.h files.

1992-03-16  Jim Blandy  (jimb@pogo.cs.oberlin.edu)

	* config.emacs: Make sure to set the "exit on error" flag once
	we've removed config.status; errors should abort the configuration.

1992-02-15  Jim Blandy  (jimb@pogo.cs.oberlin.edu)

	* config.emacs: Added -distribute option, so that the Makefile
	paths are in their proper form.  I don't know why this matters.

1992-02-14  Jim Blandy  (jimb@pogo.cs.oberlin.edu)

	* local-lisp: New directory, empty in the distribution, for people
	to put local elisp code in.
	* config.emacs: Include it in the default load path.
	* README: Document it.

1992-01-30  Jim Blandy  (jimb@pogo.cs.oberlin.edu)

	* config.emacs: Guess the type of signal handling functions based
	on the contents of /usr/include/signal.h.

	* config.emacs: Print out progress report messages.

	* Makefile (src/paths.h): Don't generically replace
	/usr/local/lib/emacs with LIBROOT.  This can hide bugs in the
	editing of the other entries, and each entry should be dealt with
	explicitly anyway.

	* build-install: Converted from C-shell to Bourne shell.
	* config.emacs: Edit build-install properly.

	* config.emacs: Doc fix.

1992-01-27  Richard Stallman  (rms@mole.gnu.ai.mit.edu)

	* Makefile (install): Remove `B' from tar xf command.

1992-01-13  Jim Blandy  (jimb@pogo.cs.oberlin.edu)

	* config.emacs: Removed support for the `maintain-environment'
	option; the only important difference between this and its absence
	has been removed.
	* INSTALL: Removed mention of `maintain-environment'.

	* config.emacs: Fix arguments to sed when processing boolean
	arguments.

1991-12-05  Jim Blandy  (jimb@pogo.gnu.ai.mit.edu)

	* config.emacs: New file, to help automate the installation
	process.

	* Makefile: Lots of changes to support the separation of etc into
	architecture-dependent and -independent files:
	(EMACSROOT): New variable, giving the directory under which all of
	Emacs's libraries should be installed.  Changed rest of file to
	use it.
	(LIBDIR): Now denotes only architecture-dependent dir - relevant cha
	(DATADIR): New variable, denoting architecture-independent dir.
	(LOCKDIR): New variable, for completeness.
	(SUBDIR): No more etc, new lib-src.
	(COPYDIR): No more etc, new arch-lib and share-lib.
	(src/paths.h): Set PATH_DATA and the LOCK macros too.
	(src): Now depends on lib-src, not etc.
	* build-install: Changes parallel to the above.
	* README: Describe the new arrangement.

	* vms: New subdirectory for all the VMS stuff.

1991-12-03  Jim Blandy  (jimb@pogo.gnu.ai.mit.edu)

	* Makefile (LISPPATH): New variable.
	(src/paths.h): Define PATH_LOADSEARCH according to LISPPATH.

1990-09-28  Richard Stallman  (rms@mole.ai.mit.edu)

	* Makefile (install, install.sysv, install.xenix):
	Install wakeup instead of loadst.  No need for setuid or setgid.

1990-08-07  Richard Stallman  (rms@sugar-bombs.ai.mit.edu)

	* Makefile (clean): Clean etc if that's not the installation dir.

1990-04-26  Richard Stallman  (rms@sugar-bombs.ai.mit.edu)

	* Makefile (paths.h): Make sed alter each name in the path.

1988-08-30  Richard Stallman  (rms@sugar-bombs.ai.mit.edu)

	* Makefile (install.sysv): Use cpio, not tar.

1988-08-03  Richard Stallman  (rms@sugar-bombs.ai.mit.edu)

	* Makefile (lockdir): Rename `lock' target.
	Depend on it from install*, not from `all'.

1988-05-16  Richard Stallman  (rms@frosted-flakes.ai.mit.edu)

	* Makefile: Changed LIBDIR and BINDIR back to /usr/local/{emacs,bin}
	to match build-install and paths.h.

;; Local Variables:
;; coding: utf-8
;; add-log-time-zone-rule: t
;; bug-reference-url-format: "http://emacsbugs.donarmstrong.com/cgi-bin/bugreport.cgi?bug=%s"
;; End:

    Copyright (C) 1993, 1994, 1995, 1996, 1997, 1998, 1999, 2001, 2002,
	2003, 2004, 2005, 2006, 2007, 2008  Free Software Foundation, Inc.

  This file is part of GNU Emacs.

  GNU Emacs is free software: you can redistribute it and/or modify
  it under the terms of the GNU General Public License as published by
  the Free Software Foundation, either version 3 of the License, or
  (at your option) any later version.

  GNU Emacs is distributed in the hope that it will be useful,
  but WITHOUT ANY WARRANTY; without even the implied warranty of
  MERCHANTABILITY or FITNESS FOR A PARTICULAR PURPOSE.  See the
  GNU General Public License for more details.

  You should have received a copy of the GNU General Public License
  along with GNU Emacs.  If not, see <http://www.gnu.org/licenses/>.

;;; arch-tag: ac61a779-1480-4884-b292-d0c39c127a73<|MERGE_RESOLUTION|>--- conflicted
+++ resolved
@@ -1,4 +1,11 @@
-<<<<<<< HEAD
+2008-08-16  Chong Yidong  <cyd@stupidchicken.com>
+
+	* make-dist: Omit info/.arch-inventory.
+
+2008-08-16  Jason Rumney  <jasonr@gnu.org>
+
+	* make-dist (tempdir/nt): Link emacsclient.rc.
+
 2008-08-07  Dan Nicolaescu  <dann@ics.uci.edu>
 
 	* configure.in (LIB_SRC_EXTRA_INSTALLABLES): New variable.
@@ -8,17 +15,6 @@
 	(OTHER_FILES): Always define for HAVE_NS.
 	(C_SWITCH_X_SYSTEM): Don't define as empty for NS_IMPL_COCOA.
 	* configure: Regenerate.
-=======
-2008-08-16  Chong Yidong  <cyd@stupidchicken.com>
-
-	* make-dist: Omit info/.arch-inventory.
-
-2008-08-16  Jason Rumney  <jasonr@gnu.org>
-
-	* make-dist (tempdir/nt): Link emacsclient.rc.
-
-2008-08-10  Glenn Morris  <rgm@gnu.org>
->>>>>>> 2db0e49c
 
 2008-08-07  Andreas Schwab  <schwab@suse.de>
 
