/* Interfaces to system-dependent kernel and library entries.
   Copyright (C) 1985-1988, 1993-1995, 1999-2017 Free Software
   Foundation, Inc.

This file is part of GNU Emacs.

GNU Emacs is free software: you can redistribute it and/or modify
it under the terms of the GNU General Public License as published by
the Free Software Foundation, either version 3 of the License, or (at
your option) any later version.

GNU Emacs is distributed in the hope that it will be useful,
but WITHOUT ANY WARRANTY; without even the implied warranty of
MERCHANTABILITY or FITNESS FOR A PARTICULAR PURPOSE.  See the
GNU General Public License for more details.

You should have received a copy of the GNU General Public License
along with GNU Emacs.  If not, see <https://www.gnu.org/licenses/>.  */

#include <config.h>

#include <execinfo.h>
#include "sysstdio.h"
#ifdef HAVE_PWD_H
#include <pwd.h>
#include <grp.h>
#endif /* HAVE_PWD_H */
#include <limits.h>
#include <stdlib.h>
#include <unistd.h>

#include <c-ctype.h>
#include <utimens.h>

#include "lisp.h"
#include "sheap.h"
#include "sysselect.h"
#include "blockinput.h"

#ifdef HAVE_LINUX_FS_H
# include <linux/fs.h>
# include <sys/syscall.h>
#endif

#ifdef CYGWIN
# include <cygwin/fs.h>
#endif

#if defined DARWIN_OS || defined __FreeBSD__
# include <sys/sysctl.h>
#endif

#ifdef __FreeBSD__
/* Sparc/ARM machine/frame.h has 'struct frame' which conflicts with Emacs's
   'struct frame', so rename it.  */
# define frame freebsd_frame
# include <sys/user.h>
# undef frame

# include <math.h>
#endif

#ifdef HAVE_SOCKETS
#include <sys/socket.h>
#include <netdb.h>
#endif /* HAVE_SOCKETS */

#ifdef WINDOWSNT
#define read sys_read
#define write sys_write
#ifndef STDERR_FILENO
#define STDERR_FILENO fileno(GetStdHandle(STD_ERROR_HANDLE))
#endif
#include "w32.h"
#endif /* WINDOWSNT */

#include <sys/types.h>
#include <sys/stat.h>
#include <errno.h>

/* Get SI_SRPC_DOMAIN, if it is available.  */
#ifdef HAVE_SYS_SYSTEMINFO_H
#include <sys/systeminfo.h>
#endif

#include <sys/param.h>
#include <sys/file.h>
#include <fcntl.h>

#include "systty.h"
#include "syswait.h"

#ifdef HAVE_SYS_UTSNAME_H
#include <sys/utsname.h>
#include <memory.h>
#endif /* HAVE_SYS_UTSNAME_H */

#include "keyboard.h"
#include "frame.h"
#include "termhooks.h"
#include "termchar.h"
#include "termopts.h"
#include "process.h"
#include "cm.h"

#include "gnutls.h"
/* MS-Windows loads GnuTLS at run time, if available; we don't want to
   do that during startup just to call gnutls_rnd.  */
#if defined HAVE_GNUTLS && !defined WINDOWSNT
# include <gnutls/crypto.h>
#else
# define emacs_gnutls_global_init() Qnil
# define gnutls_rnd(level, data, len) (-1)
#endif

#ifdef WINDOWSNT
#include <direct.h>
/* In process.h which conflicts with the local copy.  */
#define _P_WAIT 0
int _cdecl _spawnlp (int, const char *, const char *, ...);
/* The following is needed for O_CLOEXEC, F_SETFD, FD_CLOEXEC, and
   several prototypes of functions called below.  */
#include <sys/socket.h>
#endif

#include "syssignal.h"
#include "systime.h"

/* ULLONG_MAX is missing on Red Hat Linux 7.3; see Bug#11781.  */
#ifndef ULLONG_MAX
#define ULLONG_MAX TYPE_MAXIMUM (unsigned long long int)
#endif

/* Declare here, including term.h is problematic on some systems.  */
extern void tputs (const char *, int, int (*)(int));

static const int baud_convert[] =
  {
    0, 50, 75, 110, 135, 150, 200, 300, 600, 1200,
    1800, 2400, 4800, 9600, 19200, 38400
  };

#ifdef HAVE_PERSONALITY_ADDR_NO_RANDOMIZE
# include <sys/personality.h>

/* Disable address randomization in the current process.  Return true
   if addresses were randomized but this has been disabled, false
   otherwise. */
bool
disable_address_randomization (void)
{
  int pers = personality (0xffffffff);
  if (pers < 0)
    return false;
  int desired_pers = pers | ADDR_NO_RANDOMIZE;

  /* Call 'personality' twice, to detect buggy platforms like WSL
     where 'personality' always returns 0.  */
  return (pers != desired_pers
	  && personality (desired_pers) == pers
	  && personality (0xffffffff) == desired_pers);
}
#endif

/* Execute the program in FILE, with argument vector ARGV and environ
   ENVP.  Return an error number if unsuccessful.  This is like execve
   except it reenables ASLR in the executed program if necessary, and
   on error it returns an error number rather than -1.  */
int
emacs_exec_file (char const *file, char *const *argv, char *const *envp)
{
#ifdef HAVE_PERSONALITY_ADDR_NO_RANDOMIZE
  int pers = getenv ("EMACS_HEAP_EXEC") ? personality (0xffffffff) : -1;
  bool change_personality = 0 <= pers && pers & ADDR_NO_RANDOMIZE;
  if (change_personality)
    personality (pers & ~ADDR_NO_RANDOMIZE);
#endif

  execve (file, argv, envp);
  int err = errno;

#ifdef HAVE_PERSONALITY_ADDR_NO_RANDOMIZE
  if (change_personality)
    personality (pers);
#endif

  return err;
}

/* If FD is not already open, arrange for it to be open with FLAGS.  */
static void
force_open (int fd, int flags)
{
  if (dup2 (fd, fd) < 0 && errno == EBADF)
    {
      int n = open (NULL_DEVICE, flags);
      if (n < 0 || (fd != n && (dup2 (n, fd) < 0 || emacs_close (n) != 0)))
	{
	  emacs_perror (NULL_DEVICE);
	  exit (EXIT_FAILURE);
	}
    }
}

/* Make sure stdin, stdout, and stderr are open to something, so that
   their file descriptors are not hijacked by later system calls.  */
void
init_standard_fds (void)
{
  /* Open stdin for *writing*, and stdout and stderr for *reading*.
     That way, any attempt to do normal I/O will result in an error,
     just as if the files were closed, and the file descriptors will
     not be reused by later opens.  */
  force_open (STDIN_FILENO, O_WRONLY);
  force_open (STDOUT_FILENO, O_RDONLY);
  force_open (STDERR_FILENO, O_RDONLY);
}

/* Return the current working directory.  The result should be freed
   with 'free'.  Return NULL on errors.  */
char *
emacs_get_current_dir_name (void)
{
# if HAVE_GET_CURRENT_DIR_NAME && !BROKEN_GET_CURRENT_DIR_NAME
#  ifdef HYBRID_MALLOC
  bool use_libc = bss_sbrk_did_unexec;
#  else
  bool use_libc = true;
#  endif
  if (use_libc)
    return get_current_dir_name ();
# endif

  char *buf;
  char *pwd = getenv ("PWD");
  struct stat dotstat, pwdstat;
  /* If PWD is accurate, use it instead of calling getcwd.  PWD is
     sometimes a nicer name, and using it may avoid a fatal error if a
     parent directory is searchable but not readable.  */
  if (pwd
      && (IS_DIRECTORY_SEP (*pwd) || (*pwd && IS_DEVICE_SEP (pwd[1])))
      && stat (pwd, &pwdstat) == 0
      && stat (".", &dotstat) == 0
      && dotstat.st_ino == pwdstat.st_ino
      && dotstat.st_dev == pwdstat.st_dev
#ifdef MAXPATHLEN
      && strlen (pwd) < MAXPATHLEN
#endif
      )
    {
      buf = malloc (strlen (pwd) + 1);
      if (!buf)
        return NULL;
      strcpy (buf, pwd);
    }
  else
    {
      size_t buf_size = 1024;
      buf = malloc (buf_size);
      if (!buf)
        return NULL;
      for (;;)
        {
          if (getcwd (buf, buf_size) == buf)
            break;
          if (errno != ERANGE)
            {
              int tmp_errno = errno;
              free (buf);
              errno = tmp_errno;
              return NULL;
            }
          buf_size *= 2;
          buf = realloc (buf, buf_size);
          if (!buf)
            return NULL;
        }
    }
  return buf;
}


/* Discard pending input on all input descriptors.  */

void
discard_tty_input (void)
{
#ifndef WINDOWSNT
  struct emacs_tty buf;

  if (noninteractive)
    return;

  {
    struct tty_display_info *tty;
    for (tty = tty_list; tty; tty = tty->next)
      {
        if (tty->input)         /* Is the device suspended? */
          {
            emacs_get_tty (fileno (tty->input), &buf);
            emacs_set_tty (fileno (tty->input), &buf, 0);
          }
      }
  }
#endif /* not WINDOWSNT */
}


#ifdef SIGTSTP

/* Arrange for character C to be read as the next input from
   the terminal.
   XXX What if we have multiple ttys?
*/

void
stuff_char (char c)
{
  if (! (FRAMEP (selected_frame)
	 && FRAME_LIVE_P (XFRAME (selected_frame))
	 && FRAME_TERMCAP_P (XFRAME (selected_frame))))
    return;

/* Should perhaps error if in batch mode */
#ifdef TIOCSTI
  ioctl (fileno (CURTTY()->input), TIOCSTI, &c);
#else /* no TIOCSTI */
  error ("Cannot stuff terminal input characters in this version of Unix");
#endif /* no TIOCSTI */
}

#endif /* SIGTSTP */

void
init_baud_rate (int fd)
{
  int emacs_ospeed;

  if (noninteractive)
    emacs_ospeed = 0;
  else
    {
#ifdef DOS_NT
    emacs_ospeed = 15;
#else  /* not DOS_NT */
      struct termios sg;

      sg.c_cflag = B9600;
      tcgetattr (fd, &sg);
      emacs_ospeed = cfgetospeed (&sg);
#endif /* not DOS_NT */
    }

  baud_rate = (emacs_ospeed < ARRAYELTS (baud_convert)
	       ? baud_convert[emacs_ospeed] : 9600);
  if (baud_rate == 0)
    baud_rate = 1200;
}



/* Wait for the subprocess with process id CHILD to terminate or change status.
   CHILD must be a child process that has not been reaped.
   If STATUS is non-null, store the waitpid-style exit status into *STATUS
   and tell wait_reading_process_output that it needs to look around.
   Use waitpid-style OPTIONS when waiting.
   If INTERRUPTIBLE, this function is interruptible by a signal.

   Return CHILD if successful, 0 if no status is available, and a
   negative value (setting errno) if waitpid is buggy.  */
static pid_t
get_child_status (pid_t child, int *status, int options, bool interruptible)
{
  pid_t pid;

  /* Invoke waitpid only with a known process ID; do not invoke
     waitpid with a nonpositive argument.  Otherwise, Emacs might
     reap an unwanted process by mistake.  For example, invoking
     waitpid (-1, ...) can mess up glib by reaping glib's subprocesses,
     so that another thread running glib won't find them.  */
  eassert (child > 0);

  while (true)
    {
      /* Note: the MS-Windows emulation of waitpid calls maybe_quit
	 internally.  */
      if (interruptible)
	maybe_quit ();

      pid = waitpid (child, status, options);
      if (0 <= pid)
	break;
      if (errno != EINTR)
	{
	  /* Most likely, waitpid is buggy and the operating system
	     lost track of the child somehow.  Return -1 and let the
	     caller try to figure things out.  Possibly the bug could
	     cause Emacs to kill the wrong process.  Oh well.  */
	  return pid;
	}
    }

  /* If successful and status is requested, tell wait_reading_process_output
     that it needs to wake up and look around.  */
  if (pid && status && input_available_clear_time)
    *input_available_clear_time = make_timespec (0, 0);

  return pid;
}

/* Wait for the subprocess with process id CHILD to terminate.
   CHILD must be a child process that has not been reaped.
   If STATUS is non-null, store the waitpid-style exit status into *STATUS
   and tell wait_reading_process_output that it needs to look around.
   If INTERRUPTIBLE, this function is interruptible by a signal.
   Return true if successful, false (setting errno) if CHILD cannot be
   waited for because waitpid is buggy.  */
bool
wait_for_termination (pid_t child, int *status, bool interruptible)
{
  return 0 <= get_child_status (child, status, 0, interruptible);
}

/* Report whether the subprocess with process id CHILD has changed status.
   Termination counts as a change of status.
   CHILD must be a child process that has not been reaped.
   If STATUS is non-null, store the waitpid-style exit status into *STATUS
   and tell wait_reading_process_output that it needs to look around.
   Use waitpid-style OPTIONS to check status, but do not wait.

   Return CHILD if successful, 0 if no status is available because
   the process's state has not changed.  */
pid_t
child_status_changed (pid_t child, int *status, int options)
{
  return get_child_status (child, status, WNOHANG | options, 0);
}


/*  Set up the terminal at the other end of a pseudo-terminal that
    we will be controlling an inferior through.
    It should not echo or do line-editing, since that is done
    in Emacs.  No padding needed for insertion into an Emacs buffer.  */

void
child_setup_tty (int out)
{
#ifndef WINDOWSNT
  struct emacs_tty s;

  emacs_get_tty (out, &s);
  s.main.c_oflag |= OPOST;	/* Enable output postprocessing */
  s.main.c_oflag &= ~ONLCR;	/* Disable map of NL to CR-NL on output */
#ifdef NLDLY
  /* http://lists.gnu.org/archive/html/emacs-devel/2008-05/msg00406.html
     Some versions of GNU Hurd do not have FFDLY?  */
#ifdef FFDLY
  s.main.c_oflag &= ~(NLDLY|CRDLY|TABDLY|BSDLY|VTDLY|FFDLY);
  				/* No output delays */
#else
  s.main.c_oflag &= ~(NLDLY|CRDLY|TABDLY|BSDLY|VTDLY);
  				/* No output delays */
#endif
#endif
  s.main.c_lflag &= ~ECHO;	/* Disable echo */
  s.main.c_lflag |= ISIG;	/* Enable signals */
#ifdef IUCLC
  s.main.c_iflag &= ~IUCLC;	/* Disable downcasing on input.  */
#endif
#ifdef ISTRIP
  s.main.c_iflag &= ~ISTRIP;	/* don't strip 8th bit on input */
#endif
#ifdef OLCUC
  s.main.c_oflag &= ~OLCUC;	/* Disable upcasing on output.  */
#endif
  s.main.c_oflag &= ~TAB3;	/* Disable tab expansion */
  s.main.c_cflag = (s.main.c_cflag & ~CSIZE) | CS8; /* Don't strip 8th bit */
  s.main.c_cc[VERASE] = CDISABLE;	/* disable erase processing */
  s.main.c_cc[VKILL] = CDISABLE;	/* disable kill processing */

#ifdef HPUX
  s.main.c_cflag = (s.main.c_cflag & ~CBAUD) | B9600; /* baud rate sanity */
#endif /* HPUX */

#ifdef SIGNALS_VIA_CHARACTERS
  /* the QUIT and INTR character are used in process_send_signal
     so set them here to something useful.  */
  if (s.main.c_cc[VQUIT] == CDISABLE)
    s.main.c_cc[VQUIT] = '\\'&037;	/* Control-\ */
  if (s.main.c_cc[VINTR] == CDISABLE)
    s.main.c_cc[VINTR] = 'C'&037;	/* Control-C */
#endif /* not SIGNALS_VIA_CHARACTERS */

#ifdef AIX
  /* Also, PTY overloads NUL and BREAK.
     don't ignore break, but don't signal either, so it looks like NUL.  */
  s.main.c_iflag &= ~IGNBRK;
  s.main.c_iflag &= ~BRKINT;
  /* rms: Formerly it set s.main.c_cc[VINTR] to 0377 here
     unconditionally.  Then a SIGNALS_VIA_CHARACTERS conditional
     would force it to 0377.  That looks like duplicated code.  */
  s.main.c_cflag = (s.main.c_cflag & ~CBAUD) | B9600; /* baud rate sanity */
#endif /* AIX */

  /* We originally enabled ICANON (and set VEOF to 04), and then had
     process.c send additional EOF chars to flush the output when faced
     with long lines, but this leads to weird effects when the
     subprocess has disabled ICANON and ends up seeing those spurious
     extra EOFs.  So we don't send EOFs any more in
     process.c:send_process.  First we tried to disable ICANON by
     default, so if a subsprocess sets up ICANON, it's his problem (or
     the Elisp package that talks to it) to deal with lines that are
     too long.  But this disables some features, such as the ability
     to send EOF signals.  So we re-enabled ICANON but there is no
     more "send eof to flush" going on (which is wrong and unportable
     in itself).  The correct way to handle too much output is to
     buffer what could not be written and then write it again when
     select returns ok for writing.  This has it own set of
     problems.  Write is now asynchronous, is that a problem?  How much
     do we buffer, and what do we do when that limit is reached?  */

  s.main.c_lflag |= ICANON;	/* Enable line editing and eof processing */
  s.main.c_cc[VEOF] = 'D'&037;	/* Control-D */
#if 0	    /* These settings only apply to non-ICANON mode. */
  s.main.c_cc[VMIN] = 1;
  s.main.c_cc[VTIME] = 0;
#endif

  emacs_set_tty (out, &s, 0);
#endif /* not WINDOWSNT */
}


/* Record a signal code and the action for it.  */
struct save_signal
{
  int code;
  struct sigaction action;
};

#ifdef DOS_NT
static void save_signal_handlers (struct save_signal *);
#endif
static void restore_signal_handlers (struct save_signal *);

/* Suspend the Emacs process; give terminal to its superior.  */

void
sys_suspend (void)
{
#ifndef DOS_NT
  kill (0, SIGTSTP);
#else
/* On a system where suspending is not implemented,
   instead fork a subshell and let it talk directly to the terminal
   while we wait.  */
  sys_subshell ();

#endif
}

/* Fork a subshell.  */

void
sys_subshell (void)
{
#ifdef DOS_NT	/* Demacs 1.1.2 91/10/20 Manabu Higashida */
  int st;
  char oldwd[MAX_UTF8_PATH];
#endif
  int status;
  pid_t pid;
  struct save_signal saved_handlers[5];
  char *str = SSDATA (encode_current_directory ());

#ifdef DOS_NT
  pid = 0;
#else
  {
    char *volatile str_volatile = str;
    pid = vfork ();
    str = str_volatile;
  }
#endif

  if (pid < 0)
    error ("Can't spawn subshell");

  saved_handlers[0].code = SIGINT;
  saved_handlers[1].code = SIGQUIT;
  saved_handlers[2].code = SIGTERM;
#ifdef USABLE_SIGIO
  saved_handlers[3].code = SIGIO;
  saved_handlers[4].code = 0;
#else
  saved_handlers[3].code = 0;
#endif

#ifdef DOS_NT
  save_signal_handlers (saved_handlers);
#endif

  if (pid == 0)
    {
      const char *sh = 0;

#ifdef DOS_NT    /* MW, Aug 1993 */
      getcwd (oldwd, sizeof oldwd);
      if (sh == 0)
	sh = egetenv ("SUSPEND");	/* KFS, 1994-12-14 */
#endif
      if (sh == 0)
	sh = egetenv ("SHELL");
      if (sh == 0)
	sh = "sh";

      /* Use our buffer's default directory for the subshell.  */
      if (chdir (str) != 0)
	{
#ifndef DOS_NT
	  emacs_perror (str);
	  _exit (EXIT_CANCELED);
#endif
	}

#ifdef  WINDOWSNT
      /* Waits for process completion */
      pid = _spawnlp (_P_WAIT, sh, sh, NULL);
      chdir (oldwd);	/* FIXME: Do the right thing on chdir failure.  */
      if (pid == -1)
	write (1, "Can't execute subshell", 22);
#else   /* not WINDOWSNT */
      execlp (sh, sh, (char *) 0);
      emacs_perror (sh);
      _exit (errno == ENOENT ? EXIT_ENOENT : EXIT_CANNOT_INVOKE);
#endif  /* not WINDOWSNT */
    }

#ifndef DOS_NT
  wait_for_termination (pid, &status, 0);
#endif
  restore_signal_handlers (saved_handlers);
}

#ifdef DOS_NT
static void
save_signal_handlers (struct save_signal *saved_handlers)
{
  while (saved_handlers->code)
    {
      struct sigaction action;
      emacs_sigaction_init (&action, SIG_IGN);
      sigaction (saved_handlers->code, &action, &saved_handlers->action);
      saved_handlers++;
    }
}
#endif

static void
restore_signal_handlers (struct save_signal *saved_handlers)
{
  while (saved_handlers->code)
    {
      sigaction (saved_handlers->code, &saved_handlers->action, 0);
      saved_handlers++;
    }
}

#ifdef USABLE_SIGIO
static int old_fcntl_flags[FD_SETSIZE];
#endif

void
init_sigio (int fd)
{
#ifdef USABLE_SIGIO
  old_fcntl_flags[fd] = fcntl (fd, F_GETFL, 0) & ~FASYNC;
  fcntl (fd, F_SETFL, old_fcntl_flags[fd] | FASYNC);
  interrupts_deferred = 0;
#endif
}

#ifndef DOS_NT
static void
reset_sigio (int fd)
{
#ifdef USABLE_SIGIO
  fcntl (fd, F_SETFL, old_fcntl_flags[fd]);
#endif
}
#endif

void
request_sigio (void)
{
#ifdef USABLE_SIGIO
  sigset_t unblocked;

  if (noninteractive)
    return;

  sigemptyset (&unblocked);
# ifdef SIGWINCH
  sigaddset (&unblocked, SIGWINCH);
# endif
  sigaddset (&unblocked, SIGIO);
  pthread_sigmask (SIG_UNBLOCK, &unblocked, 0);

  interrupts_deferred = 0;
#endif
}

void
unrequest_sigio (void)
{
#ifdef USABLE_SIGIO
  sigset_t blocked;

  if (noninteractive)
    return;

  sigemptyset (&blocked);
# ifdef SIGWINCH
  sigaddset (&blocked, SIGWINCH);
# endif
  sigaddset (&blocked, SIGIO);
  pthread_sigmask (SIG_BLOCK, &blocked, 0);
  interrupts_deferred = 1;
#endif
}

/* Block SIGCHLD.  */

void
block_child_signal (sigset_t *oldset)
{
  sigset_t blocked;
  sigemptyset (&blocked);
  sigaddset (&blocked, SIGCHLD);
  sigaddset (&blocked, SIGINT);
  pthread_sigmask (SIG_BLOCK, &blocked, oldset);
}

/* Unblock SIGCHLD.  */

void
unblock_child_signal (sigset_t const *oldset)
{
  pthread_sigmask (SIG_SETMASK, oldset, 0);
}

/* Block SIGINT.  */
void
block_interrupt_signal (sigset_t *oldset)
{
  sigset_t blocked;
  sigemptyset (&blocked);
  sigaddset (&blocked, SIGINT);
  pthread_sigmask (SIG_BLOCK, &blocked, oldset);
}

/* Restore previously saved signal mask.  */
void
restore_signal_mask (sigset_t const *oldset)
{
  pthread_sigmask (SIG_SETMASK, oldset, 0);
}


/* Saving and restoring the process group of Emacs's terminal.  */

/* The process group of which Emacs was a member when it initially
   started.

   If Emacs was in its own process group (i.e. inherited_pgroup ==
   getpid ()), then we know we're running under a shell with job
   control (Emacs would never be run as part of a pipeline).
   Everything is fine.

   If Emacs was not in its own process group, then we know we're
   running under a shell (or a caller) that doesn't know how to
   separate itself from Emacs (like sh).  Emacs must be in its own
   process group in order to receive SIGIO correctly.  In this
   situation, we put ourselves in our own pgroup, forcibly set the
   tty's pgroup to our pgroup, and make sure to restore and reinstate
   the tty's pgroup just like any other terminal setting.  If
   inherited_group was not the tty's pgroup, then we'll get a
   SIGTTmumble when we try to change the tty's pgroup, and a CONT if
   it goes foreground in the future, which is what should happen.  */

static pid_t inherited_pgroup;

void
init_foreground_group (void)
{
  pid_t pgrp = getpgrp ();
  inherited_pgroup = getpid () == pgrp ? 0 : pgrp;
}

/* Block and unblock SIGTTOU.  */

void
block_tty_out_signal (sigset_t *oldset)
{
#ifdef SIGTTOU
  sigset_t blocked;
  sigemptyset (&blocked);
  sigaddset (&blocked, SIGTTOU);
  pthread_sigmask (SIG_BLOCK, &blocked, oldset);
#endif
}

void
unblock_tty_out_signal (sigset_t const *oldset)
{
#ifdef SIGTTOU
  pthread_sigmask (SIG_SETMASK, oldset, 0);
#endif
}

/* Safely set a controlling terminal FD's process group to PGID.
   If we are not in the foreground already, POSIX requires tcsetpgrp
   to deliver a SIGTTOU signal, which would stop us.  This is an
   annoyance, so temporarily ignore the signal.

   In practice, platforms lacking SIGTTOU also lack tcsetpgrp, so
   skip all this unless SIGTTOU is defined.  */
static void
tcsetpgrp_without_stopping (int fd, pid_t pgid)
{
#ifdef SIGTTOU
  sigset_t oldset;
  block_input ();
  block_tty_out_signal (&oldset);
  tcsetpgrp (fd, pgid);
  unblock_tty_out_signal (&oldset);
  unblock_input ();
#endif
}

/* Split off the foreground process group to Emacs alone.  When we are
   in the foreground, but not started in our own process group,
   redirect the tty device handle FD to point to our own process
   group.  FD must be the file descriptor of the controlling tty.  */
static void
narrow_foreground_group (int fd)
{
  if (inherited_pgroup && setpgid (0, 0) == 0)
    tcsetpgrp_without_stopping (fd, getpid ());
}

/* Set the tty to our original foreground group.  */
static void
widen_foreground_group (int fd)
{
  if (inherited_pgroup && setpgid (0, inherited_pgroup) == 0)
    tcsetpgrp_without_stopping (fd, inherited_pgroup);
}

/* Getting and setting emacs_tty structures.  */

/* Set *TC to the parameters associated with the terminal FD,
   or clear it if the parameters are not available.
   Return 0 on success, -1 on failure.  */
int
emacs_get_tty (int fd, struct emacs_tty *settings)
{
  /* Retrieve the primary parameters - baud rate, character size, etcetera.  */
  memset (&settings->main, 0, sizeof (settings->main));
#ifdef DOS_NT
#ifdef WINDOWSNT
  HANDLE h = (HANDLE)_get_osfhandle (fd);
  DWORD console_mode;

  if (h && h != INVALID_HANDLE_VALUE && GetConsoleMode (h, &console_mode))
    {
      settings->main = console_mode;
      return 0;
    }
#endif	/* WINDOWSNT */
  return -1;
#else	/* !DOS_NT */
  /* We have those nifty POSIX tcmumbleattr functions.  */
  return tcgetattr (fd, &settings->main);
#endif
}


/* Set the parameters of the tty on FD according to the contents of
   *SETTINGS.  If FLUSHP, discard input.
   Return 0 if all went well, and -1 (setting errno) if anything failed.  */

int
emacs_set_tty (int fd, struct emacs_tty *settings, bool flushp)
{
  /* Set the primary parameters - baud rate, character size, etcetera.  */
#ifdef DOS_NT
#ifdef WINDOWSNT
  HANDLE h = (HANDLE)_get_osfhandle (fd);

  if (h && h != INVALID_HANDLE_VALUE)
    {
      DWORD new_mode;

      /* Assume the handle is open for input.  */
      if (flushp)
	FlushConsoleInputBuffer (h);
      new_mode = settings->main;
      SetConsoleMode (h, new_mode);
    }
#endif	/* WINDOWSNT */
#else  /* !DOS_NT */
  int i;
  /* We have those nifty POSIX tcmumbleattr functions.
     William J. Smith <wjs@wiis.wang.com> writes:
     "POSIX 1003.1 defines tcsetattr to return success if it was
     able to perform any of the requested actions, even if some
     of the requested actions could not be performed.
     We must read settings back to ensure tty setup properly.
     AIX requires this to keep tty from hanging occasionally."  */
  /* This make sure that we don't loop indefinitely in here.  */
  for (i = 0 ; i < 10 ; i++)
    if (tcsetattr (fd, flushp ? TCSAFLUSH : TCSADRAIN, &settings->main) < 0)
      {
	if (errno == EINTR)
	  continue;
	else
	  return -1;
      }
    else
      {
	struct termios new;

	memset (&new, 0, sizeof (new));
	/* Get the current settings, and see if they're what we asked for.  */
	tcgetattr (fd, &new);
	/* We cannot use memcmp on the whole structure here because under
	 * aix386 the termios structure has some reserved field that may
	 * not be filled in.
	 */
	if (   new.c_iflag == settings->main.c_iflag
	    && new.c_oflag == settings->main.c_oflag
	    && new.c_cflag == settings->main.c_cflag
	    && new.c_lflag == settings->main.c_lflag
	    && memcmp (new.c_cc, settings->main.c_cc, NCCS) == 0)
	  break;
	else
	  continue;
      }
#endif

  /* We have survived the tempest.  */
  return 0;
}



#ifdef F_SETOWN
static int old_fcntl_owner[FD_SETSIZE];
#endif /* F_SETOWN */

/* This may also be defined in stdio,
   but if so, this does no harm,
   and using the same name avoids wasting the other one's space.  */

#if defined (USG)
unsigned char _sobuf[BUFSIZ+8];
#else
char _sobuf[BUFSIZ];
#endif

/* Initialize the terminal mode on all tty devices that are currently
   open. */

void
init_all_sys_modes (void)
{
  struct tty_display_info *tty;
  for (tty = tty_list; tty; tty = tty->next)
    init_sys_modes (tty);
}

/* Initialize the terminal mode on the given tty device. */

void
init_sys_modes (struct tty_display_info *tty_out)
{
  struct emacs_tty tty;
#ifndef DOS_NT
  Lisp_Object terminal;
#endif

  Vtty_erase_char = Qnil;

  if (noninteractive)
    return;

  if (!tty_out->output)
    return;                     /* The tty is suspended. */

  narrow_foreground_group (fileno (tty_out->input));

  if (! tty_out->old_tty)
    tty_out->old_tty = xmalloc (sizeof *tty_out->old_tty);

  emacs_get_tty (fileno (tty_out->input), tty_out->old_tty);

  tty = *tty_out->old_tty;

#if !defined (DOS_NT)
  XSETINT (Vtty_erase_char, tty.main.c_cc[VERASE]);

  tty.main.c_iflag |= (IGNBRK);	/* Ignore break condition */
  tty.main.c_iflag &= ~ICRNL;	/* Disable map of CR to NL on input */
#ifdef INLCR  /* I'm just being cautious,
		 since I can't check how widespread INLCR is--rms.  */
  tty.main.c_iflag &= ~INLCR;	/* Disable map of NL to CR on input */
#endif
#ifdef ISTRIP
  tty.main.c_iflag &= ~ISTRIP;	/* don't strip 8th bit on input */
#endif
  tty.main.c_lflag &= ~ECHO;	/* Disable echo */
  tty.main.c_lflag &= ~ICANON;	/* Disable erase/kill processing */
#ifdef IEXTEN
  tty.main.c_lflag &= ~IEXTEN;	/* Disable other editing characters.  */
#endif
  tty.main.c_lflag |= ISIG;	/* Enable signals */
  if (tty_out->flow_control)
    {
      tty.main.c_iflag |= IXON;	/* Enable start/stop output control */
#ifdef IXANY
      tty.main.c_iflag &= ~IXANY;
#endif /* IXANY */
    }
  else
    tty.main.c_iflag &= ~IXON;	/* Disable start/stop output control */
  tty.main.c_oflag &= ~ONLCR;	/* Disable map of NL to CR-NL
                                   on output */
  tty.main.c_oflag &= ~TAB3;	/* Disable tab expansion */
#ifdef CS8
  if (tty_out->meta_key)
    {
      tty.main.c_cflag |= CS8;	/* allow 8th bit on input */
      tty.main.c_cflag &= ~PARENB;/* Don't check parity */
    }
#endif

  XSETTERMINAL(terminal, tty_out->terminal);
  if (!NILP (Fcontrolling_tty_p (terminal)))
    {
      tty.main.c_cc[VINTR] = quit_char;	/* C-g (usually) gives SIGINT */
      /* Set up C-g for both SIGQUIT and SIGINT.
         We don't know which we will get, but we handle both alike
         so which one it really gives us does not matter.  */
      tty.main.c_cc[VQUIT] = quit_char;
    }
  else
    {
      /* We normally don't get interrupt or quit signals from tty
         devices other than our controlling terminal; therefore,
         we must handle C-g as normal input.  Unfortunately, this
         means that the interrupt and quit feature must be
         disabled on secondary ttys, or we would not even see the
         keypress.

         Note that even though emacsclient could have special code
         to pass SIGINT to Emacs, we should _not_ enable
         interrupt/quit keys for emacsclient frames.  This means
         that we can't break out of loops in C code from a
         secondary tty frame, but we can always decide what
         display the C-g came from, which is more important from a
         usability point of view.  (Consider the case when two
         people work together using the same Emacs instance.)  */
      tty.main.c_cc[VINTR] = CDISABLE;
      tty.main.c_cc[VQUIT] = CDISABLE;
    }
  tty.main.c_cc[VMIN] = 1;	/* Input should wait for at least 1 char */
  tty.main.c_cc[VTIME] = 0;	/* no matter how long that takes.  */
#ifdef VSWTCH
  tty.main.c_cc[VSWTCH] = CDISABLE;	/* Turn off shell layering use
					   of C-z */
#endif /* VSWTCH */

#ifdef VSUSP
  tty.main.c_cc[VSUSP] = CDISABLE;	/* Turn off handling of C-z.  */
#endif /* VSUSP */
#ifdef V_DSUSP
  tty.main.c_cc[V_DSUSP] = CDISABLE; /* Turn off handling of C-y.  */
#endif /* V_DSUSP */
#ifdef VDSUSP /* Some systems have VDSUSP, some have V_DSUSP.  */
  tty.main.c_cc[VDSUSP] = CDISABLE;
#endif /* VDSUSP */
#ifdef VLNEXT
  tty.main.c_cc[VLNEXT] = CDISABLE;
#endif /* VLNEXT */
#ifdef VREPRINT
  tty.main.c_cc[VREPRINT] = CDISABLE;
#endif /* VREPRINT */
#ifdef VWERASE
  tty.main.c_cc[VWERASE] = CDISABLE;
#endif /* VWERASE */
#ifdef VDISCARD
  tty.main.c_cc[VDISCARD] = CDISABLE;
#endif /* VDISCARD */

  if (tty_out->flow_control)
    {
#ifdef VSTART
      tty.main.c_cc[VSTART] = '\021';
#endif /* VSTART */
#ifdef VSTOP
      tty.main.c_cc[VSTOP] = '\023';
#endif /* VSTOP */
    }
  else
    {
#ifdef VSTART
      tty.main.c_cc[VSTART] = CDISABLE;
#endif /* VSTART */
#ifdef VSTOP
      tty.main.c_cc[VSTOP] = CDISABLE;
#endif /* VSTOP */
    }

#ifdef AIX
  tty.main.c_cc[VSTRT] = CDISABLE;
  tty.main.c_cc[VSTOP] = CDISABLE;
  tty.main.c_cc[VSUSP] = CDISABLE;
  tty.main.c_cc[VDSUSP] = CDISABLE;
  if (tty_out->flow_control)
    {
#ifdef VSTART
      tty.main.c_cc[VSTART] = '\021';
#endif /* VSTART */
#ifdef VSTOP
      tty.main.c_cc[VSTOP] = '\023';
#endif /* VSTOP */
    }
  /* Also, PTY overloads NUL and BREAK.
     don't ignore break, but don't signal either, so it looks like NUL.
     This really serves a purpose only if running in an XTERM window
     or via TELNET or the like, but does no harm elsewhere.  */
  tty.main.c_iflag &= ~IGNBRK;
  tty.main.c_iflag &= ~BRKINT;
#endif
#endif /* not DOS_NT */

  emacs_set_tty (fileno (tty_out->input), &tty, 0);

  /* This code added to insure that, if flow-control is not to be used,
     we have an unlocked terminal at the start. */

#ifdef TCXONC
  if (!tty_out->flow_control) ioctl (fileno (tty_out->input), TCXONC, 1);
#endif
#ifdef TIOCSTART
  if (!tty_out->flow_control) ioctl (fileno (tty_out->input), TIOCSTART, 0);
#endif

#if !defined (DOS_NT)
#ifdef TCOON
  if (!tty_out->flow_control) tcflow (fileno (tty_out->input), TCOON);
#endif
#endif

#ifdef F_GETOWN
  if (interrupt_input)
    {
      old_fcntl_owner[fileno (tty_out->input)] =
        fcntl (fileno (tty_out->input), F_GETOWN, 0);
      fcntl (fileno (tty_out->input), F_SETOWN, getpid ());
      init_sigio (fileno (tty_out->input));
#ifdef HAVE_GPM
      if (gpm_tty == tty_out)
	{
	  /* Arrange for mouse events to give us SIGIO signals.  */
	  fcntl (gpm_fd, F_SETOWN, getpid ());
	  fcntl (gpm_fd, F_SETFL, fcntl (gpm_fd, F_GETFL, 0) | O_NONBLOCK);
	  init_sigio (gpm_fd);
	}
#endif /* HAVE_GPM */
    }
#endif /* F_GETOWN */

#ifdef _IOFBF
  /* This symbol is defined on recent USG systems.
     Someone says without this call USG won't really buffer the file
     even with a call to setbuf. */
  setvbuf (tty_out->output, (char *) _sobuf, _IOFBF, sizeof _sobuf);
#else
  setbuf (tty_out->output, (char *) _sobuf);
#endif

  if (tty_out->terminal->set_terminal_modes_hook)
    tty_out->terminal->set_terminal_modes_hook (tty_out->terminal);

  if (!tty_out->term_initted)
    {
      Lisp_Object tail, frame;
      FOR_EACH_FRAME (tail, frame)
        {
          /* XXX This needs to be revised. */
          if (FRAME_TERMCAP_P (XFRAME (frame))
              && FRAME_TTY (XFRAME (frame)) == tty_out)
            init_frame_faces (XFRAME (frame));
        }
    }

  if (tty_out->term_initted && no_redraw_on_reenter)
    {
      /* We used to call "direct_output_forward_char(0)" here,
	 but it's not clear why, since it may not do anything anyway.  */
    }
  else
    {
      Lisp_Object tail, frame;
      frame_garbaged = 1;
      FOR_EACH_FRAME (tail, frame)
        {
            if (FRAME_TERMCAP_P (XFRAME (frame))
              && FRAME_TTY (XFRAME (frame)) == tty_out)
            FRAME_GARBAGED_P (XFRAME (frame)) = 1;
        }
    }

  tty_out->term_initted = 1;
}

/* Return true if safe to use tabs in output.
   At the time this is called, init_sys_modes has not been done yet.  */

bool
tabs_safe_p (int fd)
{
  struct emacs_tty etty;

  emacs_get_tty (fd, &etty);
#ifndef DOS_NT
#ifdef TABDLY
  return ((etty.main.c_oflag & TABDLY) != TAB3);
#else /* not TABDLY */
  return 1;
#endif /* not TABDLY */
#else /* DOS_NT */
  return 0;
#endif /* DOS_NT */
}

/* Discard echoing.  */

void
suppress_echo_on_tty (int fd)
{
  struct emacs_tty etty;

  emacs_get_tty (fd, &etty);
#ifdef DOS_NT
  /* Set raw input mode.  */
  etty.main = 0;
#else
  etty.main.c_lflag &= ~ICANON;	/* Disable buffering */
  etty.main.c_lflag &= ~ECHO;	/* Disable echoing */
#endif /* ! WINDOWSNT */
  emacs_set_tty (fd, &etty, 0);
}

/* Get terminal size from system.
   Store number of lines into *HEIGHTP and width into *WIDTHP.
   We store 0 if there's no valid information.  */

void
get_tty_size (int fd, int *widthp, int *heightp)
{
#if defined TIOCGWINSZ

  /* BSD-style.  */
  struct winsize size;

  if (ioctl (fd, TIOCGWINSZ, &size) == -1)
    *widthp = *heightp = 0;
  else
    {
      *widthp = size.ws_col;
      *heightp = size.ws_row;
    }

#elif defined TIOCGSIZE

  /* SunOS - style.  */
  struct ttysize size;

  if (ioctl (fd, TIOCGSIZE, &size) == -1)
    *widthp = *heightp = 0;
  else
    {
      *widthp = size.ts_cols;
      *heightp = size.ts_lines;
    }

#elif defined WINDOWSNT

  CONSOLE_SCREEN_BUFFER_INFO info;
  if (GetConsoleScreenBufferInfo (GetStdHandle (STD_OUTPUT_HANDLE), &info))
    {
      *widthp = info.srWindow.Right - info.srWindow.Left + 1;
      *heightp = info.srWindow.Bottom - info.srWindow.Top + 1;
    }
  else
    *widthp = *heightp = 0;

#else /* system doesn't know size */

  *widthp = 0;
  *heightp = 0;

#endif
}

/* Set the logical window size associated with descriptor FD
   to HEIGHT and WIDTH.  This is used mainly with ptys.
   Return a negative value on failure.  */

int
set_window_size (int fd, int height, int width)
{
#ifdef TIOCSWINSZ

  /* BSD-style.  */
  struct winsize size;
  size.ws_row = height;
  size.ws_col = width;

  return ioctl (fd, TIOCSWINSZ, &size);

#else
#ifdef TIOCSSIZE

  /* SunOS - style.  */
  struct ttysize size;
  size.ts_lines = height;
  size.ts_cols = width;

  return ioctl (fd, TIOCGSIZE, &size);
#else
  return -1;
#endif /* not SunOS-style */
#endif /* not BSD-style */
}



/* Prepare all terminal devices for exiting Emacs. */

void
reset_all_sys_modes (void)
{
  struct tty_display_info *tty;
  for (tty = tty_list; tty; tty = tty->next)
    reset_sys_modes (tty);
}

/* Prepare the terminal for closing it; move the cursor to the
   bottom of the frame, turn off interrupt-driven I/O, etc.  */

void
reset_sys_modes (struct tty_display_info *tty_out)
{
  if (noninteractive)
    {
      fflush_unlocked (stdout);
      return;
    }
  if (!tty_out->term_initted)
    return;

  if (!tty_out->output)
    return;                     /* The tty is suspended. */

  /* Go to and clear the last line of the terminal. */

  cmgoto (tty_out, FrameRows (tty_out) - 1, 0);

  /* Code adapted from tty_clear_end_of_line. */
  if (tty_out->TS_clr_line)
    {
      emacs_tputs (tty_out, tty_out->TS_clr_line, 1, cmputc);
    }
  else
    {			/* have to do it the hard way */
      tty_turn_off_insert (tty_out);

      for (int i = cursorX (tty_out); i < FrameCols (tty_out) - 1; i++)
	fputc_unlocked (' ', tty_out->output);
    }

  cmgoto (tty_out, FrameRows (tty_out) - 1, 0);
  fflush_unlocked (tty_out->output);

  if (tty_out->terminal->reset_terminal_modes_hook)
    tty_out->terminal->reset_terminal_modes_hook (tty_out->terminal);

  /* Avoid possible loss of output when changing terminal modes.  */
  while (fdatasync (fileno (tty_out->output)) != 0 && errno == EINTR)
    continue;

#ifndef DOS_NT
#ifdef F_SETOWN
  if (interrupt_input)
    {
      reset_sigio (fileno (tty_out->input));
      fcntl (fileno (tty_out->input), F_SETOWN,
             old_fcntl_owner[fileno (tty_out->input)]);
    }
#endif /* F_SETOWN */
  fcntl (fileno (tty_out->input), F_SETFL,
         fcntl (fileno (tty_out->input), F_GETFL, 0) & ~O_NONBLOCK);
#endif

  if (tty_out->old_tty)
    while (emacs_set_tty (fileno (tty_out->input),
                          tty_out->old_tty, 0) < 0 && errno == EINTR)
      ;

  widen_foreground_group (fileno (tty_out->input));
}

#ifdef HAVE_PTYS

/* Set up the proper status flags for use of a pty.  */

void
setup_pty (int fd)
{
  /* I'm told that TOICREMOTE does not mean control chars
     "can't be sent" but rather that they don't have
     input-editing or signaling effects.
     That should be good, because we have other ways
     to do those things in Emacs.
     However, telnet mode seems not to work on 4.2.
     So TIOCREMOTE is turned off now. */

  /* Under hp-ux, if TIOCREMOTE is turned on, some calls
     will hang.  In particular, the "timeout" feature (which
     causes a read to return if there is no data available)
     does this.  Also it is known that telnet mode will hang
     in such a way that Emacs must be stopped (perhaps this
     is the same problem).

     If TIOCREMOTE is turned off, then there is a bug in
     hp-ux which sometimes loses data.  Apparently the
     code which blocks the master process when the internal
     buffer fills up does not work.  Other than this,
     though, everything else seems to work fine.

     Since the latter lossage is more benign, we may as well
     lose that way.  -- cph */
#ifdef FIONBIO
#if defined (UNIX98_PTYS)
  {
    int on = 1;
    ioctl (fd, FIONBIO, &on);
  }
#endif
#endif
}
#endif /* HAVE_PTYS */

void
init_system_name (void)
{
  if (!build_details)
    {
      /* Set system-name to nil so that the build is deterministic.  */
      Vsystem_name = Qnil;
      return;
    }
  char *hostname_alloc = NULL;
  char *hostname;
#ifndef HAVE_GETHOSTNAME
  struct utsname uts;
  uname (&uts);
  hostname = uts.nodename;
#else /* HAVE_GETHOSTNAME */
  char hostname_buf[256];
  ptrdiff_t hostname_size = sizeof hostname_buf;
  hostname = hostname_buf;

  /* Try to get the host name; if the buffer is too short, try
     again.  Apparently, the only indication gethostname gives of
     whether the buffer was large enough is the presence or absence
     of a '\0' in the string.  Eech.  */
  for (;;)
    {
      gethostname (hostname, hostname_size - 1);
      hostname[hostname_size - 1] = '\0';

      /* Was the buffer large enough for the '\0'?  */
      if (strlen (hostname) < hostname_size - 1)
	break;

      hostname = hostname_alloc = xpalloc (hostname_alloc, &hostname_size, 1,
					   min (PTRDIFF_MAX, SIZE_MAX), 1);
    }
#endif /* HAVE_GETHOSTNAME */
  char *p;
  for (p = hostname; *p; p++)
    if (*p == ' ' || *p == '\t')
      *p = '-';
  if (! (STRINGP (Vsystem_name) && SBYTES (Vsystem_name) == p - hostname
	 && strcmp (SSDATA (Vsystem_name), hostname) == 0))
    Vsystem_name = build_string (hostname);
  xfree (hostname_alloc);
}

sigset_t empty_mask;

static struct sigaction process_fatal_action;

static int
emacs_sigaction_flags (void)
{
#ifdef SA_RESTART
  /* SA_RESTART causes interruptible functions with timeouts (e.g.,
     'select') to reset their timeout on some platforms (e.g.,
     HP-UX 11), which is not what we want.  Also, when Emacs is
     interactive, we don't want SA_RESTART because we need to poll
     for pending input so we need long-running syscalls to be interrupted
     after a signal that sets pending_signals.

     Non-interactive keyboard input goes through stdio, where we
     always want restartable system calls.  */
  if (noninteractive)
    return SA_RESTART;
#endif
  return 0;
}

/* Store into *ACTION a signal action suitable for Emacs, with handler
   HANDLER.  */
void
emacs_sigaction_init (struct sigaction *action, signal_handler_t handler)
{
  sigemptyset (&action->sa_mask);

  /* When handling a signal, block nonfatal system signals that are caught
     by Emacs.  This makes race conditions less likely.  */
  sigaddset (&action->sa_mask, SIGALRM);
#ifdef SIGCHLD
  sigaddset (&action->sa_mask, SIGCHLD);
#endif
#ifdef SIGDANGER
  sigaddset (&action->sa_mask, SIGDANGER);
#endif
#ifdef PROFILER_CPU_SUPPORT
  sigaddset (&action->sa_mask, SIGPROF);
#endif
#ifdef SIGWINCH
  sigaddset (&action->sa_mask, SIGWINCH);
#endif
  if (! noninteractive)
    {
      sigaddset (&action->sa_mask, SIGINT);
      sigaddset (&action->sa_mask, SIGQUIT);
#ifdef USABLE_SIGIO
      sigaddset (&action->sa_mask, SIGIO);
#endif
    }

  action->sa_handler = handler;
  action->sa_flags = emacs_sigaction_flags ();
}

#ifdef FORWARD_SIGNAL_TO_MAIN_THREAD
pthread_t main_thread_id;
#endif

/* SIG has arrived at the current process.  Deliver it to the main
   thread, which should handle it with HANDLER.  (Delivering the
   signal to some other thread might not work if the other thread is
   about to exit.)

   If we are on the main thread, handle the signal SIG with HANDLER.
   Otherwise, redirect the signal to the main thread, blocking it from
   this thread.  POSIX says any thread can receive a signal that is
   associated with a process, process group, or asynchronous event.
   On GNU/Linux the main thread typically gets a process signal unless
   it's blocked, but other systems (FreeBSD at least) can deliver the
   signal to other threads.  */
void
deliver_process_signal (int sig, signal_handler_t handler)
{
  /* Preserve errno, to avoid race conditions with signal handlers that
     might change errno.  Races can occur even in single-threaded hosts.  */
  int old_errno = errno;

  bool on_main_thread = true;
#ifdef FORWARD_SIGNAL_TO_MAIN_THREAD
  if (! pthread_equal (pthread_self (), main_thread_id))
    {
      sigset_t blocked;
      sigemptyset (&blocked);
      sigaddset (&blocked, sig);
      pthread_sigmask (SIG_BLOCK, &blocked, 0);
      pthread_kill (main_thread_id, sig);
      on_main_thread = false;
    }
#endif
  if (on_main_thread)
    handler (sig);

  errno = old_errno;
}

/* Static location to save a fatal backtrace in a thread.
   FIXME: If two subsidiary threads fail simultaneously, the resulting
   backtrace may be garbage.  */
enum { BACKTRACE_LIMIT_MAX = 500 };
static void *thread_backtrace_buffer[BACKTRACE_LIMIT_MAX + 1];
static int thread_backtrace_npointers;

/* SIG has arrived at the current thread.
   If we are on the main thread, handle the signal SIG with HANDLER.
   Otherwise, this is a fatal error in the handling thread.  */
static void
deliver_thread_signal (int sig, signal_handler_t handler)
{
  int old_errno = errno;

#ifdef FORWARD_SIGNAL_TO_MAIN_THREAD
  if (! pthread_equal (pthread_self (), main_thread_id))
    {
      thread_backtrace_npointers
	= backtrace (thread_backtrace_buffer, BACKTRACE_LIMIT_MAX);
      sigaction (sig, &process_fatal_action, 0);
      pthread_kill (main_thread_id, sig);

      /* Avoid further damage while the main thread is exiting.  */
      while (1)
	sigsuspend (&empty_mask);
    }
#endif

  handler (sig);
  errno = old_errno;
}

#if !HAVE_DECL_SYS_SIGLIST
# undef sys_siglist
# ifdef _sys_siglist
#  define sys_siglist _sys_siglist
# elif HAVE_DECL___SYS_SIGLIST
#  define sys_siglist __sys_siglist
# else
#  define sys_siglist my_sys_siglist
static char const *sys_siglist[NSIG];
# endif
#endif

#ifdef _sys_nsig
# define sys_siglist_entries _sys_nsig
#else
# define sys_siglist_entries NSIG
#endif

/* Handle bus errors, invalid instruction, etc.  */
static void
handle_fatal_signal (int sig)
{
  terminate_due_to_signal (sig, 40);
}

static void
deliver_fatal_signal (int sig)
{
  deliver_process_signal (sig, handle_fatal_signal);
}

static void
deliver_fatal_thread_signal (int sig)
{
  deliver_thread_signal (sig, handle_fatal_signal);
}

static _Noreturn void
handle_arith_signal (int sig)
{
  pthread_sigmask (SIG_SETMASK, &empty_mask, 0);
  xsignal0 (Qarith_error);
}

#if defined HAVE_STACK_OVERFLOW_HANDLING && !defined WINDOWSNT

/* Alternate stack used by SIGSEGV handler below.  */

static unsigned char sigsegv_stack[SIGSTKSZ];


/* Return true if SIGINFO indicates a stack overflow.  */

static bool
stack_overflow (siginfo_t *siginfo)
{
  if (!attempt_stack_overflow_recovery)
    return false;

  /* In theory, a more-accurate heuristic can be obtained by using
     GNU/Linux pthread_getattr_np along with POSIX pthread_attr_getstack
     and pthread_attr_getguardsize to find the location and size of the
     guard area.  In practice, though, these functions are so hard to
     use reliably that they're not worth bothering with.  E.g., see:
     https://sourceware.org/bugzilla/show_bug.cgi?id=16291
     Other operating systems also have problems, e.g., Solaris's
     stack_violation function is tailor-made for this problem, but it
     doesn't work on Solaris 11.2 x86-64 with a 32-bit executable.

     GNU libsigsegv is overkill for Emacs; otherwise it might be a
     candidate here.  */

  if (!siginfo)
    return false;

  /* The faulting address.  */
  char *addr = siginfo->si_addr;
  if (!addr)
    return false;

  /* The known top and bottom of the stack.  The actual stack may
     extend a bit beyond these boundaries.  */
  char *bot = stack_bottom;
  char *top = current_thread->stack_top;

  /* Log base 2 of the stack heuristic ratio.  This ratio is the size
     of the known stack divided by the size of the guard area past the
     end of the stack top.  The heuristic is that a bad address is
     considered to be a stack overflow if it occurs within
     stacksize>>LG_STACK_HEURISTIC bytes above the top of the known
     stack.  This heuristic is not exactly correct but it's good
     enough in practice.  */
  enum { LG_STACK_HEURISTIC = 8 };

  if (bot < top)
    return 0 <= addr - top && addr - top < (top - bot) >> LG_STACK_HEURISTIC;
  else
    return 0 <= top - addr && top - addr < (bot - top) >> LG_STACK_HEURISTIC;
}


/* Attempt to recover from SIGSEGV caused by C stack overflow.  */

static void
handle_sigsegv (int sig, siginfo_t *siginfo, void *arg)
{
  /* Hard GC error may lead to stack overflow caused by
     too nested calls to mark_object.  No way to survive.  */
  bool fatal = gc_in_progress;

#ifdef FORWARD_SIGNAL_TO_MAIN_THREAD
  if (!fatal && !pthread_equal (pthread_self (), main_thread_id))
    fatal = true;
#endif

  if (!fatal && stack_overflow (siginfo))
    siglongjmp (return_to_command_loop, 1);

  /* Otherwise we can't do anything with this.  */
  deliver_fatal_thread_signal (sig);
}

/* Return true if we have successfully set up SIGSEGV handler on alternate
   stack.  Otherwise we just treat SIGSEGV among the rest of fatal signals.  */

static bool
init_sigsegv (void)
{
  struct sigaction sa;
  stack_t ss;

  ss.ss_sp = sigsegv_stack;
  ss.ss_size = sizeof (sigsegv_stack);
  ss.ss_flags = 0;
  if (sigaltstack (&ss, NULL) < 0)
    return 0;

  sigfillset (&sa.sa_mask);
  sa.sa_sigaction = handle_sigsegv;
  sa.sa_flags = SA_SIGINFO | SA_ONSTACK | emacs_sigaction_flags ();
  return sigaction (SIGSEGV, &sa, NULL) < 0 ? 0 : 1;
}

#else /* not HAVE_STACK_OVERFLOW_HANDLING or WINDOWSNT */

static bool
init_sigsegv (void)
{
  return 0;
}

#endif /* HAVE_STACK_OVERFLOW_HANDLING && !WINDOWSNT */

static void
deliver_arith_signal (int sig)
{
  deliver_thread_signal (sig, handle_arith_signal);
}

#ifdef SIGDANGER

/* Handler for SIGDANGER.  */
static void
handle_danger_signal (int sig)
{
  malloc_warning ("Operating system warns that virtual memory is running low.\n");

  /* It might be unsafe to call do_auto_save now.  */
  force_auto_save_soon ();
}

static void
deliver_danger_signal (int sig)
{
  deliver_process_signal (sig, handle_danger_signal);
}
#endif

/* Treat SIG as a terminating signal, unless it is already ignored and
   we are in --batch mode.  Among other things, this makes nohup work.  */
static void
maybe_fatal_sig (int sig)
{
  bool catch_sig = !noninteractive;
  if (!catch_sig)
    {
      struct sigaction old_action;
      sigaction (sig, 0, &old_action);
      catch_sig = old_action.sa_handler != SIG_IGN;
    }
  if (catch_sig)
    sigaction (sig, &process_fatal_action, 0);
}

void
init_signals (bool dumping)
{
  struct sigaction thread_fatal_action;
  struct sigaction action;

  sigemptyset (&empty_mask);

#ifdef FORWARD_SIGNAL_TO_MAIN_THREAD
  main_thread_id = pthread_self ();
#endif

#if !HAVE_DECL_SYS_SIGLIST && !defined _sys_siglist
  if (! initialized)
    {
      sys_siglist[SIGABRT] = "Aborted";
# ifdef SIGAIO
      sys_siglist[SIGAIO] = "LAN I/O interrupt";
# endif
      sys_siglist[SIGALRM] = "Alarm clock";
# ifdef SIGBUS
      sys_siglist[SIGBUS] = "Bus error";
# endif
# ifdef SIGCHLD
      sys_siglist[SIGCHLD] = "Child status changed";
# endif
# ifdef SIGCONT
      sys_siglist[SIGCONT] = "Continued";
# endif
# ifdef SIGDANGER
      sys_siglist[SIGDANGER] = "Swap space dangerously low";
# endif
# ifdef SIGDGNOTIFY
      sys_siglist[SIGDGNOTIFY] = "Notification message in queue";
# endif
# ifdef SIGEMT
      sys_siglist[SIGEMT] = "Emulation trap";
# endif
      sys_siglist[SIGFPE] = "Arithmetic exception";
# ifdef SIGFREEZE
      sys_siglist[SIGFREEZE] = "SIGFREEZE";
# endif
# ifdef SIGGRANT
      sys_siglist[SIGGRANT] = "Monitor mode granted";
# endif
      sys_siglist[SIGHUP] = "Hangup";
      sys_siglist[SIGILL] = "Illegal instruction";
      sys_siglist[SIGINT] = "Interrupt";
# ifdef SIGIO
      sys_siglist[SIGIO] = "I/O possible";
# endif
# ifdef SIGIOINT
      sys_siglist[SIGIOINT] = "I/O intervention required";
# endif
# ifdef SIGIOT
      sys_siglist[SIGIOT] = "IOT trap";
# endif
      sys_siglist[SIGKILL] = "Killed";
# ifdef SIGLOST
      sys_siglist[SIGLOST] = "Resource lost";
# endif
# ifdef SIGLWP
      sys_siglist[SIGLWP] = "SIGLWP";
# endif
# ifdef SIGMSG
      sys_siglist[SIGMSG] = "Monitor mode data available";
# endif
# ifdef SIGPHONE
      sys_siglist[SIGWIND] = "SIGPHONE";
# endif
      sys_siglist[SIGPIPE] = "Broken pipe";
# ifdef SIGPOLL
      sys_siglist[SIGPOLL] = "Pollable event occurred";
# endif
# ifdef SIGPROF
      sys_siglist[SIGPROF] = "Profiling timer expired";
# endif
# ifdef SIGPTY
      sys_siglist[SIGPTY] = "PTY I/O interrupt";
# endif
# ifdef SIGPWR
      sys_siglist[SIGPWR] = "Power-fail restart";
# endif
      sys_siglist[SIGQUIT] = "Quit";
# ifdef SIGRETRACT
      sys_siglist[SIGRETRACT] = "Need to relinquish monitor mode";
# endif
# ifdef SIGSAK
      sys_siglist[SIGSAK] = "Secure attention";
# endif
      sys_siglist[SIGSEGV] = "Segmentation violation";
# ifdef SIGSOUND
      sys_siglist[SIGSOUND] = "Sound completed";
# endif
# ifdef SIGSTOP
      sys_siglist[SIGSTOP] = "Stopped (signal)";
# endif
# ifdef SIGSTP
      sys_siglist[SIGSTP] = "Stopped (user)";
# endif
# ifdef SIGSYS
      sys_siglist[SIGSYS] = "Bad argument to system call";
# endif
      sys_siglist[SIGTERM] = "Terminated";
# ifdef SIGTHAW
      sys_siglist[SIGTHAW] = "SIGTHAW";
# endif
# ifdef SIGTRAP
      sys_siglist[SIGTRAP] = "Trace/breakpoint trap";
# endif
# ifdef SIGTSTP
      sys_siglist[SIGTSTP] = "Stopped (user)";
# endif
# ifdef SIGTTIN
      sys_siglist[SIGTTIN] = "Stopped (tty input)";
# endif
# ifdef SIGTTOU
      sys_siglist[SIGTTOU] = "Stopped (tty output)";
# endif
# ifdef SIGURG
      sys_siglist[SIGURG] = "Urgent I/O condition";
# endif
# ifdef SIGUSR1
      sys_siglist[SIGUSR1] = "User defined signal 1";
# endif
# ifdef SIGUSR2
      sys_siglist[SIGUSR2] = "User defined signal 2";
# endif
# ifdef SIGVTALRM
      sys_siglist[SIGVTALRM] = "Virtual timer expired";
# endif
# ifdef SIGWAITING
      sys_siglist[SIGWAITING] = "Process's LWPs are blocked";
# endif
# ifdef SIGWINCH
      sys_siglist[SIGWINCH] = "Window size changed";
# endif
# ifdef SIGWIND
      sys_siglist[SIGWIND] = "SIGWIND";
# endif
# ifdef SIGXCPU
      sys_siglist[SIGXCPU] = "CPU time limit exceeded";
# endif
# ifdef SIGXFSZ
      sys_siglist[SIGXFSZ] = "File size limit exceeded";
# endif
    }
#endif /* !HAVE_DECL_SYS_SIGLIST && !_sys_siglist */

  /* Don't alter signal handlers if dumping.  On some machines,
     changing signal handlers sets static data that would make signals
     fail to work right when the dumped Emacs is run.  */
  if (dumping)
    return;

  sigfillset (&process_fatal_action.sa_mask);
  process_fatal_action.sa_handler = deliver_fatal_signal;
  process_fatal_action.sa_flags = emacs_sigaction_flags ();

  sigfillset (&thread_fatal_action.sa_mask);
  thread_fatal_action.sa_handler = deliver_fatal_thread_signal;
  thread_fatal_action.sa_flags = process_fatal_action.sa_flags;

  /* SIGINT may need special treatment on MS-Windows.  See
     http://lists.gnu.org/archive/html/emacs-devel/2010-09/msg01062.html
     Please update the doc of kill-emacs, kill-emacs-hook, and
     NEWS if you change this.  */

  maybe_fatal_sig (SIGHUP);
  maybe_fatal_sig (SIGINT);
  maybe_fatal_sig (SIGTERM);

  /* Emacs checks for write errors, so it can safely ignore SIGPIPE.
     However, in batch mode leave SIGPIPE alone, as that causes Emacs
     to behave more like typical batch applications do.  */
  if (! noninteractive)
    signal (SIGPIPE, SIG_IGN);

  sigaction (SIGQUIT, &process_fatal_action, 0);
  sigaction (SIGILL, &thread_fatal_action, 0);
  sigaction (SIGTRAP, &thread_fatal_action, 0);

  /* Typically SIGFPE is thread-specific and is fatal, like SIGILL.
     But on a non-IEEE host SIGFPE can come from a trap in the Lisp
     interpreter's floating point operations, so treat SIGFPE as an
     arith-error if it arises in the main thread.  */
  if (IEEE_FLOATING_POINT)
    sigaction (SIGFPE, &thread_fatal_action, 0);
  else
    {
      emacs_sigaction_init (&action, deliver_arith_signal);
      sigaction (SIGFPE, &action, 0);
    }

#ifdef SIGUSR1
  add_user_signal (SIGUSR1, "sigusr1");
#endif
#ifdef SIGUSR2
  add_user_signal (SIGUSR2, "sigusr2");
#endif
  sigaction (SIGABRT, &thread_fatal_action, 0);
#ifdef SIGPRE
  sigaction (SIGPRE, &thread_fatal_action, 0);
#endif
#ifdef SIGORE
  sigaction (SIGORE, &thread_fatal_action, 0);
#endif
#ifdef SIGUME
  sigaction (SIGUME, &thread_fatal_action, 0);
#endif
#ifdef SIGDLK
  sigaction (SIGDLK, &process_fatal_action, 0);
#endif
#ifdef SIGCPULIM
  sigaction (SIGCPULIM, &process_fatal_action, 0);
#endif
#ifdef SIGIOT
  sigaction (SIGIOT, &thread_fatal_action, 0);
#endif
#ifdef SIGEMT
  sigaction (SIGEMT, &thread_fatal_action, 0);
#endif
#ifdef SIGBUS
  sigaction (SIGBUS, &thread_fatal_action, 0);
#endif
  if (!init_sigsegv ())
    sigaction (SIGSEGV, &thread_fatal_action, 0);
#ifdef SIGSYS
  sigaction (SIGSYS, &thread_fatal_action, 0);
#endif
  sigaction (SIGTERM, &process_fatal_action, 0);
#ifdef SIGPROF
  signal (SIGPROF, SIG_IGN);
#endif
#ifdef SIGVTALRM
  sigaction (SIGVTALRM, &process_fatal_action, 0);
#endif
#ifdef SIGXCPU
  sigaction (SIGXCPU, &process_fatal_action, 0);
#endif
#ifdef SIGXFSZ
  sigaction (SIGXFSZ, &process_fatal_action, 0);
#endif

#ifdef SIGDANGER
  /* This just means available memory is getting low.  */
  emacs_sigaction_init (&action, deliver_danger_signal);
  sigaction (SIGDANGER, &action, 0);
#endif

  /* AIX-specific signals.  */
#ifdef SIGGRANT
  sigaction (SIGGRANT, &process_fatal_action, 0);
#endif
#ifdef SIGMIGRATE
  sigaction (SIGMIGRATE, &process_fatal_action, 0);
#endif
#ifdef SIGMSG
  sigaction (SIGMSG, &process_fatal_action, 0);
#endif
#ifdef SIGRETRACT
  sigaction (SIGRETRACT, &process_fatal_action, 0);
#endif
#ifdef SIGSAK
  sigaction (SIGSAK, &process_fatal_action, 0);
#endif
#ifdef SIGSOUND
  sigaction (SIGSOUND, &process_fatal_action, 0);
#endif
#ifdef SIGTALRM
  sigaction (SIGTALRM, &thread_fatal_action, 0);
#endif
}

#ifndef HAVE_RANDOM
#ifdef random
#define HAVE_RANDOM
#endif
#endif

/* Figure out how many bits the system's random number generator uses.
   `random' and `lrand48' are assumed to return 31 usable bits.
   BSD `rand' returns a 31 bit value but the low order bits are unusable;
   so we'll shift it and treat it like the 15-bit USG `rand'.  */

#ifndef RAND_BITS
# ifdef HAVE_RANDOM
#  define RAND_BITS 31
# else /* !HAVE_RANDOM */
#  ifdef HAVE_LRAND48
#   define RAND_BITS 31
#   define random lrand48
#  else /* !HAVE_LRAND48 */
#   define RAND_BITS 15
#   if RAND_MAX == 32767
#    define random rand
#   else /* RAND_MAX != 32767 */
#    if RAND_MAX == 2147483647
#     define random() (rand () >> 16)
#    else /* RAND_MAX != 2147483647 */
#     ifdef USG
#      define random rand
#     else
#      define random() (rand () >> 16)
#     endif /* !USG */
#    endif /* RAND_MAX != 2147483647 */
#   endif /* RAND_MAX != 32767 */
#  endif /* !HAVE_LRAND48 */
# endif /* !HAVE_RANDOM */
#endif /* !RAND_BITS */

#ifdef HAVE_RANDOM
typedef unsigned int random_seed;
static void set_random_seed (random_seed arg) { srandom (arg); }
#elif defined HAVE_LRAND48
/* Although srand48 uses a long seed, this is unsigned long to avoid
   undefined behavior on signed integer overflow in init_random.  */
typedef unsigned long int random_seed;
static void set_random_seed (random_seed arg) { srand48 (arg); }
#else
typedef unsigned int random_seed;
static void set_random_seed (random_seed arg) { srand (arg); }
#endif

void
seed_random (void *seed, ptrdiff_t seed_size)
{
  random_seed arg = 0;
  unsigned char *argp = (unsigned char *) &arg;
  unsigned char *seedp = seed;
  for (ptrdiff_t i = 0; i < seed_size; i++)
    argp[i % sizeof arg] ^= seedp[i];
  set_random_seed (arg);
}

void
init_random (void)
{
  random_seed v;
  bool success = false;

  /* First, try seeding the PRNG from the operating system's entropy
     source.  This approach is both fast and secure.  */
#ifdef WINDOWSNT
  success = w32_init_random (&v, sizeof v) == 0;
#else
  int fd = emacs_open ("/dev/urandom", O_RDONLY, 0);
  if (0 <= fd)
    {
      success = emacs_read (fd, &v, sizeof v) == sizeof v;
      close (fd);
    }
#endif

  /* If that didn't work, try using GnuTLS, which is secure, but on
     some systems, can be somewhat slow.  */
  if (!success)
    success = EQ (emacs_gnutls_global_init (), Qt)
      && gnutls_rnd (GNUTLS_RND_NONCE, &v, sizeof v) == 0;

  /* If _that_ didn't work, just use the current time value and PID.
     It's at least better than XKCD 221.  */
  if (!success)
    {
      struct timespec t = current_timespec ();
      v = getpid () ^ t.tv_sec ^ t.tv_nsec;
    }

  set_random_seed (v);
}

/*
 * Return a nonnegative random integer out of whatever we've got.
 * It contains enough bits to make a random (signed) Emacs fixnum.
 * This suffices even for a 64-bit architecture with a 15-bit rand.
 */
EMACS_INT
get_random (void)
{
  EMACS_UINT val = 0;
  int i;
  for (i = 0; i < (FIXNUM_BITS + RAND_BITS - 1) / RAND_BITS; i++)
    val = (random () ^ (val << RAND_BITS)
	   ^ (val >> (EMACS_INT_WIDTH - RAND_BITS)));
  val ^= val >> (EMACS_INT_WIDTH - FIXNUM_BITS);
  return val & INTMASK;
}

#ifndef HAVE_SNPRINTF
/* Approximate snprintf as best we can on ancient hosts that lack it.  */
int
snprintf (char *buf, size_t bufsize, char const *format, ...)
{
  ptrdiff_t size = min (bufsize, PTRDIFF_MAX);
  ptrdiff_t nbytes = size - 1;
  va_list ap;

  if (size)
    {
      va_start (ap, format);
      nbytes = doprnt (buf, size, format, 0, ap);
      va_end (ap);
    }

  if (nbytes == size - 1)
    {
      /* Calculate the length of the string that would have been created
	 had the buffer been large enough.  */
      char stackbuf[4000];
      char *b = stackbuf;
      ptrdiff_t bsize = sizeof stackbuf;
      va_start (ap, format);
      nbytes = evxprintf (&b, &bsize, stackbuf, -1, format, ap);
      va_end (ap);
      if (b != stackbuf)
	xfree (b);
    }

  if (INT_MAX < nbytes)
    {
#ifdef EOVERFLOW
      errno = EOVERFLOW;
#else
      errno = EDOM;
#endif
      return -1;
    }
  return nbytes;
}
#endif

/* If a backtrace is available, output the top lines of it to stderr.
   Do not output more than BACKTRACE_LIMIT or BACKTRACE_LIMIT_MAX lines.
   This function may be called from a signal handler, so it should
   not invoke async-unsafe functions like malloc.

   If BACKTRACE_LIMIT is -1, initialize tables that 'backtrace' uses
   but do not output anything.  This avoids some problems that can
   otherwise occur if the malloc arena is corrupted before 'backtrace'
   is called, since 'backtrace' may call malloc if the tables are not
   initialized.

   If the static variable THREAD_BACKTRACE_NPOINTERS is nonzero, a
   fatal error has occurred in some other thread; generate a thread
   backtrace instead, ignoring BACKTRACE_LIMIT.  */
void
emacs_backtrace (int backtrace_limit)
{
  void *main_backtrace_buffer[BACKTRACE_LIMIT_MAX + 1];
  int bounded_limit = min (backtrace_limit, BACKTRACE_LIMIT_MAX);
  void *buffer;
  int npointers;

  if (thread_backtrace_npointers)
    {
      buffer = thread_backtrace_buffer;
      npointers = thread_backtrace_npointers;
    }
  else
    {
      buffer = main_backtrace_buffer;

      /* Work around 'backtrace' bug; see Bug#19959 and glibc bug#18084.  */
      if (bounded_limit < 0)
	{
	  backtrace (buffer, 1);
	  return;
	}

      npointers = backtrace (buffer, bounded_limit + 1);
    }

  if (npointers)
    {
      emacs_write (STDERR_FILENO, "\nBacktrace:\n", 12);
      backtrace_symbols_fd (buffer, npointers, STDERR_FILENO);
      if (bounded_limit < npointers)
	emacs_write (STDERR_FILENO, "...\n", 4);
    }
}

#ifndef HAVE_NTGUI
void
emacs_abort (void)
{
  terminate_due_to_signal (SIGABRT, 40);
}
#endif

/* Open FILE for Emacs use, using open flags OFLAG and mode MODE.
   Use binary I/O on systems that care about text vs binary I/O.
   Arrange for subprograms to not inherit the file descriptor.
   Prefer a method that is multithread-safe, if available.
   Do not fail merely because the open was interrupted by a signal.
   Allow the user to quit.  */

int
emacs_open (const char *file, int oflags, int mode)
{
  int fd;
  if (! (oflags & O_TEXT))
    oflags |= O_BINARY;
  oflags |= O_CLOEXEC;
  while ((fd = open (file, oflags, mode)) < 0 && errno == EINTR)
    maybe_quit ();
  return fd;
}

/* Open FILE as a stream for Emacs use, with mode MODE.
   Act like emacs_open with respect to threads, signals, and quits.  */

FILE *
emacs_fopen (char const *file, char const *mode)
{
  int fd, omode, oflags;
  int bflag = 0;
  char const *m = mode;

  switch (*m++)
    {
    case 'r': omode = O_RDONLY; oflags = 0; break;
    case 'w': omode = O_WRONLY; oflags = O_CREAT | O_TRUNC; break;
    case 'a': omode = O_WRONLY; oflags = O_CREAT | O_APPEND; break;
    default: emacs_abort ();
    }

  while (*m)
    switch (*m++)
      {
      case '+': omode = O_RDWR; break;
      case 't': bflag = O_TEXT; break;
      default: /* Ignore.  */ break;
      }

  fd = emacs_open (file, omode | oflags | bflag, 0666);
  return fd < 0 ? 0 : fdopen (fd, mode);
}

/* Create a pipe for Emacs use.  */

int
emacs_pipe (int fd[2])
{
<<<<<<< HEAD
  int result = pipe2 (fd, O_BINARY | O_CLOEXEC);
  if (! O_CLOEXEC && result == 0)
    {
      fcntl (fd[0], F_SETFD, FD_CLOEXEC);
      fcntl (fd[1], F_SETFD, FD_CLOEXEC);
    }
  return result;
=======
#ifdef MSDOS
  return pipe (fd);
#else  /* !MSDOS */
  return pipe2 (fd, O_BINARY | O_CLOEXEC);
#endif	/* !MSDOS */
>>>>>>> c0af83b6
}

/* Approximate posix_close and POSIX_CLOSE_RESTART well enough for Emacs.
   For the background behind this mess, please see Austin Group defect 529
   <http://austingroupbugs.net/view.php?id=529>.  */

#ifndef POSIX_CLOSE_RESTART
# define POSIX_CLOSE_RESTART 1
static int
posix_close (int fd, int flag)
{
  /* Only the POSIX_CLOSE_RESTART case is emulated.  */
  eassert (flag == POSIX_CLOSE_RESTART);

  /* Things are tricky if close (fd) returns -1 with errno == EINTR
     on a system that does not define POSIX_CLOSE_RESTART.

     In this case, in some systems (e.g., GNU/Linux, AIX) FD is
     closed, and retrying the close could inadvertently close a file
     descriptor allocated by some other thread.  In other systems
     (e.g., HP/UX) FD is not closed.  And in still other systems
     (e.g., macOS, Solaris), maybe FD is closed, maybe not, and in a
     multithreaded program there can be no way to tell.

     So, in this case, pretend that the close succeeded.  This works
     well on systems like GNU/Linux that close FD.  Although it may
     leak a file descriptor on other systems, the leak is unlikely and
     it's better to leak than to close a random victim.  */
  return close (fd) == 0 || errno == EINTR ? 0 : -1;
}
#endif

/* Close FD, retrying if interrupted.  If successful, return 0;
   otherwise, return -1 and set errno to a non-EINTR value.  Consider
   an EINPROGRESS error to be successful, as that's merely a signal
   arriving.  FD is always closed when this function returns, even
   when it returns -1.

   Do not call this function if FD is nonnegative and might already be closed,
   as that might close an innocent victim opened by some other thread.  */

int
emacs_close (int fd)
{
  while (1)
    {
      int r = posix_close (fd, POSIX_CLOSE_RESTART);
      if (r == 0)
	return r;
      if (!POSIX_CLOSE_RESTART || errno != EINTR)
	{
	  eassert (errno != EBADF || fd < 0);
	  return errno == EINPROGRESS ? 0 : r;
	}
    }
}

/* Maximum number of bytes to read or write in a single system call.
   This works around a serious bug in Linux kernels before 2.6.16; see
   <https://bugzilla.redhat.com/show_bug.cgi?format=multiple&id=612839>.
   It's likely to work around similar bugs in other operating systems, so do it
   on all platforms.  Round INT_MAX down to a page size, with the conservative
   assumption that page sizes are at most 2**18 bytes (any kernel with a
   page size larger than that shouldn't have the bug).  */
#ifndef MAX_RW_COUNT
#define MAX_RW_COUNT (INT_MAX >> 18 << 18)
#endif

/* Read from FD to a buffer BUF with size NBYTE.
   If interrupted, process any quits and pending signals immediately
   if INTERRUPTIBLE, and then retry the read unless quitting.
   Return the number of bytes read, which might be less than NBYTE.
   On error, set errno to a value other than EINTR, and return -1.  */
static ptrdiff_t
emacs_intr_read (int fd, void *buf, ptrdiff_t nbyte, bool interruptible)
{
  ssize_t result;

  /* There is no need to check against MAX_RW_COUNT, since no caller ever
     passes a size that large to emacs_read.  */
  do
    {
      if (interruptible)
	maybe_quit ();
      result = read (fd, buf, nbyte);
    }
  while (result < 0 && errno == EINTR);

  return result;
}

/* Read from FD to a buffer BUF with size NBYTE.
   If interrupted, retry the read.  Return the number of bytes read,
   which might be less than NBYTE.  On error, set errno to a value
   other than EINTR, and return -1.  */
ptrdiff_t
emacs_read (int fd, void *buf, ptrdiff_t nbyte)
{
  return emacs_intr_read (fd, buf, nbyte, false);
}

/* Like emacs_read, but also process quits and pending signals.  */
ptrdiff_t
emacs_read_quit (int fd, void *buf, ptrdiff_t nbyte)
{
  return emacs_intr_read (fd, buf, nbyte, true);
}

/* Write to FILEDES from a buffer BUF with size NBYTE, retrying if
   interrupted or if a partial write occurs.  Process any quits
   immediately if INTERRUPTIBLE is positive, and process any pending
   signals immediately if INTERRUPTIBLE is nonzero.  Return the number
   of bytes written; if this is less than NBYTE, set errno to a value
   other than EINTR.  */
static ptrdiff_t
emacs_full_write (int fd, char const *buf, ptrdiff_t nbyte,
		  int interruptible)
{
  ptrdiff_t bytes_written = 0;

  while (nbyte > 0)
    {
      ssize_t n = write (fd, buf, min (nbyte, MAX_RW_COUNT));

      if (n < 0)
	{
	  if (errno != EINTR)
	    break;

	  if (interruptible)
	    {
	      if (0 < interruptible)
		maybe_quit ();
	      if (pending_signals)
		process_pending_signals ();
	    }
	}
      else
	{
	  buf += n;
	  nbyte -= n;
	  bytes_written += n;
	}
    }

  return bytes_written;
}

/* Write to FD from a buffer BUF with size NBYTE, retrying if
   interrupted or if a partial write occurs.  Do not process quits or
   pending signals.  Return the number of bytes written, setting errno
   if this is less than NBYTE.  */
ptrdiff_t
emacs_write (int fd, void const *buf, ptrdiff_t nbyte)
{
  return emacs_full_write (fd, buf, nbyte, 0);
}

/* Like emacs_write, but also process pending signals.  */
ptrdiff_t
emacs_write_sig (int fd, void const *buf, ptrdiff_t nbyte)
{
  return emacs_full_write (fd, buf, nbyte, -1);
}

/* Like emacs_write, but also process quits and pending signals.  */
ptrdiff_t
emacs_write_quit (int fd, void const *buf, ptrdiff_t nbyte)
{
  return emacs_full_write (fd, buf, nbyte, 1);
}

/* Write a diagnostic to standard error that contains MESSAGE and a
   string derived from errno.  Preserve errno.  Do not buffer stderr.
   Do not process quits or pending signals if interrupted.  */
void
emacs_perror (char const *message)
{
  int err = errno;
  char const *error_string = emacs_strerror (err);
  char const *command = (initial_argv && initial_argv[0]
			 ? initial_argv[0] : "emacs");
  /* Write it out all at once, if it's short; this is less likely to
     be interleaved with other output.  */
  char buf[BUFSIZ];
  int nbytes = snprintf (buf, sizeof buf, "%s: %s: %s\n",
			 command, message, error_string);
  if (0 <= nbytes && nbytes < BUFSIZ)
    emacs_write (STDERR_FILENO, buf, nbytes);
  else
    {
      emacs_write (STDERR_FILENO, command, strlen (command));
      emacs_write (STDERR_FILENO, ": ", 2);
      emacs_write (STDERR_FILENO, message, strlen (message));
      emacs_write (STDERR_FILENO, ": ", 2);
      emacs_write (STDERR_FILENO, error_string, strlen (error_string));
      emacs_write (STDERR_FILENO, "\n", 1);
    }
  errno = err;
}

/* Return a struct timeval that is roughly equivalent to T.
   Use the least timeval not less than T.
   Return an extremal value if the result would overflow.  */
struct timeval
make_timeval (struct timespec t)
{
  struct timeval tv;
  tv.tv_sec = t.tv_sec;
  tv.tv_usec = t.tv_nsec / 1000;

  if (t.tv_nsec % 1000 != 0)
    {
      if (tv.tv_usec < 999999)
	tv.tv_usec++;
      else if (tv.tv_sec < TYPE_MAXIMUM (time_t))
	{
	  tv.tv_sec++;
	  tv.tv_usec = 0;
	}
    }

  return tv;
}

/* Set the access and modification time stamps of FD (a.k.a. FILE) to be
   ATIME and MTIME, respectively.
   FD must be either negative -- in which case it is ignored --
   or a file descriptor that is open on FILE.
   If FD is nonnegative, then FILE can be NULL.  */
int
set_file_times (int fd, const char *filename,
		struct timespec atime, struct timespec mtime)
{
  struct timespec timespec[2];
  timespec[0] = atime;
  timespec[1] = mtime;
  return fdutimens (fd, filename, timespec);
}

/* Rename directory SRCFD's entry SRC to directory DSTFD's entry DST.
   This is like renameat except that it fails if DST already exists,
   or if this operation is not supported atomically.  Return 0 if
   successful, -1 (setting errno) otherwise.  */
int
renameat_noreplace (int srcfd, char const *src, int dstfd, char const *dst)
{
#if defined SYS_renameat2 && defined RENAME_NOREPLACE
  return syscall (SYS_renameat2, srcfd, src, dstfd, dst, RENAME_NOREPLACE);
#elif defined CYGWIN && defined RENAME_NOREPLACE
  return renameat2 (srcfd, src, dstfd, dst, RENAME_NOREPLACE);
#elif defined RENAME_EXCL
  return renameatx_np (srcfd, src, dstfd, dst, RENAME_EXCL);
#else
# ifdef WINDOWSNT
  if (srcfd == AT_FDCWD && dstfd == AT_FDCWD)
    return sys_rename_replace (src, dst, 0);
# endif
  errno = ENOSYS;
  return -1;
#endif
}

/* Like strsignal, except async-signal-safe, and this function typically
   returns a string in the C locale rather than the current locale.  */
char const *
safe_strsignal (int code)
{
  char const *signame = 0;

  if (0 <= code && code < sys_siglist_entries)
    signame = sys_siglist[code];
  if (! signame)
    signame = "Unknown signal";

  return signame;
}

#ifndef DOS_NT
/* For make-serial-process  */
int
serial_open (Lisp_Object port)
{
  int fd = emacs_open (SSDATA (port), O_RDWR | O_NOCTTY | O_NONBLOCK, 0);
  if (fd < 0)
    report_file_error ("Opening serial port", port);
#ifdef TIOCEXCL
  ioctl (fd, TIOCEXCL, (char *) 0);
#endif

  return fd;
}

#if !defined (HAVE_CFMAKERAW)
/* Workaround for targets which are missing cfmakeraw.  */
/* Pasted from man page.  */
static void
cfmakeraw (struct termios *termios_p)
{
    termios_p->c_iflag &= ~(IGNBRK|BRKINT|PARMRK|ISTRIP|INLCR|IGNCR|ICRNL|IXON);
    termios_p->c_oflag &= ~OPOST;
    termios_p->c_lflag &= ~(ECHO|ECHONL|ICANON|ISIG|IEXTEN);
    termios_p->c_cflag &= ~(CSIZE|PARENB);
    termios_p->c_cflag |= CS8;
}
#endif /* !defined (HAVE_CFMAKERAW */

#if !defined (HAVE_CFSETSPEED)
/* Workaround for targets which are missing cfsetspeed.  */
static int
cfsetspeed (struct termios *termios_p, speed_t vitesse)
{
  return (cfsetispeed (termios_p, vitesse)
	  + cfsetospeed (termios_p, vitesse));
}
#endif

/* For serial-process-configure  */
void
serial_configure (struct Lisp_Process *p,
		  Lisp_Object contact)
{
  Lisp_Object childp2 = Qnil;
  Lisp_Object tem = Qnil;
  struct termios attr;
  int err;
  char summary[4] = "???"; /* This usually becomes "8N1".  */

  childp2 = Fcopy_sequence (p->childp);

  /* Read port attributes and prepare default configuration.  */
  err = tcgetattr (p->outfd, &attr);
  if (err != 0)
    report_file_error ("Failed tcgetattr", Qnil);
  cfmakeraw (&attr);
#if defined (CLOCAL)
  attr.c_cflag |= CLOCAL;
#endif
#if defined (CREAD)
  attr.c_cflag |= CREAD;
#endif

  /* Configure speed.  */
  if (!NILP (Fplist_member (contact, QCspeed)))
    tem = Fplist_get (contact, QCspeed);
  else
    tem = Fplist_get (p->childp, QCspeed);
  CHECK_NUMBER (tem);
  err = cfsetspeed (&attr, XINT (tem));
  if (err != 0)
    report_file_error ("Failed cfsetspeed", tem);
  childp2 = Fplist_put (childp2, QCspeed, tem);

  /* Configure bytesize.  */
  if (!NILP (Fplist_member (contact, QCbytesize)))
    tem = Fplist_get (contact, QCbytesize);
  else
    tem = Fplist_get (p->childp, QCbytesize);
  if (NILP (tem))
    tem = make_number (8);
  CHECK_NUMBER (tem);
  if (XINT (tem) != 7 && XINT (tem) != 8)
    error (":bytesize must be nil (8), 7, or 8");
  summary[0] = XINT (tem) + '0';
#if defined (CSIZE) && defined (CS7) && defined (CS8)
  attr.c_cflag &= ~CSIZE;
  attr.c_cflag |= ((XINT (tem) == 7) ? CS7 : CS8);
#else
  /* Don't error on bytesize 8, which should be set by cfmakeraw.  */
  if (XINT (tem) != 8)
    error ("Bytesize cannot be changed");
#endif
  childp2 = Fplist_put (childp2, QCbytesize, tem);

  /* Configure parity.  */
  if (!NILP (Fplist_member (contact, QCparity)))
    tem = Fplist_get (contact, QCparity);
  else
    tem = Fplist_get (p->childp, QCparity);
  if (!NILP (tem) && !EQ (tem, Qeven) && !EQ (tem, Qodd))
    error (":parity must be nil (no parity), `even', or `odd'");
#if defined (PARENB) && defined (PARODD) && defined (IGNPAR) && defined (INPCK)
  attr.c_cflag &= ~(PARENB | PARODD);
  attr.c_iflag &= ~(IGNPAR | INPCK);
  if (NILP (tem))
    {
      summary[1] = 'N';
    }
  else if (EQ (tem, Qeven))
    {
      summary[1] = 'E';
      attr.c_cflag |= PARENB;
      attr.c_iflag |= (IGNPAR | INPCK);
    }
  else if (EQ (tem, Qodd))
    {
      summary[1] = 'O';
      attr.c_cflag |= (PARENB | PARODD);
      attr.c_iflag |= (IGNPAR | INPCK);
    }
#else
  /* Don't error on no parity, which should be set by cfmakeraw.  */
  if (!NILP (tem))
    error ("Parity cannot be configured");
#endif
  childp2 = Fplist_put (childp2, QCparity, tem);

  /* Configure stopbits.  */
  if (!NILP (Fplist_member (contact, QCstopbits)))
    tem = Fplist_get (contact, QCstopbits);
  else
    tem = Fplist_get (p->childp, QCstopbits);
  if (NILP (tem))
    tem = make_number (1);
  CHECK_NUMBER (tem);
  if (XINT (tem) != 1 && XINT (tem) != 2)
    error (":stopbits must be nil (1 stopbit), 1, or 2");
  summary[2] = XINT (tem) + '0';
#if defined (CSTOPB)
  attr.c_cflag &= ~CSTOPB;
  if (XINT (tem) == 2)
    attr.c_cflag |= CSTOPB;
#else
  /* Don't error on 1 stopbit, which should be set by cfmakeraw.  */
  if (XINT (tem) != 1)
    error ("Stopbits cannot be configured");
#endif
  childp2 = Fplist_put (childp2, QCstopbits, tem);

  /* Configure flowcontrol.  */
  if (!NILP (Fplist_member (contact, QCflowcontrol)))
    tem = Fplist_get (contact, QCflowcontrol);
  else
    tem = Fplist_get (p->childp, QCflowcontrol);
  if (!NILP (tem) && !EQ (tem, Qhw) && !EQ (tem, Qsw))
    error (":flowcontrol must be nil (no flowcontrol), `hw', or `sw'");
#if defined (CRTSCTS)
  attr.c_cflag &= ~CRTSCTS;
#endif
#if defined (CNEW_RTSCTS)
  attr.c_cflag &= ~CNEW_RTSCTS;
#endif
#if defined (IXON) && defined (IXOFF)
  attr.c_iflag &= ~(IXON | IXOFF);
#endif
  if (NILP (tem))
    {
      /* Already configured.  */
    }
  else if (EQ (tem, Qhw))
    {
#if defined (CRTSCTS)
      attr.c_cflag |= CRTSCTS;
#elif defined (CNEW_RTSCTS)
      attr.c_cflag |= CNEW_RTSCTS;
#else
      error ("Hardware flowcontrol (RTS/CTS) not supported");
#endif
    }
  else if (EQ (tem, Qsw))
    {
#if defined (IXON) && defined (IXOFF)
      attr.c_iflag |= (IXON | IXOFF);
#else
      error ("Software flowcontrol (XON/XOFF) not supported");
#endif
    }
  childp2 = Fplist_put (childp2, QCflowcontrol, tem);

  /* Activate configuration.  */
  err = tcsetattr (p->outfd, TCSANOW, &attr);
  if (err != 0)
    report_file_error ("Failed tcsetattr", Qnil);

  childp2 = Fplist_put (childp2, QCsummary, build_string (summary));
  pset_childp (p, childp2);
}
#endif /* not DOS_NT  */

/* System depended enumeration of and access to system processes a-la ps(1).  */

#ifdef HAVE_PROCFS

/* Process enumeration and access via /proc.  */

Lisp_Object
list_system_processes (void)
{
  Lisp_Object procdir, match, proclist, next;
  Lisp_Object tail;

  /* For every process on the system, there's a directory in the
     "/proc" pseudo-directory whose name is the numeric ID of that
     process.  */
  procdir = build_string ("/proc");
  match = build_string ("[0-9]+");
  proclist = directory_files_internal (procdir, Qnil, match, Qt, false, Qnil);

  /* `proclist' gives process IDs as strings.  Destructively convert
     each string into a number.  */
  for (tail = proclist; CONSP (tail); tail = next)
    {
      next = XCDR (tail);
      XSETCAR (tail, Fstring_to_number (XCAR (tail), Qnil));
    }

  /* directory_files_internal returns the files in reverse order; undo
     that.  */
  proclist = Fnreverse (proclist);
  return proclist;
}

#elif defined DARWIN_OS || defined __FreeBSD__

Lisp_Object
list_system_processes (void)
{
#ifdef DARWIN_OS
  int mib[] = {CTL_KERN, KERN_PROC, KERN_PROC_ALL};
#else
  int mib[] = {CTL_KERN, KERN_PROC, KERN_PROC_PROC};
#endif
  size_t len;
  struct kinfo_proc *procs;
  size_t i;

  Lisp_Object proclist = Qnil;

  if (sysctl (mib, 3, NULL, &len, NULL, 0) != 0)
    return proclist;

  procs = xmalloc (len);
  if (sysctl (mib, 3, procs, &len, NULL, 0) != 0)
    {
      xfree (procs);
      return proclist;
    }

  len /= sizeof (struct kinfo_proc);
  for (i = 0; i < len; i++)
    {
#ifdef DARWIN_OS
      proclist = Fcons (make_fixnum_or_float (procs[i].kp_proc.p_pid), proclist);
#else
      proclist = Fcons (make_fixnum_or_float (procs[i].ki_pid), proclist);
#endif
    }

  xfree (procs);

  return  proclist;
}

/* The WINDOWSNT implementation is in w32.c. */
#elif !defined (WINDOWSNT)

Lisp_Object
list_system_processes (void)
{
  return Qnil;
}

#endif /* !defined (WINDOWSNT) */

#if defined GNU_LINUX && defined HAVE_LONG_LONG_INT
static struct timespec
time_from_jiffies (unsigned long long tval, long hz)
{
  unsigned long long s = tval / hz;
  unsigned long long frac = tval % hz;
  int ns;

  if (TYPE_MAXIMUM (time_t) < s)
    time_overflow ();
  if (LONG_MAX - 1 <= ULLONG_MAX / TIMESPEC_RESOLUTION
      || frac <= ULLONG_MAX / TIMESPEC_RESOLUTION)
    ns = frac * TIMESPEC_RESOLUTION / hz;
  else
    {
      /* This is reachable only in the unlikely case that HZ * HZ
	 exceeds ULLONG_MAX.  It calculates an approximation that is
	 guaranteed to be in range.  */
      long hz_per_ns = (hz / TIMESPEC_RESOLUTION
			+ (hz % TIMESPEC_RESOLUTION != 0));
      ns = frac / hz_per_ns;
    }

  return make_timespec (s, ns);
}

static Lisp_Object
ltime_from_jiffies (unsigned long long tval, long hz)
{
  struct timespec t = time_from_jiffies (tval, hz);
  return make_lisp_time (t);
}

static struct timespec
get_up_time (void)
{
  FILE *fup;
  struct timespec up = make_timespec (0, 0);

  block_input ();
  fup = emacs_fopen ("/proc/uptime", "r");

  if (fup)
    {
      unsigned long long upsec, upfrac, idlesec, idlefrac;
      int upfrac_start, upfrac_end, idlefrac_start, idlefrac_end;

      if (fscanf (fup, "%llu.%n%llu%n %llu.%n%llu%n",
		  &upsec, &upfrac_start, &upfrac, &upfrac_end,
		  &idlesec, &idlefrac_start, &idlefrac, &idlefrac_end)
	  == 4)
	{
	  if (TYPE_MAXIMUM (time_t) < upsec)
	    {
	      upsec = TYPE_MAXIMUM (time_t);
	      upfrac = TIMESPEC_RESOLUTION - 1;
	    }
	  else
	    {
	      int upfraclen = upfrac_end - upfrac_start;
	      for (; upfraclen < LOG10_TIMESPEC_RESOLUTION; upfraclen++)
		upfrac *= 10;
	      for (; LOG10_TIMESPEC_RESOLUTION < upfraclen; upfraclen--)
		upfrac /= 10;
	      upfrac = min (upfrac, TIMESPEC_RESOLUTION - 1);
	    }
	  up = make_timespec (upsec, upfrac);
	}
      fclose (fup);
    }
  unblock_input ();

  return up;
}

#define MAJOR(d) (((unsigned)(d) >> 8) & 0xfff)
#define MINOR(d) (((unsigned)(d) & 0xff) | (((unsigned)(d) & 0xfff00000) >> 12))

static Lisp_Object
procfs_ttyname (int rdev)
{
  FILE *fdev;
  char name[PATH_MAX];

  block_input ();
  fdev = emacs_fopen ("/proc/tty/drivers", "r");
  name[0] = 0;

  if (fdev)
    {
      unsigned major;
      unsigned long minor_beg, minor_end;
      char minor[25];	/* 2 32-bit numbers + dash */
      char *endp;

      for (; !feof_unlocked (fdev) && !ferror_unlocked (fdev); name[0] = 0)
	{
	  if (fscanf (fdev, "%*s %s %u %s %*s\n", name, &major, minor) >= 3
	      && major == MAJOR (rdev))
	    {
	      minor_beg = strtoul (minor, &endp, 0);
	      if (*endp == '\0')
		minor_end = minor_beg;
	      else if (*endp == '-')
		minor_end = strtoul (endp + 1, &endp, 0);
	      else
		continue;

	      if (MINOR (rdev) >= minor_beg && MINOR (rdev) <= minor_end)
		{
		  sprintf (name + strlen (name), "%u", MINOR (rdev));
		  break;
		}
	    }
	}
      fclose (fdev);
    }
  unblock_input ();
  return build_string (name);
}

static uintmax_t
procfs_get_total_memory (void)
{
  FILE *fmem;
  uintmax_t retval = 2 * 1024 * 1024; /* default: 2 GiB */
  int c;

  block_input ();
  fmem = emacs_fopen ("/proc/meminfo", "r");

  if (fmem)
    {
      uintmax_t entry_value;
      bool done;

      do
	switch (fscanf (fmem, "MemTotal: %"SCNuMAX, &entry_value))
	  {
	  case 1:
	    retval = entry_value;
	    done = 1;
	    break;

	  case 0:
	    while ((c = getc_unlocked (fmem)) != EOF && c != '\n')
	      continue;
	    done = c == EOF;
	    break;

	  default:
	    done = 1;
	    break;
	  }
      while (!done);

      fclose (fmem);
    }
  unblock_input ();
  return retval;
}

Lisp_Object
system_process_attributes (Lisp_Object pid)
{
  char procfn[PATH_MAX], fn[PATH_MAX];
  struct stat st;
  struct passwd *pw;
  struct group *gr;
  long clocks_per_sec;
  char *procfn_end;
  char procbuf[1025], *p, *q;
  int fd;
  ssize_t nread;
  static char const default_cmd[] = "???";
  const char *cmd = default_cmd;
  int cmdsize = sizeof default_cmd - 1;
  char *cmdline = NULL;
  ptrdiff_t cmdline_size;
  char c;
  printmax_t proc_id;
  int ppid, pgrp, sess, tty, tpgid, thcount;
  uid_t uid;
  gid_t gid;
  unsigned long long u_time, s_time, cutime, cstime, start;
  long priority, niceness, rss;
  unsigned long minflt, majflt, cminflt, cmajflt, vsize;
  struct timespec tnow, tstart, tboot, telapsed, us_time;
  double pcpu, pmem;
  Lisp_Object attrs = Qnil;
  Lisp_Object decoded_cmd;
  ptrdiff_t count;

  CHECK_NUMBER_OR_FLOAT (pid);
  CONS_TO_INTEGER (pid, pid_t, proc_id);
  sprintf (procfn, "/proc/%"pMd, proc_id);
  if (stat (procfn, &st) < 0)
    return attrs;

  /* euid egid */
  uid = st.st_uid;
  attrs = Fcons (Fcons (Qeuid, make_fixnum_or_float (uid)), attrs);
  block_input ();
  pw = getpwuid (uid);
  unblock_input ();
  if (pw)
    attrs = Fcons (Fcons (Quser, build_string (pw->pw_name)), attrs);

  gid = st.st_gid;
  attrs = Fcons (Fcons (Qegid, make_fixnum_or_float (gid)), attrs);
  block_input ();
  gr = getgrgid (gid);
  unblock_input ();
  if (gr)
    attrs = Fcons (Fcons (Qgroup, build_string (gr->gr_name)), attrs);

  count = SPECPDL_INDEX ();
  strcpy (fn, procfn);
  procfn_end = fn + strlen (fn);
  strcpy (procfn_end, "/stat");
  fd = emacs_open (fn, O_RDONLY, 0);
  if (fd < 0)
    nread = 0;
  else
    {
      record_unwind_protect_int (close_file_unwind, fd);
      nread = emacs_read_quit (fd, procbuf, sizeof procbuf - 1);
    }
  if (0 < nread)
    {
      procbuf[nread] = '\0';
      p = procbuf;

      p = strchr (p, '(');
      if (p != NULL)
	{
	  q = strrchr (p + 1, ')');
	  /* comm */
	  if (q != NULL)
	    {
	      cmd = p + 1;
	      cmdsize = q - cmd;
	    }
	}
      else
	q = NULL;
      /* Command name is encoded in locale-coding-system; decode it.  */
      AUTO_STRING_WITH_LEN (cmd_str, cmd, cmdsize);
      decoded_cmd = code_convert_string_norecord (cmd_str,
						  Vlocale_coding_system, 0);
      attrs = Fcons (Fcons (Qcomm, decoded_cmd), attrs);

      /* state ppid pgrp sess tty tpgid . minflt cminflt majflt cmajflt
	 utime stime cutime cstime priority nice thcount . start vsize rss */
      if (q
	  && (sscanf (q + 2, ("%c %d %d %d %d %d %*u %lu %lu %lu %lu "
			      "%Lu %Lu %Lu %Lu %ld %ld %d %*d %Lu %lu %ld"),
		      &c, &ppid, &pgrp, &sess, &tty, &tpgid,
		      &minflt, &cminflt, &majflt, &cmajflt,
		      &u_time, &s_time, &cutime, &cstime,
		      &priority, &niceness, &thcount, &start, &vsize, &rss)
	      == 20))
	{
	  char state_str[2];
	  state_str[0] = c;
	  state_str[1] = '\0';
	  attrs = Fcons (Fcons (Qstate, build_string (state_str)), attrs);
	  attrs = Fcons (Fcons (Qppid, make_fixnum_or_float (ppid)), attrs);
	  attrs = Fcons (Fcons (Qpgrp, make_fixnum_or_float (pgrp)), attrs);
	  attrs = Fcons (Fcons (Qsess, make_fixnum_or_float (sess)), attrs);
	  attrs = Fcons (Fcons (Qttname, procfs_ttyname (tty)), attrs);
	  attrs = Fcons (Fcons (Qtpgid, make_fixnum_or_float (tpgid)), attrs);
	  attrs = Fcons (Fcons (Qminflt, make_fixnum_or_float (minflt)), attrs);
	  attrs = Fcons (Fcons (Qmajflt, make_fixnum_or_float (majflt)), attrs);
	  attrs = Fcons (Fcons (Qcminflt, make_fixnum_or_float (cminflt)),
			 attrs);
	  attrs = Fcons (Fcons (Qcmajflt, make_fixnum_or_float (cmajflt)),
			 attrs);
	  clocks_per_sec = sysconf (_SC_CLK_TCK);
	  if (clocks_per_sec < 0)
	    clocks_per_sec = 100;
	  attrs = Fcons (Fcons (Qutime,
				ltime_from_jiffies (u_time, clocks_per_sec)),
			 attrs);
	  attrs = Fcons (Fcons (Qstime,
				ltime_from_jiffies (s_time, clocks_per_sec)),
			 attrs);
	  attrs = Fcons (Fcons (Qtime,
				ltime_from_jiffies (s_time + u_time,
						    clocks_per_sec)),
			 attrs);
	  attrs = Fcons (Fcons (Qcutime,
				ltime_from_jiffies (cutime, clocks_per_sec)),
			 attrs);
	  attrs = Fcons (Fcons (Qcstime,
				ltime_from_jiffies (cstime, clocks_per_sec)),
			 attrs);
	  attrs = Fcons (Fcons (Qctime,
				ltime_from_jiffies (cstime + cutime,
						    clocks_per_sec)),
			 attrs);
	  attrs = Fcons (Fcons (Qpri, make_number (priority)), attrs);
	  attrs = Fcons (Fcons (Qnice, make_number (niceness)), attrs);
	  attrs = Fcons (Fcons (Qthcount, make_fixnum_or_float (thcount)),
			 attrs);
	  tnow = current_timespec ();
	  telapsed = get_up_time ();
	  tboot = timespec_sub (tnow, telapsed);
	  tstart = time_from_jiffies (start, clocks_per_sec);
	  tstart = timespec_add (tboot, tstart);
	  attrs = Fcons (Fcons (Qstart, make_lisp_time (tstart)), attrs);
	  attrs = Fcons (Fcons (Qvsize, make_fixnum_or_float (vsize / 1024)),
			 attrs);
	  attrs = Fcons (Fcons (Qrss, make_fixnum_or_float (4 * rss)), attrs);
	  telapsed = timespec_sub (tnow, tstart);
	  attrs = Fcons (Fcons (Qetime, make_lisp_time (telapsed)), attrs);
	  us_time = time_from_jiffies (u_time + s_time, clocks_per_sec);
	  pcpu = timespectod (us_time) / timespectod (telapsed);
	  if (pcpu > 1.0)
	    pcpu = 1.0;
	  attrs = Fcons (Fcons (Qpcpu, make_float (100 * pcpu)), attrs);
	  pmem = 4.0 * 100 * rss / procfs_get_total_memory ();
	  if (pmem > 100)
	    pmem = 100;
	  attrs = Fcons (Fcons (Qpmem, make_float (pmem)), attrs);
	}
    }
  unbind_to (count, Qnil);

  /* args */
  strcpy (procfn_end, "/cmdline");
  fd = emacs_open (fn, O_RDONLY, 0);
  if (fd >= 0)
    {
      ptrdiff_t readsize, nread_incr;
      record_unwind_protect_int (close_file_unwind, fd);
      record_unwind_protect_nothing ();
      nread = cmdline_size = 0;

      do
	{
	  cmdline = xpalloc (cmdline, &cmdline_size, 2, STRING_BYTES_BOUND, 1);
	  set_unwind_protect_ptr (count + 1, xfree, cmdline);

	  /* Leave room even if every byte needs escaping below.  */
	  readsize = (cmdline_size >> 1) - nread;

	  nread_incr = emacs_read_quit (fd, cmdline + nread, readsize);
	  nread += max (0, nread_incr);
	}
      while (nread_incr == readsize);

      if (nread)
	{
	  /* We don't want trailing null characters.  */
	  for (p = cmdline + nread; cmdline < p && !p[-1]; p--)
	    continue;

	  /* Escape-quote whitespace and backslashes.  */
	  q = cmdline + cmdline_size;
	  while (cmdline < p)
	    {
	      char c = *--p;
	      *--q = c ? c : ' ';
	      if (c_isspace (c) || c == '\\')
		*--q = '\\';
	    }

	  nread = cmdline + cmdline_size - q;
	}

      if (!nread)
	{
	  nread = cmdsize + 2;
	  cmdline_size = nread + 1;
	  q = cmdline = xrealloc (cmdline, cmdline_size);
	  set_unwind_protect_ptr (count + 1, xfree, cmdline);
	  sprintf (cmdline, "[%.*s]", cmdsize, cmd);
	}
      /* Command line is encoded in locale-coding-system; decode it.  */
      AUTO_STRING_WITH_LEN (cmd_str, q, nread);
      decoded_cmd = code_convert_string_norecord (cmd_str,
						  Vlocale_coding_system, 0);
      unbind_to (count, Qnil);
      attrs = Fcons (Fcons (Qargs, decoded_cmd), attrs);
    }

  return attrs;
}

#elif defined (SOLARIS2) && defined (HAVE_PROCFS)

/* The <procfs.h> header does not like to be included if _LP64 is defined and
   __FILE_OFFSET_BITS == 64.  This is an ugly workaround that.  */
#if !defined (_LP64) && defined (_FILE_OFFSET_BITS) &&  (_FILE_OFFSET_BITS  ==  64)
#define PROCFS_FILE_OFFSET_BITS_HACK 1
#undef _FILE_OFFSET_BITS
#else
#define PROCFS_FILE_OFFSET_BITS_HACK 0
#endif

#include <procfs.h>

#if PROCFS_FILE_OFFSET_BITS_HACK ==  1
#define _FILE_OFFSET_BITS 64
#ifdef _FILE_OFFSET_BITS /* Avoid unused-macro warnings.  */
#endif
#endif /* PROCFS_FILE_OFFSET_BITS_HACK ==  1 */

Lisp_Object
system_process_attributes (Lisp_Object pid)
{
  char procfn[PATH_MAX], fn[PATH_MAX];
  struct stat st;
  struct passwd *pw;
  struct group *gr;
  char *procfn_end;
  struct psinfo pinfo;
  int fd;
  ssize_t nread;
  printmax_t proc_id;
  uid_t uid;
  gid_t gid;
  Lisp_Object attrs = Qnil;
  Lisp_Object decoded_cmd;
  ptrdiff_t count;

  CHECK_NUMBER_OR_FLOAT (pid);
  CONS_TO_INTEGER (pid, pid_t, proc_id);
  sprintf (procfn, "/proc/%"pMd, proc_id);
  if (stat (procfn, &st) < 0)
    return attrs;

  /* euid egid */
  uid = st.st_uid;
  attrs = Fcons (Fcons (Qeuid, make_fixnum_or_float (uid)), attrs);
  block_input ();
  pw = getpwuid (uid);
  unblock_input ();
  if (pw)
    attrs = Fcons (Fcons (Quser, build_string (pw->pw_name)), attrs);

  gid = st.st_gid;
  attrs = Fcons (Fcons (Qegid, make_fixnum_or_float (gid)), attrs);
  block_input ();
  gr = getgrgid (gid);
  unblock_input ();
  if (gr)
    attrs = Fcons (Fcons (Qgroup, build_string (gr->gr_name)), attrs);

  count = SPECPDL_INDEX ();
  strcpy (fn, procfn);
  procfn_end = fn + strlen (fn);
  strcpy (procfn_end, "/psinfo");
  fd = emacs_open (fn, O_RDONLY, 0);
  if (fd < 0)
    nread = 0;
  else
    {
      record_unwind_protect_int (close_file_unwind, fd);
      nread = emacs_read_quit (fd, &pinfo, sizeof pinfo);
    }

  if (nread == sizeof pinfo)
    {
      attrs = Fcons (Fcons (Qppid, make_fixnum_or_float (pinfo.pr_ppid)), attrs);
      attrs = Fcons (Fcons (Qpgrp, make_fixnum_or_float (pinfo.pr_pgid)), attrs);
      attrs = Fcons (Fcons (Qsess, make_fixnum_or_float (pinfo.pr_sid)), attrs);

      {
	char state_str[2];
	state_str[0] = pinfo.pr_lwp.pr_sname;
	state_str[1] = '\0';
	attrs = Fcons (Fcons (Qstate, build_string (state_str)), attrs);
      }

      /* FIXME: missing Qttyname. psinfo.pr_ttydev is a dev_t,
	 need to get a string from it. */

      /* FIXME: missing: Qtpgid */

      /* FIXME: missing:
	    Qminflt
	    Qmajflt
	    Qcminflt
	    Qcmajflt

	    Qutime
	    Qcutime
	    Qstime
	    Qcstime
	    Are they available? */

      attrs = Fcons (Fcons (Qtime, make_lisp_time (pinfo.pr_time)), attrs);
      attrs = Fcons (Fcons (Qctime, make_lisp_time (pinfo.pr_ctime)), attrs);
      attrs = Fcons (Fcons (Qpri, make_number (pinfo.pr_lwp.pr_pri)), attrs);
      attrs = Fcons (Fcons (Qnice, make_number (pinfo.pr_lwp.pr_nice)), attrs);
      attrs = Fcons (Fcons (Qthcount, make_fixnum_or_float (pinfo.pr_nlwp)),
		     attrs);

      attrs = Fcons (Fcons (Qstart, make_lisp_time (pinfo.pr_start)), attrs);
      attrs = Fcons (Fcons (Qvsize, make_fixnum_or_float (pinfo.pr_size)),
		     attrs);
      attrs = Fcons (Fcons (Qrss, make_fixnum_or_float (pinfo.pr_rssize)),
		     attrs);

      /* pr_pctcpu and pr_pctmem are unsigned integers in the
	 range 0 .. 2**15, representing 0.0 .. 1.0.  */
      attrs = Fcons (Fcons (Qpcpu,
			    make_float (100.0 / 0x8000 * pinfo.pr_pctcpu)),
		     attrs);
      attrs = Fcons (Fcons (Qpmem,
			    make_float (100.0 / 0x8000 * pinfo.pr_pctmem)),
		     attrs);

      AUTO_STRING (fname, pinfo.pr_fname);
      decoded_cmd = code_convert_string_norecord (fname,
						  Vlocale_coding_system, 0);
      attrs = Fcons (Fcons (Qcomm, decoded_cmd), attrs);
      AUTO_STRING (psargs, pinfo.pr_psargs);
      decoded_cmd = code_convert_string_norecord (psargs,
						  Vlocale_coding_system, 0);
      attrs = Fcons (Fcons (Qargs, decoded_cmd), attrs);
    }
  unbind_to (count, Qnil);
  return attrs;
}

#elif defined __FreeBSD__

static struct timespec
timeval_to_timespec (struct timeval t)
{
  return make_timespec (t.tv_sec, t.tv_usec * 1000);
}

static Lisp_Object
make_lisp_timeval (struct timeval t)
{
  return make_lisp_time (timeval_to_timespec (t));
}

Lisp_Object
system_process_attributes (Lisp_Object pid)
{
  int proc_id;
  int pagesize = getpagesize ();
  unsigned long npages;
  int fscale;
  struct passwd *pw;
  struct group  *gr;
  char *ttyname;
  size_t len;
  char args[MAXPATHLEN];
  struct timespec t, now;

  int mib[4] = {CTL_KERN, KERN_PROC, KERN_PROC_PID};
  struct kinfo_proc proc;
  size_t proclen = sizeof proc;

  Lisp_Object attrs = Qnil;
  Lisp_Object decoded_comm;

  CHECK_NUMBER_OR_FLOAT (pid);
  CONS_TO_INTEGER (pid, int, proc_id);
  mib[3] = proc_id;

  if (sysctl (mib, 4, &proc, &proclen, NULL, 0) != 0)
    return attrs;

  attrs = Fcons (Fcons (Qeuid, make_fixnum_or_float (proc.ki_uid)), attrs);

  block_input ();
  pw = getpwuid (proc.ki_uid);
  unblock_input ();
  if (pw)
    attrs = Fcons (Fcons (Quser, build_string (pw->pw_name)), attrs);

  attrs = Fcons (Fcons (Qegid, make_fixnum_or_float (proc.ki_svgid)), attrs);

  block_input ();
  gr = getgrgid (proc.ki_svgid);
  unblock_input ();
  if (gr)
    attrs = Fcons (Fcons (Qgroup, build_string (gr->gr_name)), attrs);

  AUTO_STRING (comm, proc.ki_comm);
  decoded_comm = code_convert_string_norecord (comm, Vlocale_coding_system, 0);

  attrs = Fcons (Fcons (Qcomm, decoded_comm), attrs);
  {
    char state[2] = {'\0', '\0'};
    switch (proc.ki_stat)
      {
      case SRUN:
	state[0] = 'R';
	break;

      case SSLEEP:
	state[0] = 'S';
	break;

      case SLOCK:
	state[0] = 'D';
	break;

      case SZOMB:
	state[0] = 'Z';
	break;

      case SSTOP:
	state[0] = 'T';
	break;
      }
    attrs = Fcons (Fcons (Qstate, build_string (state)), attrs);
  }

  attrs = Fcons (Fcons (Qppid, make_fixnum_or_float (proc.ki_ppid)), attrs);
  attrs = Fcons (Fcons (Qpgrp, make_fixnum_or_float (proc.ki_pgid)), attrs);
  attrs = Fcons (Fcons (Qsess, make_fixnum_or_float (proc.ki_sid)),  attrs);

  block_input ();
  ttyname = proc.ki_tdev == NODEV ? NULL : devname (proc.ki_tdev, S_IFCHR);
  unblock_input ();
  if (ttyname)
    attrs = Fcons (Fcons (Qtty, build_string (ttyname)), attrs);

  attrs = Fcons (Fcons (Qtpgid,   make_fixnum_or_float (proc.ki_tpgid)), attrs);
  attrs = Fcons (Fcons (Qminflt,  make_fixnum_or_float (proc.ki_rusage.ru_minflt)), attrs);
  attrs = Fcons (Fcons (Qmajflt,  make_fixnum_or_float (proc.ki_rusage.ru_majflt)), attrs);
  attrs = Fcons (Fcons (Qcminflt, make_number (proc.ki_rusage_ch.ru_minflt)), attrs);
  attrs = Fcons (Fcons (Qcmajflt, make_number (proc.ki_rusage_ch.ru_majflt)), attrs);

  attrs = Fcons (Fcons (Qutime, make_lisp_timeval (proc.ki_rusage.ru_utime)),
		 attrs);
  attrs = Fcons (Fcons (Qstime, make_lisp_timeval (proc.ki_rusage.ru_stime)),
		 attrs);
  t = timespec_add (timeval_to_timespec (proc.ki_rusage.ru_utime),
		    timeval_to_timespec (proc.ki_rusage.ru_stime));
  attrs = Fcons (Fcons (Qtime, make_lisp_time (t)), attrs);

  attrs = Fcons (Fcons (Qcutime,
			make_lisp_timeval (proc.ki_rusage_ch.ru_utime)),
		 attrs);
  attrs = Fcons (Fcons (Qcstime,
			make_lisp_timeval (proc.ki_rusage_ch.ru_utime)),
		 attrs);
  t = timespec_add (timeval_to_timespec (proc.ki_rusage_ch.ru_utime),
		    timeval_to_timespec (proc.ki_rusage_ch.ru_stime));
  attrs = Fcons (Fcons (Qctime, make_lisp_time (t)), attrs);

  attrs = Fcons (Fcons (Qthcount, make_fixnum_or_float (proc.ki_numthreads)),
		 attrs);
  attrs = Fcons (Fcons (Qpri,   make_number (proc.ki_pri.pri_native)), attrs);
  attrs = Fcons (Fcons (Qnice,  make_number (proc.ki_nice)), attrs);
  attrs = Fcons (Fcons (Qstart, make_lisp_timeval (proc.ki_start)), attrs);
  attrs = Fcons (Fcons (Qvsize, make_number (proc.ki_size >> 10)), attrs);
  attrs = Fcons (Fcons (Qrss,   make_number (proc.ki_rssize * pagesize >> 10)),
		 attrs);

  now = current_timespec ();
  t = timespec_sub (now, timeval_to_timespec (proc.ki_start));
  attrs = Fcons (Fcons (Qetime, make_lisp_time (t)), attrs);

  len = sizeof fscale;
  if (sysctlbyname ("kern.fscale", &fscale, &len, NULL, 0) == 0)
    {
      double pcpu;
      fixpt_t ccpu;
      len = sizeof ccpu;
      if (sysctlbyname ("kern.ccpu", &ccpu, &len, NULL, 0) == 0)
      	{
      	  pcpu = (100.0 * proc.ki_pctcpu / fscale
		  / (1 - exp (proc.ki_swtime * log ((double) ccpu / fscale))));
  	  attrs = Fcons (Fcons (Qpcpu, make_fixnum_or_float (pcpu)), attrs);
      	}
    }

  len = sizeof npages;
  if (sysctlbyname ("hw.availpages", &npages, &len, NULL, 0) == 0)
    {
      double pmem = (proc.ki_flag & P_INMEM
		     ? 100.0 * proc.ki_rssize / npages
		     : 0);
      attrs = Fcons (Fcons (Qpmem, make_fixnum_or_float (pmem)), attrs);
    }

  mib[2] = KERN_PROC_ARGS;
  len = MAXPATHLEN;
  if (sysctl (mib, 4, args, &len, NULL, 0) == 0)
    {
      int i;
      for (i = 0; i < len; i++)
	{
	  if (! args[i] && i < len - 1)
	    args[i] = ' ';
	}

      AUTO_STRING (comm, args);
      decoded_comm = code_convert_string_norecord (comm,
						   Vlocale_coding_system, 0);

      attrs = Fcons (Fcons (Qargs, decoded_comm), attrs);
    }

  return attrs;
}

#elif defined DARWIN_OS

static struct timespec
timeval_to_timespec (struct timeval t)
{
  return make_timespec (t.tv_sec, t.tv_usec * 1000);
}

static Lisp_Object
make_lisp_timeval (struct timeval t)
{
  return make_lisp_time (timeval_to_timespec (t));
}

Lisp_Object
system_process_attributes (Lisp_Object pid)
{
  int proc_id;
  struct passwd *pw;
  struct group  *gr;
  char *ttyname;
  struct timeval starttime;
  struct timespec t, now;
  struct rusage *rusage;
  dev_t tdev;
  uid_t uid;
  gid_t gid;

  int mib[4] = {CTL_KERN, KERN_PROC, KERN_PROC_PID};
  struct kinfo_proc proc;
  size_t proclen = sizeof proc;

  Lisp_Object attrs = Qnil;
  Lisp_Object decoded_comm;

  CHECK_NUMBER_OR_FLOAT (pid);
  CONS_TO_INTEGER (pid, int, proc_id);
  mib[3] = proc_id;

  if (sysctl (mib, 4, &proc, &proclen, NULL, 0) != 0)
    return attrs;

  uid = proc.kp_eproc.e_ucred.cr_uid;
  attrs = Fcons (Fcons (Qeuid, make_fixnum_or_float (uid)), attrs);

  block_input ();
  pw = getpwuid (uid);
  unblock_input ();
  if (pw)
    attrs = Fcons (Fcons (Quser, build_string (pw->pw_name)), attrs);

  gid = proc.kp_eproc.e_pcred.p_svgid;
  attrs = Fcons (Fcons (Qegid, make_fixnum_or_float (gid)), attrs);

  block_input ();
  gr = getgrgid (gid);
  unblock_input ();
  if (gr)
    attrs = Fcons (Fcons (Qgroup, build_string (gr->gr_name)), attrs);

  decoded_comm = (code_convert_string_norecord
		  (build_unibyte_string (proc.kp_proc.p_comm),
		   Vlocale_coding_system, 0));

  attrs = Fcons (Fcons (Qcomm, decoded_comm), attrs);
  {
    char state[2] = {'\0', '\0'};
    switch (proc.kp_proc.p_stat)
      {
      case SRUN:
	state[0] = 'R';
	break;

      case SSLEEP:
	state[0] = 'S';
	break;

      case SZOMB:
	state[0] = 'Z';
	break;

      case SSTOP:
	state[0] = 'T';
	break;

      case SIDL:
	state[0] = 'I';
	break;
      }
    attrs = Fcons (Fcons (Qstate, build_string (state)), attrs);
  }

  attrs = Fcons (Fcons (Qppid, make_fixnum_or_float (proc.kp_eproc.e_ppid)),
		 attrs);
  attrs = Fcons (Fcons (Qpgrp, make_fixnum_or_float (proc.kp_eproc.e_pgid)),
		 attrs);

  tdev = proc.kp_eproc.e_tdev;
  block_input ();
  ttyname = tdev == NODEV ? NULL : devname (tdev, S_IFCHR);
  unblock_input ();
  if (ttyname)
    attrs = Fcons (Fcons (Qtty, build_string (ttyname)), attrs);

  attrs = Fcons (Fcons (Qtpgid,   make_fixnum_or_float (proc.kp_eproc.e_tpgid)),
		 attrs);

  rusage = proc.kp_proc.p_ru;
  if (rusage)
    {
      attrs = Fcons (Fcons (Qminflt,  make_fixnum_or_float (rusage->ru_minflt)),
		     attrs);
      attrs = Fcons (Fcons (Qmajflt,  make_fixnum_or_float (rusage->ru_majflt)),
		     attrs);

      attrs = Fcons (Fcons (Qutime, make_lisp_timeval (rusage->ru_utime)),
		     attrs);
      attrs = Fcons (Fcons (Qstime, make_lisp_timeval (rusage->ru_stime)),
		     attrs);
      t = timespec_add (timeval_to_timespec (rusage->ru_utime),
			timeval_to_timespec (rusage->ru_stime));
      attrs = Fcons (Fcons (Qtime, make_lisp_time (t)), attrs);
    }

  starttime = proc.kp_proc.p_starttime;
  attrs = Fcons (Fcons (Qnice,  make_number (proc.kp_proc.p_nice)), attrs);
  attrs = Fcons (Fcons (Qstart, make_lisp_timeval (starttime)), attrs);

  now = current_timespec ();
  t = timespec_sub (now, timeval_to_timespec (starttime));
  attrs = Fcons (Fcons (Qetime, make_lisp_time (t)), attrs);

  return attrs;
}

/* The WINDOWSNT implementation is in w32.c. */
#elif !defined (WINDOWSNT)

Lisp_Object
system_process_attributes (Lisp_Object pid)
{
  return Qnil;
}

#endif	/* !defined (WINDOWSNT) */

/* Wide character string collation.  */

#ifdef __STDC_ISO_10646__
# include <wchar.h>
# include <wctype.h>

# if defined HAVE_NEWLOCALE || defined HAVE_SETLOCALE
#  include <locale.h>
# endif
# ifndef LC_COLLATE
#  define LC_COLLATE 0
# endif
# ifndef LC_COLLATE_MASK
#  define LC_COLLATE_MASK 0
# endif
# ifndef LC_CTYPE
#  define LC_CTYPE 0
# endif
# ifndef LC_CTYPE_MASK
#  define LC_CTYPE_MASK 0
# endif

# ifndef HAVE_NEWLOCALE
#  undef freelocale
#  undef locale_t
#  undef newlocale
#  undef wcscoll_l
#  undef towlower_l
#  define freelocale emacs_freelocale
#  define locale_t emacs_locale_t
#  define newlocale emacs_newlocale
#  define wcscoll_l emacs_wcscoll_l
#  define towlower_l emacs_towlower_l

typedef char const *locale_t;

static locale_t
newlocale (int category_mask, char const *locale, locale_t loc)
{
  return locale;
}

static void
freelocale (locale_t loc)
{
}

static char *
emacs_setlocale (int category, char const *locale)
{
#  ifdef HAVE_SETLOCALE
  errno = 0;
  char *loc = setlocale (category, locale);
  if (loc || errno)
    return loc;
  errno = EINVAL;
#  else
  errno = ENOTSUP;
#  endif
  return 0;
}

static int
wcscoll_l (wchar_t const *a, wchar_t const *b, locale_t loc)
{
  int result = 0;
  char *oldloc = emacs_setlocale (LC_COLLATE, NULL);
  int err;

  if (! oldloc)
    err = errno;
  else
    {
      USE_SAFE_ALLOCA;
      char *oldcopy = SAFE_ALLOCA (strlen (oldloc) + 1);
      strcpy (oldcopy, oldloc);
      if (! emacs_setlocale (LC_COLLATE, loc))
	err = errno;
      else
	{
	  errno = 0;
	  result = wcscoll (a, b);
	  err = errno;
	  if (! emacs_setlocale (LC_COLLATE, oldcopy))
	    err = errno;
	}
      SAFE_FREE ();
    }

  errno = err;
  return result;
}

static wint_t
towlower_l (wint_t wc, locale_t loc)
{
  wint_t result = wc;
  char *oldloc = emacs_setlocale (LC_CTYPE, NULL);

  if (oldloc)
    {
      USE_SAFE_ALLOCA;
      char *oldcopy = SAFE_ALLOCA (strlen (oldloc) + 1);
      strcpy (oldcopy, oldloc);
      if (emacs_setlocale (LC_CTYPE, loc))
	{
	  result = towlower (wc);
	  emacs_setlocale (LC_COLLATE, oldcopy);
	}
      SAFE_FREE ();
    }

  return result;
}
# endif

int
str_collate (Lisp_Object s1, Lisp_Object s2,
	     Lisp_Object locale, Lisp_Object ignore_case)
{
  int res, err;
  ptrdiff_t len, i, i_byte;
  wchar_t *p1, *p2;

  USE_SAFE_ALLOCA;

  /* Convert byte stream to code points.  */
  len = SCHARS (s1); i = i_byte = 0;
  SAFE_NALLOCA (p1, 1, len + 1);
  while (i < len)
    FETCH_STRING_CHAR_ADVANCE (*(p1+i-1), s1, i, i_byte);
  *(p1+len) = 0;

  len = SCHARS (s2); i = i_byte = 0;
  SAFE_NALLOCA (p2, 1, len + 1);
  while (i < len)
    FETCH_STRING_CHAR_ADVANCE (*(p2+i-1), s2, i, i_byte);
  *(p2+len) = 0;

  if (STRINGP (locale))
    {
      locale_t loc = newlocale (LC_COLLATE_MASK | LC_CTYPE_MASK,
				SSDATA (locale), 0);
      if (!loc)
	error ("Invalid locale %s: %s", SSDATA (locale), emacs_strerror (errno));

      if (! NILP (ignore_case))
	for (int i = 1; i < 3; i++)
	  {
	    wchar_t *p = (i == 1) ? p1 : p2;
	    for (; *p; p++)
	      *p = towlower_l (*p, loc);
	  }

      errno = 0;
      res = wcscoll_l (p1, p2, loc);
      err = errno;
      freelocale (loc);
    }
  else
    {
      if (! NILP (ignore_case))
	for (int i = 1; i < 3; i++)
	  {
	    wchar_t *p = (i == 1) ? p1 : p2;
	    for (; *p; p++)
	      *p = towlower (*p);
	  }

      errno = 0;
      res = wcscoll (p1, p2);
      err = errno;
    }
#  ifndef HAVE_NEWLOCALE
  if (err)
    error ("Invalid locale or string for collation: %s", emacs_strerror (err));
#  else
  if (err)
    error ("Invalid string for collation: %s", emacs_strerror (err));
#  endif

  SAFE_FREE ();
  return res;
}
#endif  /* __STDC_ISO_10646__ */

#ifdef WINDOWSNT
int
str_collate (Lisp_Object s1, Lisp_Object s2,
	     Lisp_Object locale, Lisp_Object ignore_case)
{

  char *loc = STRINGP (locale) ? SSDATA (locale) : NULL;
  int res, err = errno;

  errno = 0;
  res = w32_compare_strings (SSDATA (s1), SSDATA (s2), loc, !NILP (ignore_case));
  if (errno)
    error ("Invalid string for collation: %s", strerror (errno));

  errno = err;
  return res;
}
#endif	/* WINDOWSNT */<|MERGE_RESOLUTION|>--- conflicted
+++ resolved
@@ -2401,21 +2401,7 @@
 int
 emacs_pipe (int fd[2])
 {
-<<<<<<< HEAD
-  int result = pipe2 (fd, O_BINARY | O_CLOEXEC);
-  if (! O_CLOEXEC && result == 0)
-    {
-      fcntl (fd[0], F_SETFD, FD_CLOEXEC);
-      fcntl (fd[1], F_SETFD, FD_CLOEXEC);
-    }
-  return result;
-=======
-#ifdef MSDOS
-  return pipe (fd);
-#else  /* !MSDOS */
   return pipe2 (fd, O_BINARY | O_CLOEXEC);
-#endif	/* !MSDOS */
->>>>>>> c0af83b6
 }
 
 /* Approximate posix_close and POSIX_CLOSE_RESTART well enough for Emacs.
