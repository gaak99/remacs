--- conflicted
+++ resolved
@@ -36,15 +36,8 @@
 #include "window.h"
 #include "puresize.h"
 
-<<<<<<< HEAD
-bool internal_equal (Lisp_Object, Lisp_Object, int, bool, Lisp_Object);
-=======
-static void sort_vector_copy (Lisp_Object, ptrdiff_t,
-			      Lisp_Object *restrict, Lisp_Object *restrict);
 enum equal_kind { EQUAL_NO_QUIT, EQUAL_PLAIN, EQUAL_INCLUDING_PROPERTIES };
-static bool internal_equal (Lisp_Object, Lisp_Object,
-			    enum equal_kind, int, Lisp_Object);
->>>>>>> 5c9b6e90
+bool internal_equal (Lisp_Object, Lisp_Object, enum equal_kind, int, Lisp_Object);
 
 DEFUN ("identity", Fidentity, Sidentity, 1, 1, 0,
        doc: /* Return the argument unchanged.  */
@@ -93,89 +86,6 @@
 
 /* Random data-structure functions.  */
 
-<<<<<<< HEAD
-=======
-DEFUN ("length", Flength, Slength, 1, 1, 0,
-       doc: /* Return the length of vector, list or string SEQUENCE.
-A byte-code function object is also allowed.
-If the string contains multibyte characters, this is not necessarily
-the number of bytes in the string; it is the number of characters.
-To get the number of bytes, use `string-bytes'.  */)
-  (register Lisp_Object sequence)
-{
-  register Lisp_Object val;
-
-  if (STRINGP (sequence))
-    XSETFASTINT (val, SCHARS (sequence));
-  else if (VECTORP (sequence))
-    XSETFASTINT (val, ASIZE (sequence));
-  else if (CHAR_TABLE_P (sequence))
-    XSETFASTINT (val, MAX_CHAR);
-  else if (BOOL_VECTOR_P (sequence))
-    XSETFASTINT (val, bool_vector_size (sequence));
-  else if (COMPILEDP (sequence) || RECORDP (sequence))
-    XSETFASTINT (val, PVSIZE (sequence));
-  else if (CONSP (sequence))
-    {
-      intptr_t i = 0;
-      FOR_EACH_TAIL (sequence)
-	i++;
-      CHECK_LIST_END (sequence, sequence);
-      if (MOST_POSITIVE_FIXNUM < i)
-	error ("List too long");
-      val = make_number (i);
-    }
-  else if (NILP (sequence))
-    XSETFASTINT (val, 0);
-  else
-    wrong_type_argument (Qsequencep, sequence);
-
-  return val;
-}
-
-DEFUN ("safe-length", Fsafe_length, Ssafe_length, 1, 1, 0,
-       doc: /* Return the length of a list, but avoid error or infinite loop.
-This function never gets an error.  If LIST is not really a list,
-it returns 0.  If LIST is circular, it returns a finite value
-which is at least the number of distinct elements.  */)
-  (Lisp_Object list)
-{
-  intptr_t len = 0;
-  FOR_EACH_TAIL_SAFE (list)
-    len++;
-  return make_fixnum_or_float (len);
-}
-
-DEFUN ("string-bytes", Fstring_bytes, Sstring_bytes, 1, 1, 0,
-       doc: /* Return the number of bytes in STRING.
-If STRING is multibyte, this may be greater than the length of STRING.  */)
-  (Lisp_Object string)
-{
-  CHECK_STRING (string);
-  return make_number (SBYTES (string));
-}
-
-DEFUN ("string-equal", Fstring_equal, Sstring_equal, 2, 2, 0,
-       doc: /* Return t if two strings have identical contents.
-Case is significant, but text properties are ignored.
-Symbols are also allowed; their print names are used instead.  */)
-  (register Lisp_Object s1, Lisp_Object s2)
-{
-  if (SYMBOLP (s1))
-    s1 = SYMBOL_NAME (s1);
-  if (SYMBOLP (s2))
-    s2 = SYMBOL_NAME (s2);
-  CHECK_STRING (s1);
-  CHECK_STRING (s2);
-
-  if (SCHARS (s1) != SCHARS (s2)
-      || SBYTES (s1) != SBYTES (s2)
-      || memcmp (SDATA (s1), SDATA (s2), SBYTES (s1)))
-    return Qnil;
-  return Qt;
-}
-
->>>>>>> 5c9b6e90
 DEFUN ("compare-strings", Fcompare_strings, Scompare_strings, 6, 7, 0,
        doc: /* Compare the contents of two strings, converting to multibyte if needed.
 The arguments START1, END1, START2, and END2, if non-nil, are
@@ -1210,68 +1120,6 @@
   return Faref (sequence, n);
 }
 
-<<<<<<< HEAD
-=======
-DEFUN ("member", Fmember, Smember, 2, 2, 0,
-       doc: /* Return non-nil if ELT is an element of LIST.  Comparison done with `equal'.
-The value is actually the tail of LIST whose car is ELT.  */)
-  (Lisp_Object elt, Lisp_Object list)
-{
-  Lisp_Object tail = list;
-  FOR_EACH_TAIL (tail)
-    if (! NILP (Fequal (elt, XCAR (tail))))
-      return tail;
-  CHECK_LIST_END (tail, list);
-  return Qnil;
-}
-
-DEFUN ("memq", Fmemq, Smemq, 2, 2, 0,
-       doc: /* Return non-nil if ELT is an element of LIST.  Comparison done with `eq'.
-The value is actually the tail of LIST whose car is ELT.  */)
-  (Lisp_Object elt, Lisp_Object list)
-{
-  Lisp_Object tail = list;
-  FOR_EACH_TAIL (tail)
-    if (EQ (XCAR (tail), elt))
-      return tail;
-  CHECK_LIST_END (tail, list);
-  return Qnil;
-}
-
-DEFUN ("memql", Fmemql, Smemql, 2, 2, 0,
-       doc: /* Return non-nil if ELT is an element of LIST.  Comparison done with `eql'.
-The value is actually the tail of LIST whose car is ELT.  */)
-  (Lisp_Object elt, Lisp_Object list)
-{
-  if (!FLOATP (elt))
-    return Fmemq (elt, list);
-
-  Lisp_Object tail = list;
-  FOR_EACH_TAIL (tail)
-    {
-      Lisp_Object tem = XCAR (tail);
-      if (FLOATP (tem) && equal_no_quit (elt, tem))
-	return tail;
-    }
-  CHECK_LIST_END (tail, list);
-  return Qnil;
-}
-
-DEFUN ("assq", Fassq, Sassq, 2, 2, 0,
-       doc: /* Return non-nil if KEY is `eq' to the car of an element of LIST.
-The value is actually the first element of LIST whose car is KEY.
-Elements of LIST that are not conses are ignored.  */)
-  (Lisp_Object key, Lisp_Object list)
-{
-  Lisp_Object tail = list;
-  FOR_EACH_TAIL (tail)
-    if (CONSP (XCAR (tail)) && EQ (XCAR (XCAR (tail)), key))
-      return XCAR (tail);
-  CHECK_LIST_END (tail, list);
-  return Qnil;
-}
-
->>>>>>> 5c9b6e90
 /* Like Fassq but never report an error and do not allow quits.
    Use only on objects known to be non-circular lists.  */
 
@@ -1284,31 +1132,6 @@
   return Qnil;
 }
 
-<<<<<<< HEAD
-=======
-DEFUN ("assoc", Fassoc, Sassoc, 2, 3, 0,
-       doc: /* Return non-nil if KEY is equal to the car of an element of LIST.
-The value is actually the first element of LIST whose car equals KEY.
-
-Equality is defined by TESTFN if non-nil or by `equal' if nil.  */)
-     (Lisp_Object key, Lisp_Object list, Lisp_Object testfn)
-{
-  Lisp_Object tail = list;
-  FOR_EACH_TAIL (tail)
-    {
-      Lisp_Object car = XCAR (tail);
-      if (CONSP (car)
-	  && (NILP (testfn)
-	      ? (EQ (XCAR (car), key) || !NILP (Fequal
-						(XCAR (car), key)))
-	      : !NILP (call2 (testfn, XCAR (car), key))))
-	return car;
-    }
-  CHECK_LIST_END (tail, list);
-  return Qnil;
-}
-
->>>>>>> 5c9b6e90
 /* Like Fassoc but never report an error and do not allow quits.
    Use only on keys and lists known to be non-circular, and on keys
    that are not too deep and are not window configurations.  */
@@ -1591,104 +1414,6 @@
     (symbol, Fplist_put (XSYMBOL (symbol)->plist, propname, value));
   return value;
 }
-<<<<<<< HEAD
-=======
--
-DEFUN ("lax-plist-get", Flax_plist_get, Slax_plist_get, 2, 2, 0,
-       doc: /* Extract a value from a property list, comparing with `equal'.
-PLIST is a property list, which is a list of the form
-\(PROP1 VALUE1 PROP2 VALUE2...).  This function returns the value
-corresponding to the given PROP, or nil if PROP is not
-one of the properties on the list.  */)
-  (Lisp_Object plist, Lisp_Object prop)
-{
-  Lisp_Object tail = plist;
-  FOR_EACH_TAIL (tail)
-    {
-      if (! CONSP (XCDR (tail)))
-	break;
-      if (! NILP (Fequal (prop, XCAR (tail))))
-	return XCAR (XCDR (tail));
-      tail = XCDR (tail);
-      if (EQ (tail, li.tortoise))
-	circular_list (plist);
-    }
-
-  CHECK_LIST_END (tail, plist);
-
-  return Qnil;
-}
-
-DEFUN ("lax-plist-put", Flax_plist_put, Slax_plist_put, 3, 3, 0,
-       doc: /* Change value in PLIST of PROP to VAL, comparing with `equal'.
-PLIST is a property list, which is a list of the form
-\(PROP1 VALUE1 PROP2 VALUE2 ...).  PROP and VAL are any objects.
-If PROP is already a property on the list, its value is set to VAL,
-otherwise the new PROP VAL pair is added.  The new plist is returned;
-use `(setq x (lax-plist-put x prop val))' to be sure to use the new value.
-The PLIST is modified by side effects.  */)
-  (Lisp_Object plist, Lisp_Object prop, Lisp_Object val)
-{
-  Lisp_Object prev = Qnil, tail = plist;
-  FOR_EACH_TAIL (tail)
-    {
-      if (! CONSP (XCDR (tail)))
-	break;
-
-      if (! NILP (Fequal (prop, XCAR (tail))))
-	{
-	  Fsetcar (XCDR (tail), val);
-	  return plist;
-	}
-
-      prev = tail;
-      tail = XCDR (tail);
-      if (EQ (tail, li.tortoise))
-	circular_list (plist);
-    }
-  CHECK_LIST_END (tail, plist);
-  Lisp_Object newcell = list2 (prop, val);
-  if (NILP (prev))
-    return newcell;
-  Fsetcdr (XCDR (prev), newcell);
-  return plist;
-}
--
-DEFUN ("eql", Feql, Seql, 2, 2, 0,
-       doc: /* Return t if the two args are the same Lisp object.
-Floating-point numbers of equal value are `eql', but they may not be `eq'.  */)
-  (Lisp_Object obj1, Lisp_Object obj2)
-{
-  if (FLOATP (obj1))
-    return equal_no_quit (obj1, obj2) ? Qt : Qnil;
-  else
-    return EQ (obj1, obj2) ? Qt : Qnil;
-}
-
-DEFUN ("equal", Fequal, Sequal, 2, 2, 0,
-       doc: /* Return t if two Lisp objects have similar structure and contents.
-They must have the same data type.
-Conses are compared by comparing the cars and the cdrs.
-Vectors and strings are compared element by element.
-Numbers are compared by value, but integers cannot equal floats.
- (Use `=' if you want integers and floats to be able to be equal.)
-Symbols must match exactly.  */)
-  (Lisp_Object o1, Lisp_Object o2)
-{
-  return internal_equal (o1, o2, EQUAL_PLAIN, 0, Qnil) ? Qt : Qnil;
-}
-
-DEFUN ("equal-including-properties", Fequal_including_properties, Sequal_including_properties, 2, 2, 0,
-       doc: /* Return t if two Lisp objects have similar structure and contents.
-This is like `equal' except that it compares the text properties
-of strings.  (`equal' ignores text properties.)  */)
-  (Lisp_Object o1, Lisp_Object o2)
-{
-  return (internal_equal (o1, o2, EQUAL_INCLUDING_PROPERTIES, 0, Qnil)
-	  ? Qt : Qnil);
-}
 
 /* Return true if O1 and O2 are equal.  Do not quit or check for cycles.
    Use this only on arguments that are cycle-free and not too large and
@@ -1699,7 +1424,6 @@
 {
   return internal_equal (o1, o2, EQUAL_NO_QUIT, 0, Qnil);
 }
->>>>>>> 5c9b6e90
 
 /* Return true if O1 and O2 are equal.  EQUAL_KIND specifies what kind
    of equality test to use: if it is EQUAL_NO_QUIT, do not check for
@@ -1712,16 +1436,10 @@
    it has not been allocated yet.  But ignore the last two arguments
    if EQUAL_KIND == EQUAL_NO_QUIT.  */
 
-<<<<<<< HEAD
 /* NOTE: made this non-static to call it from Rust. */
 bool
-internal_equal (Lisp_Object o1, Lisp_Object o2, int depth, bool props,
-		Lisp_Object ht)
-=======
-static bool
 internal_equal (Lisp_Object o1, Lisp_Object o2, enum equal_kind equal_kind,
 		int depth, Lisp_Object ht)
->>>>>>> 5c9b6e90
 {
  tail_recurse:
   if (depth > 10)
@@ -4224,48 +3942,6 @@
   return secure_hash (algorithm, object, start, end, Qnil, Qnil, binary);
 }
 
-<<<<<<< HEAD
-=======
-DEFUN ("buffer-hash", Fbuffer_hash, Sbuffer_hash, 0, 1, 0,
-       doc: /* Return a hash of the contents of BUFFER-OR-NAME.
-This hash is performed on the raw internal format of the buffer,
-disregarding any coding systems.  If nil, use the current buffer.  */ )
-  (Lisp_Object buffer_or_name)
-{
-  Lisp_Object buffer;
-  struct buffer *b;
-  struct sha1_ctx ctx;
-
-  if (NILP (buffer_or_name))
-    buffer = Fcurrent_buffer ();
-  else
-    buffer = Fget_buffer (buffer_or_name);
-  if (NILP (buffer))
-    nsberror (buffer_or_name);
-
-  b = XBUFFER (buffer);
-  sha1_init_ctx (&ctx);
-
-  /* Process the first part of the buffer. */
-  sha1_process_bytes (BUF_BEG_ADDR (b),
-		      BUF_GPT_BYTE (b) - BUF_BEG_BYTE (b),
-		      &ctx);
-
-  /* If the gap is before the end of the buffer, process the last half
-     of the buffer. */
-  if (BUF_GPT_BYTE (b) < BUF_Z_BYTE (b))
-    sha1_process_bytes (BUF_GAP_END_ADDR (b),
-			BUF_Z_ADDR (b) - BUF_GAP_END_ADDR (b),
-			&ctx);
-
-  Lisp_Object digest = make_uninit_string (SHA1_DIGEST_SIZE * 2);
-  sha1_finish_ctx (&ctx, SSDATA (digest));
-  return make_digest_string (digest, SHA1_DIGEST_SIZE);
-}
-
--
->>>>>>> 5c9b6e90
 void
 syms_of_fns (void)
 {
