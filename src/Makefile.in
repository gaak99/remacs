# Makefile for GNU Emacs.
# Copyright (C) 1985, 1987, 1988, 1993, 1994, 1995, 1999, 2000, 2001, 2002,
#               2003, 2004, 2005, 2006, 2007 Free Software Foundation, Inc.

# This file is part of GNU Emacs.

# GNU Emacs is free software; you can redistribute it and/or modify
# it under the terms of the GNU General Public License as published by
# the Free Software Foundation; either version 3, or (at your option)
# any later version.

# GNU Emacs is distributed in the hope that it will be useful,
# but WITHOUT ANY WARRANTY; without even the implied warranty of
# MERCHANTABILITY or FITNESS FOR A PARTICULAR PURPOSE.  See the
# GNU General Public License for more details.

# You should have received a copy of the GNU General Public License
# along with GNU Emacs; see the file COPYING.  If not, write to
# the Free Software Foundation, Inc., 51 Franklin Street, Fifth Floor,
# Boston, MA 02110-1301, USA.


# Note that this file is edited by msdos/sed1v2.inp for MSDOS.  That
# script may need modifying in sync with changes made here.  Try to
# avoid shell-ism because the DOS build has to use the DOS shell.

# Don't try to replace the cpp processing using autoconf facilities,
# says rms.

# Here are the things that we expect ../configure to edit.
# We use $(srcdir) explicitly in dependencies so as not to depend on VPATH.
srcdir=@srcdir@
VPATH=@srcdir@
CC=@CC@
CPP=@CPP@
CFLAGS=@CFLAGS@
CPPFLAGS=@CPPFLAGS@
LDFLAGS=@LDFLAGS@
LN_S=@LN_S@
EXEEXT=@EXEEXT@
version=@version@
# Substitute an assignment for the MAKE variable, because
# BSD doesn't have it as a default.
@SET_MAKE@
# Don't use LIBS.  configure puts stuff in it that either shouldn't be
# linked with Emacs or is duplicated by the cpp stuff below.
# LIBS = @LIBS@
LIBOBJS = @LIBOBJS@

# On Xenix and the IBM RS6000, double-dot gets screwed up.
dot = .
dotdot = ${dot}${dot}
lispsource = ${srcdir}/$(dot)$(dot)/lisp/
admindir = $(srcdir)/$(dot)$(dot)/admin/
libsrc = $(dot)$(dot)/lib-src/
etc = $(dot)$(dot)/etc/
oldXMenudir = $(dot)$(dot)/oldXMenu/
lwlibdir = $(dot)$(dot)/lwlib/
lispdir = $(dot)$(dot)/lisp/

# Configuration files for .o files to depend on.
M_FILE = ${srcdir}/@machfile@
S_FILE = ${srcdir}/@opsysfile@
config_h = config.h $(M_FILE) $(S_FILE)

# ========================== start of cpp stuff =======================
/* From here on, comments must be done in C syntax.  */

C_SWITCH_SYSTEM=

/* just to be sure the sh is used */
SHELL=/bin/sh

#define THIS_IS_MAKEFILE
#define NO_SHORTNAMES
#define NOT_C_CODE
#include "config.h"

/* Do not let the file name mktime.c get messed up.  */
#ifdef mktime
#undef mktime
#endif

/* Use HAVE_X11 as an alias for X11 in this file
   to avoid problems with X11 as a subdirectory name
   in -I and other such options which pass through this file. */

#ifdef X11
#define HAVE_X11
#undef X11
#endif

/* On some machines #define register is done in config;
   do not let it interfere with this file.  */
#undef register

/* On some systems we may not be able to use the system make command. */
#ifdef MAKE_COMMAND
MAKE = MAKE_COMMAND
#endif

#ifdef C_COMPILER
CC = C_COMPILER
#endif

/* GNU libc requires ORDINARY_LINK so that its own crt0 is used.
   GNU/Linux is an exception because it uses a funny variant of GNU libc.  */
#ifdef __GNU_LIBRARY__
#ifndef GNU_LINUX
#define ORDINARY_LINK
#endif
#endif

/* Some machines do not find the standard C libraries in the usual place.  */
#ifndef ORDINARY_LINK
#ifndef LIB_STANDARD
#define LIB_STANDARD -lc
#endif
#else
#ifndef LIB_STANDARD
#define LIB_STANDARD
#endif
#endif

/* Unless inhibited or changed, use -lg to link for debugging.  */
#ifndef LIBS_DEBUG
#define LIBS_DEBUG -lg
#endif

/* Some s/SYSTEM.h files define this to request special libraries.  */
#ifndef LIBS_SYSTEM
#define LIBS_SYSTEM
#endif

/* Some m/MACHINE.h files define this to request special libraries.  */
#ifndef LIBS_MACHINE
#define LIBS_MACHINE
#endif

#ifndef LIB_MATH
#  define LIB_MATH -lm
#endif /* LIB_MATH */

/* Some s/SYSTEM.h files define this to request special switches in ld.  */
#ifndef LD_SWITCH_SYSTEM
#if !defined (__GNUC__) && (defined(COFF_ENCAPSULATE) || (defined (BSD_SYSTEM) && !defined (COFF)))
#define LD_SWITCH_SYSTEM -X
#else /* ! defined(COFF_ENCAPSULATE) || (defined (BSD_SYSTEM) && !defined (COFF)) */
#define LD_SWITCH_SYSTEM
#endif /* ! defined(COFF_ENCAPSULATE) || (defined (BSD_SYSTEM) && !defined (COFF)) */
#endif /* LD_SWITCH_SYSTEM */

/* This holds special options for linking temacs
   that should be used for linking anything else.  */
#ifndef LD_SWITCH_SYSTEM_TEMACS
#define LD_SWITCH_SYSTEM_TEMACS
#endif

/* Some s/SYSTEM.h files define this to request special switches
   for compiling temacs.  */
#ifndef C_SWITCH_SYSTEM_TEMACS
#define C_SWITCH_SYSTEM_TEMACS
#endif

/* Some m/MACHINE.h files define this to request special switches in ld.  */
#ifndef LD_SWITCH_MACHINE
#define LD_SWITCH_MACHINE
#endif

/* This holds special options for linking temacs
   that should be used for linking anything else.  */
#ifndef LD_SWITCH_MACHINE_TEMACS
#define LD_SWITCH_MACHINE_TEMACS
#endif

/* Some m/MACHINE.h files define this to request special switches in cc.  */
#ifndef C_SWITCH_MACHINE
#define C_SWITCH_MACHINE
#endif

/* Some s/SYSTEM.h files define this to request special switches in cc.  */
#ifndef C_SWITCH_SYSTEM
#define C_SWITCH_SYSTEM
#endif

/* These macros are for switches specifically related to X Windows.  */
#ifndef C_SWITCH_X_MACHINE
#define C_SWITCH_X_MACHINE
#endif

#ifndef C_SWITCH_X_SYSTEM
#define C_SWITCH_X_SYSTEM
#endif

#ifndef C_SWITCH_X_SITE
#define C_SWITCH_X_SITE
#endif

#ifndef LD_SWITCH_X_SITE
#define LD_SWITCH_X_SITE
#endif

#ifndef LD_SWITCH_X_DEFAULT
#define LD_SWITCH_X_DEFAULT
#endif

/* These can be passed in from config.h to define special load and
   compile switches needed by individual sites */
#ifndef LD_SWITCH_SITE
#define LD_SWITCH_SITE
#endif

#ifndef C_SWITCH_SITE
#define C_SWITCH_SITE
#endif

#ifndef ORDINARY_LINK

#ifndef CRT0_COMPILE
#define CRT0_COMPILE $(CC) -c $(ALL_CFLAGS) C_SWITCH_ASM
#endif

#ifndef START_FILES
#ifdef NO_REMAP
#ifdef COFF_ENCAPSULATE
#define START_FILES pre-crt0.o /usr/local/lib/gcc-crt0.o
#else /* ! defined (COFF_ENCAPSULATE) */
#define START_FILES pre-crt0.o /lib/crt0.o
#endif /* ! defined (COFF_ENCAPSULATE) */
#else /* ! defined (NO_REMAP) */
#define START_FILES ecrt0.o
#endif /* ! defined (NO_REMAP) */
#endif /* START_FILES */
STARTFILES = START_FILES

#else /* ORDINARY_LINK */

/* config.h might want to force START_FILES anyway */
#ifdef START_FILES
STARTFILES = START_FILES
#endif /* START_FILES */

#endif /* not ORDINARY_LINK */


/* cc switches needed to make ``asm'' keyword work.
   Nothing special needed on most machines.  */
#ifndef C_SWITCH_ASM
#define C_SWITCH_ASM
#endif

#if HAVE_GTK
#define USE_GTK
TOOLKIT_DEFINES = -DUSE_GTK
#endif

#ifdef USE_X_TOOLKIT
#define USE_@X_TOOLKIT_TYPE@
TOOLKIT_DEFINES = -DUSE_@X_TOOLKIT_TYPE@
#else
#ifndef USE_GTK
TOOLKIT_DEFINES =
#endif
#endif

/* DO NOT use -R.  There is a special hack described in lastfile.c
   which is used instead.  Some initialized data areas are modified
   at initial startup, then labeled as part of the text area when
   Emacs is dumped for the first time, and never changed again. */

/* -Demacs is needed to make some files produce the correct version
   for use in Emacs.

   -DHAVE_CONFIG_H is needed for some other files to take advantage of
   the information in ``config.h''.  */

/* C_SWITCH_X_SITE must come before C_SWITCH_X_MACHINE and C_SWITCH_X_SYSTEM
   since it may have -I options that should override those two.  */
ALL_CFLAGS=-Demacs -DHAVE_CONFIG_H $(TOOLKIT_DEFINES) $(MYCPPFLAGS) -I. -I${srcdir} C_SWITCH_MACHINE C_SWITCH_SYSTEM C_SWITCH_SITE C_SWITCH_X_SITE C_SWITCH_X_MACHINE C_SWITCH_X_SYSTEM C_SWITCH_SYSTEM_TEMACS ${CFLAGS_SOUND} ${RSVG_CFLAGS} ${CFLAGS} @FREETYPE_CFLAGS@ @FONTCONFIG_CFLAGS@ @LIBOTF_CFLAGS@
.c.o:
	$(CC) -c $(CPPFLAGS) $(ALL_CFLAGS) $<

#ifndef LIBX10_MACHINE
#define LIBX10_MACHINE
#endif

#ifndef LIBX11_MACHINE
#define LIBX11_MACHINE
#endif

#ifndef LIBX10_SYSTEM
#define LIBX10_SYSTEM
#endif

#ifndef LIBX11_SYSTEM
#define LIBX11_SYSTEM
#endif

#ifndef LIB_X11_LIB
#define LIB_X11_LIB -lX11
#endif

/* xmenu.c should not be compiled on OSX.  */
#ifndef HAVE_CARBON
XMENU_OBJ = xmenu.o
#endif

#ifdef HAVE_X_WINDOWS

XOBJ= xterm.o xfns.o xselect.o xrdb.o fontset.o xsmfns.o fringe.o image.o

#ifdef HAVE_MENUS

#ifdef USE_GTK
GTK_OBJ= gtkutil.o
#endif

/* The X Menu stuff is present in the X10 distribution, but missing
   from X11.  If we have X10, just use the installed library;
   otherwise, use our own copy.  */
#ifdef HAVE_X11
#ifdef USE_X_TOOLKIT
OLDXMENU=${lwlibdir}liblw.a
LIBXMENU= $(OLDXMENU)
#else /* not USE_X_TOOLKIT */
OLDXMENU= ${oldXMenudir}libXMenu11.a
LIBXMENU= $(OLDXMENU)
#endif /* not USE_X_TOOLKIT */
#else /* not HAVE_X11 */
LIBXMENU= -lXMenu
#endif /* not HAVE_X11 */

#else /* not HAVE_MENUS */

/* Otherwise, do not worry about the menu library at all.  */
LIBXMENU=
#endif /* not HAVE_MENUS */

#ifdef USE_X_TOOLKIT
#define @X_TOOLKIT_TYPE@
#if defined (LUCID) || defined (ATHENA)
#if HAVE_XAW3D
LIBW= -lXaw3d
#else
LIBW= -lXaw
#endif
#endif
#ifdef MOTIF
#if defined (HAVE_MOTIF_2_1) && defined (HAVE_LIBXP)
#define LIB_MOTIF_EXTRA -lXp
#else
#define LIB_MOTIF_EXTRA
#endif
#ifdef LIB_MOTIF
LIBW= LIB_MOTIF LIB_MOTIF_EXTRA
#else
LIBW= -lXm LIB_MOTIF_EXTRA
#endif
#endif
#ifdef OPEN_LOOK
LIBW= -lXol
#endif

#ifdef HAVE_X11XTR6
#ifdef NEED_LIBW
LIBXTR6 = -lSM -lICE -lw
#else
LIBXTR6 = -lSM -lICE
#endif
#endif

#ifndef LIBXMU
#define LIBXMU -lXmu
#endif

#ifdef LIBXT_STATIC
/* We assume the config files have defined STATIC_OPTION
   since that might depend on the operating system.
   (Do not forget you need different definitions with and without __GNUC__.)  */
LIBXT= STATIC_OPTION $(LIBW) LIBXMU -lXt $(LIBXTR6) -lXext DYNAMIC_OPTION
#else /* not LIBXT_STATIC */
LIBXT= $(LIBW) LIBXMU -lXt $(LIBXTR6) -lXext
#endif /* not LIBXT_STATIC */

#else /* not USE_X_TOOLKIT */

#ifdef USE_GTK
LIBW=@GTK_LIBS@
OLDXMENU=
LIBXMENU=
#endif /* USE_GTK */

#ifdef HAVE_X_SM
LIBXT=$(LIBW) -lSM -lICE
#else
LIBXT=$(LIBW)
#endif
#endif /* not USE_X_TOOLKIT */

#if HAVE_XFT
XFT_LIBS=@XFT_LIBS@
#endif /* HAVE_XFT */

#if HAVE_XPM
#ifndef LIBXPM
#define LIBXPM -lXpm
#endif /* not defined LIBXPM */
#else /* not HAVE_XPM */
#define LIBXPM
#endif /* not HAVE_XPM */

#if HAVE_JPEG
#ifndef LIBJPEG
#define LIBJPEG -ljpeg
#endif /* not defined LIBJPEG */
#else /* not HAVE_JPEG */
#define LIBJPEG
#endif /* not HAVE_JPEG */

#if HAVE_PNG
#ifndef LIBPNG
#define LIBPNG -lpng -lz -lm
#endif /* not defined LIBPNG */
#else /* not HAVE_PNG */
#define LIBPNG
#endif /* not HAVE_PNG */

#if HAVE_TIFF
#ifndef LIBTIFF
#define LIBTIFF -ltiff
#endif /* not defined LIBTIFF */
#else /* not HAVE_TIFF */
#define LIBTIFF
#endif /* not HAVE_TIFF */

#if HAVE_GIF
#ifndef LIBGIF
#define LIBGIF -lgif
#endif /* not defined LIBGIF */
#else /* not HAVE_GIF */
#define LIBGIF
#endif /* not HAVE_GIF */

#ifdef HAVE_X11
/* LD_SWITCH_X_DEFAULT comes after everything else that specifies
   options for where to find X libraries, but before those libraries.  */
X11_LDFLAGS = LD_SWITCH_X_SITE LD_SWITCH_X_DEFAULT
LIBX= $(LIBXMENU) $(X11_LDFLAGS) $(LIBXT) LIBTIFF LIBJPEG LIBPNG LIBGIF LIBXPM LIB_X11_LIB LIBX11_MACHINE LIBX11_SYSTEM $(XFT_LIBS)
#else /* not HAVE_X11 */
LIBX= $(LIBXMENU) LD_SWITCH_X_SITE -lX10 LIBX10_MACHINE LIBX10_SYSTEM
#endif /* not HAVE_X11 */
#else /* not HAVE_X_WINDOWS */
#endif /* not HAVE_X_WINDOWS */

#if HAVE_GPM
#ifndef LIBGPM
#define LIBGPM -lgpm
#endif /* not defined LIBGPM */
#else /* not HAVE_GPM */
#define LIBGPM
#endif /* not HAVE_GPM */

#if HAVE_LIBRESOLV
#ifndef LIBRESOLV
#define LIBRESOLV -lresolv
#endif /* not defined LIBRESOLV */
#else /* not HAVE_LIBRESOLV */
#define LIBRESOLV
#endif /* not HAVE_LIBRESOLV */

LIBSOUND= @LIBSOUND@
CFLAGS_SOUND= @CFLAGS_SOUND@

RSVG_LIBS= @RSVG_LIBS@
RSVG_CFLAGS= @RSVG_CFLAGS@

#ifndef ORDINARY_LINK
/* Fix linking if compiled with GCC.  */
#ifdef __GNUC__

#if __GNUC__ > 1

#ifdef LINKER
#define LINKER_WAS_SPECIFIED
#endif

/* Versions of GCC >= 2.0 put their library, libgcc.a, in obscure
   places that are difficult to figure out at make time.  Fortunately,
   these same versions allow you to pass arbitrary flags on to the
   linker, so there is no reason not to use it as a linker.

   Well, it is not quite perfect.  The "-nostdlib" keeps GCC from
   searching for libraries in its internal directories, so we have to
   ask GCC explicitly where to find libgcc.a.  */

#ifndef LINKER
#define LINKER $(CC) -nostdlib
#endif

#ifndef LIB_GCC
/* Ask GCC where to find libgcc.a.  */
#define LIB_GCC `$(CC) -print-libgcc-file-name`
#endif /* not LIB_GCC */

GNULIB_VAR = LIB_GCC

#ifndef LINKER_WAS_SPECIFIED
/* GCC passes any argument prefixed with -Xlinker directly to the
   linker.  See prefix-args.c for an explanation of why we do not do
   this with the shell''s ``for'' construct.
   Note that some people do not have '.'  in their paths, so we must
   use ./prefix-args.  */
#define YMF_PASS_LDFLAGS(flags) `./prefix-args -Xlinker flags`
#else
#define YMF_PASS_LDFLAGS(flags) flags
#endif

#else /* __GNUC__ < 2 */

#ifndef LIB_GCC
#define LIB_GCC /usr/local/lib/gcc-gnulib
#endif /* not LIB_GCC */
GNULIB_VAR = `if [ -f LIB_GCC ] ; then echo LIB_GCC; else echo; fi`
#endif /* __GNUC__ < 2 */
#else /* not __GNUC__ */
GNULIB_VAR =

#endif /* not __GNUC__ */
#endif /* not ORDINARY_LINK */

/* Specify address for ld to start loading at,
   if requested by configuration.  */
#ifdef LD_TEXT_START_ADDR
STARTFLAGS = -T LD_TEXT_START_ADDR -e __start
#endif

#ifdef ORDINARY_LINK
LD = $(CC)
#else
#ifdef COFF_ENCAPSULATE
LD=$(CC) -nostdlib
#else /* not ORDINARY_LINK */
#ifdef LINKER
LD=LINKER
#else /* not LINKER */
LD=ld
#endif /* not LINKER */
#endif /* not COFF_ENCAPSULATE */
#endif /* not ORDINARY_LINK */

/* Flags to pass to LD only for temacs.  */
/* Do not split this line with a backslash.  That can cause trouble with
   some cpps.  */
TEMACS_LDFLAGS = LD_SWITCH_SYSTEM LD_SWITCH_SYSTEM_TEMACS LD_SWITCH_MACHINE LD_SWITCH_MACHINE_TEMACS LD_SWITCH_SITE

/* A macro which other sections of Makefile can redefine to munge the
   flags before they are passed to LD.  This is helpful if you have
   redefined LD to something odd, like "gcc".
   (The YMF prefix is a holdover from the old name "ymakefile".)
  */
#ifndef YMF_PASS_LDFLAGS
#define YMF_PASS_LDFLAGS(flags) flags
#endif

/* Allow config.h to specify a replacement file for unexec.c.  */
#ifndef UNEXEC
#define UNEXEC unexec.o
#endif
#ifndef UNEXEC_SRC
#define UNEXEC_SRC unexec.c
#endif

INTERVAL_SRC = intervals.h composite.h

GETLOADAVG_LIBS = @GETLOADAVG_LIBS@

#ifdef MSDOS
#ifdef HAVE_X_WINDOWS
MSDOS_OBJ = dosfns.o msdos.o
#else
MSDOS_OBJ = dosfns.o msdos.o w16select.o
#endif
#endif

#ifdef CYGWIN
CYGWIN_OBJ = sheap.o
#endif

#ifdef HAVE_CARBON
mac = $(dot)$(dot)/mac/
MAC_OBJ = mac.o macterm.o macfns.o macmenu.o macselect.o fontset.o fringe.o image.o
emacsapp = $(PWD)/$(mac)Emacs.app/
emacsappsrc = ${srcdir}/../mac/Emacs.app/
#endif

#ifdef HAVE_WINDOW_SYSTEM
#ifdef USE_FONT_BACKEND
FONTSRC = font.h
#ifdef HAVE_X_WINDOWS
#if defined (HAVE_XFT)
FONTOBJ = font.o xfont.o ftfont.o xftfont.o ftxfont.o
#elif defined (HAVE_FREETYPE)
FONTOBJ = font.o xfont.o ftfont.o ftxfont.o
#else /* ! defined (HAVE_XFT) && ! defined (HAVE_FREETYPE) */
FONTOBJ = font.o xfont.o
#endif /* ! defined (HAVE_XFT) && ! defined (HAVE_FREETYPE) */
#else /* ! HAVE_X_WINDOWS */
FONTOBJ = font.o
#endif /* ! HAVE_X_WINDOWS */
#endif /* USE_FONT_BACKEND */
#endif /* HAVE_WINDOW_SYSTEM */

/* lastfile must follow all files
   whose initialized data areas should be dumped as pure by dump-emacs.  */
obj=    dispnew.o frame.o scroll.o xdisp.o $(XMENU_OBJ) window.o \
	charset.o coding.o category.o ccl.o character.o chartab.o \
	cm.o term.o terminal.o xfaces.o $(XOBJ) $(GTK_OBJ)\
	emacs.o keyboard.o macros.o keymap.o sysdep.o \
	buffer.o filelock.o insdel.o marker.o \
	minibuf.o fileio.o dired.o filemode.o \
	cmds.o casetab.o casefiddle.o indent.o search.o regex.o undo.o \
	alloc.o data.o doc.o editfns.o callint.o \
	eval.o floatfns.o fns.o print.o lread.o \
	abbrev.o syntax.o UNEXEC bytecode.o \
	process.o callproc.o \
	region-cache.o sound.o atimer.o \
	doprnt.o strftime.o intervals.o textprop.o composite.o md5.o \
	$(MSDOS_OBJ) $(MAC_OBJ) $(CYGWIN_OBJ) $(FONTOBJ)

/* Object files used on some machine or other.
   These go in the DOC file on all machines
   in case they are needed there.  */
SOME_MACHINE_OBJECTS = sunfns.o dosfns.o msdos.o \
  xterm.o xfns.o xmenu.o xselect.o xrdb.o xsmfns.o fringe.o image.o \
  mac.o macterm.o macfns.o macmenu.o macselect.o fontset.o \
  w32.o w32bdf.o w32console.o w32fns.o w32heap.o w32inevt.o \
  w32menu.o w32proc.o w32reg.o w32select.o w32term.o w32xfns.o $(FONTOBJ)


#ifdef TERMINFO
/* Used to be -ltermcap here.  If your machine needs that,
   define LIBS_TERMCAP in the m/MACHINE.h file.  */
#ifndef LIBS_TERMCAP
#define LIBS_TERMCAP -lcurses
#endif /* LIBS_TERMCAP */
termcapobj = terminfo.o
#else /* ! defined (TERMINFO) */
#ifndef LIBS_TERMCAP
#define LIBS_TERMCAP
termcapobj = termcap.o tparam.o
#else /* LIBS_TERMCAP */
termcapobj = tparam.o
#endif /* LIBS_TERMCAP */
#endif /* ! defined (TERMINFO) */


#ifndef SYSTEM_MALLOC

#ifndef DOUG_LEA_MALLOC
gmallocobj = gmalloc.o
#endif

#ifdef REL_ALLOC
rallocobj = ralloc.o
#endif

mallocobj = $(gmallocobj) $(rallocobj) vm-limit.o

#endif /* SYSTEM_MALLOC */


#ifdef USE_X_TOOLKIT
widgetobj= widget.o
#else /* not USE_X_TOOLKIT */
widgetobj=
#endif /* not USE_X_TOOLKIT */


/* define otherobj as list of object files that make-docfile
   should not be told about.  */
#ifdef CYGWIN
/* Cygwin differs because of its unexec(). */
otherobj= $(termcapobj) $(gmallocobj) $(rallocobj) lastfile.o vm-limit.o $(widgetobj) $(LIBOBJS)
#else
otherobj= $(termcapobj) lastfile.o $(mallocobj) $(widgetobj) $(LIBOBJS)
#endif

#ifdef HAVE_MOUSE
#define MOUSE_SUPPORT ${lispsource}mouse.elc \
  ${lispsource}select.elc ${lispsource}scroll-bar.elc
#else
#ifdef HAVE_GPM
#define MOUSE_SUPPORT ${lispsource}mouse.elc
#else
#define MOUSE_SUPPORT
#endif
#endif

#ifdef VMS
#define VMS_SUPPORT ${lispsource}vmsproc.elc ${lispsource}vms-patch.elc
#else
#define VMS_SUPPORT
#endif

#ifdef MSDOS
#define MSDOS_SUPPORT ${lispsource}ls-lisp.elc ${lispsource}disp-table.elc \
 ${lispsource}dos-fns.elc ${lispsource}dos-w32.elc ${lispsource}dos-vars.elc \
 ${lispsource}international/ccl.elc ${lispsource}international/codepage.elc

#else
#define MSDOS_SUPPORT
#endif

#ifdef HAVE_WINDOW_SYSTEM
#ifdef HAVE_X_WINDOWS
#define WINDOW_SUPPORT ${lispsource}fringe.elc ${lispsource}image.elc \
 ${lispsource}international/fontset.elc ${lispsource}dnd.elc \
 ${lispsource}tool-bar.elc ${lispsource}mwheel.elc ${lispsource}x-dnd.elc
#else
#define WINDOW_SUPPORT ${lispsource}fringe.elc ${lispsource}image.elc \
 ${lispsource}international/fontset.elc ${lispsource}dnd.elc \
 ${lispsource}tool-bar.elc ${lispsource}mwheel.elc
#endif
#else
#define WINDOW_SUPPORT
#endif

#ifdef WINDOWSNT
#define WINNT_SUPPORT ${lispsource}ls-lisp.elc ${lispsource}disp-table.elc \
  ${lispsource}dos-w32.elc ${lispsource}w32-vars.elc \
  ${lispsource}w32-fns.elc
#else
#define WINNT_SUPPORT
#endif

#ifdef HAVE_WINDOW_SYSTEM
#define TOOLTIP_SUPPORT ${lispsource}tooltip.elc
#else
#define TOOLTIP_SUPPORT
#endif

/* List of Lisp files loaded into the dumped Emacs.  It is arranged
   like this because it is easier to generate it semi-mechanically from
   loadup.el this way.

   Note that this list should not include lisp files which might not
   be present, like site-load.el and site-init.el; this makefile
   expects them all to be either present or buildable.

   Files which are loaded unconditionally should be in shortlisp as well.
   Files included conditionally here should be included (unconditionally)
   in SOME_MACHINE_LISP.  */

lisp= \
	${lispsource}abbrev.elc \
	${lispsource}buff-menu.elc \
	${lispsource}button.elc \
	${lispsource}emacs-lisp/byte-run.elc \
	${lispsource}composite.elc \
	${lispsource}cus-face.elc \
	${lispsource}cus-start.elc \
	${lispsource}custom.elc \
	${lispsource}emacs-lisp/backquote.elc \
	${lispsource}emacs-lisp/lisp-mode.elc \
	${lispsource}emacs-lisp/lisp.elc \
	${lispsource}env.elc \
	${lispsource}faces.elc \
	${lispsource}files.elc \
	${lispsource}format.elc \
	${lispsource}facemenu.elc \
	MOUSE_SUPPORT \
	${lispsource}emacs-lisp/float-sup.elc \
	${lispsource}frame.elc \
	${lispsource}help.elc \
	${lispsource}indent.elc \
	${lispsource}isearch.elc \
	${lispsource}rfn-eshadow.elc \
	${lispsource}loadup.el \
	${lispsource}loaddefs.el \
	${lispsource}bindings.elc \
	${lispsource}emacs-lisp/map-ynp.elc \
	${lispsource}menu-bar.elc \
	${lispsource}international/mule.elc \
	${lispsource}international/mule-conf.el \
	${lispsource}international/mule-cmds.elc \
	${lispsource}international/characters.elc \
	${lispsource}international/charprop.el \
	${lispsource}case-table.elc \
	${lispsource}language/chinese.el \
	${lispsource}language/cyrillic.el \
	${lispsource}language/indian.el \
	${lispsource}language/devanagari.el \
	${lispsource}language/kannada.el \
	${lispsource}language/malayalam.el \
	${lispsource}language/tamil.el \
	${lispsource}language/english.el \
	${lispsource}language/ethiopic.elc \
	${lispsource}language/european.elc \
	${lispsource}language/czech.el \
	${lispsource}language/slovak.el \
	${lispsource}language/romanian.el \
	${lispsource}language/greek.el \
	${lispsource}language/hebrew.el \
	${lispsource}language/japanese.el \
	${lispsource}language/korean.el \
	${lispsource}language/lao.el \
	${lispsource}language/tai-viet.el \
	${lispsource}language/thai.el \
	${lispsource}language/tibetan.elc \
	${lispsource}language/vietnamese.el \
	${lispsource}language/misc-lang.el \
	${lispsource}language/utf-8-lang.el \
	${lispsource}language/georgian.el \
	${lispsource}paths.el \
	${lispsource}register.elc \
	${lispsource}replace.elc \
	${lispsource}simple.elc \
	${lispsource}startup.elc \
	${lispsource}subr.elc \
	${lispsource}term/tty-colors.elc \
	${lispsource}font-core.elc \
	${lispsource}emacs-lisp/syntax.elc \
	${lispsource}font-lock.elc \
	${lispsource}jit-lock.elc \
	${lispsource}textmodes/fill.elc \
	${lispsource}textmodes/page.elc \
	${lispsource}textmodes/paragraphs.elc \
	${lispsource}textmodes/text-mode.elc \
	${lispsource}emacs-lisp/timer.elc \
	${lispsource}jka-cmpr-hook.elc \
	${lispsource}vc-hooks.elc \
	${lispsource}ediff-hook.elc \
	TOOLTIP_SUPPORT \
	VMS_SUPPORT \
	MSDOS_SUPPORT \
	WINNT_SUPPORT \
	WINDOW_SUPPORT \
	${lispsource}widget.elc \
	${lispsource}window.elc \
	${lispsource}version.el

/* These are relative file names for the Lisp files
   that are loaded unconditionally.  This is used in make-docfile.
   It need not contain the files that are loaded conditionally
   because SOME_MACHINE_LISP has those.  */
shortlisp= \
	../lisp/abbrev.elc \
	../lisp/buff-menu.elc \
	../lisp/button.elc \
	../lisp/emacs-lisp/byte-run.elc \
	../lisp/composite.elc \
	../lisp/cus-face.elc \
	../lisp/cus-start.elc \
	../lisp/custom.elc \
	../lisp/emacs-lisp/backquote.elc \
	../lisp/emacs-lisp/lisp-mode.elc \
	../lisp/emacs-lisp/lisp.elc \
	../lisp/facemenu.elc \
	../lisp/faces.elc \
	../lisp/files.elc \
	../lisp/emacs-lisp/float-sup.elc \
	../lisp/format.elc \
	../lisp/frame.elc \
	../lisp/help.elc \
	../lisp/indent.elc \
	../lisp/isearch.elc \
	../lisp/rfn-eshadow.elc \
	../lisp/loadup.el \
	../lisp/loaddefs.el \
	../lisp/bindings.elc \
	../lisp/emacs-lisp/map-ynp.elc \
	../lisp/env.elc \
	../lisp/international/mule.elc \
	../lisp/international/mule-conf.el \
	../lisp/international/mule-cmds.elc \
	../lisp/international/characters.elc \
	../lisp/case-table.elc \
	../lisp/language/chinese.el \
	../lisp/language/cyrillic.el \
	../lisp/language/indian.el \
	../lisp/language/devanagari.el \
	../lisp/language/kannada.el \
	../lisp/language/malayalam.el \
	../lisp/language/tamil.el \
	../lisp/language/english.el \
	../lisp/language/ethiopic.elc \
	../lisp/language/european.elc \
	../lisp/language/czech.el \
	../lisp/language/slovak.el \
	../lisp/language/romanian.el \
	../lisp/language/greek.el \
	../lisp/language/hebrew.el \
	../lisp/language/japanese.el \
	../lisp/language/korean.el \
	../lisp/language/lao.el \
	../lisp/language/tai-viet.el \
	../lisp/language/thai.el \
	../lisp/language/tibetan.elc \
	../lisp/language/vietnamese.el \
	../lisp/language/misc-lang.el \
	../lisp/language/utf-8-lang.el \
	../lisp/language/georgian.el \
	../lisp/menu-bar.elc \
	../lisp/paths.el \
	../lisp/register.elc \
	../lisp/replace.elc \
	../lisp/simple.elc \
	../lisp/startup.elc \
	../lisp/subr.elc \
	../lisp/term/tty-colors.elc \
	../lisp/font-core.elc \
	../lisp/emacs-lisp/syntax.elc \
	../lisp/font-lock.elc \
	../lisp/jit-lock.elc \
	../lisp/textmodes/fill.elc \
	../lisp/textmodes/page.elc \
	../lisp/textmodes/paragraphs.elc \
	../lisp/textmodes/text-mode.elc \
	../lisp/emacs-lisp/timer.elc \
	../lisp/vc-hooks.elc \
	../lisp/jka-cmpr-hook.elc \
	../lisp/ediff-hook.elc \
	../lisp/widget.elc \
	../lisp/window.elc \
	../lisp/version.el

/* Lisp files that may or may not be used.
   We must unconditionally put them in the DOC file.
   We use ../lisp/ to start the file names
   to reduce the size of the argument list for make-docfile
   for the sake of systems which can''t handle large ones.  */
SOME_MACHINE_LISP = ${dotdot}/lisp/mouse.elc \
  ${dotdot}/lisp/select.elc ${dotdot}/lisp/scroll-bar.elc \
  ${dotdot}/lisp/vmsproc.elc ${dotdot}/lisp/vms-patch.elc \
  ${dotdot}/lisp/ls-lisp.elc ${dotdot}/lisp/dos-fns.elc \
  ${dotdot}/lisp/w32-fns.elc ${dotdot}/lisp/dos-w32.elc \
  ${dotdot}/lisp/disp-table.elc ${dotdot}/lisp/dos-vars.elc \
  ${dotdot}/lisp/tooltip.elc ${dotdot}/lisp/image.elc \
  ${dotdot}/lisp/fringe.elc ${dotdot}/lisp/dnd.elc \
  ${dotdot}/lisp/mwheel.elc ${dotdot}/lisp/tool-bar.elc \
  ${dotdot}/lisp/x-dnd.elc \
  ${dotdot}/lisp/international/ccl.elc \
  ${dotdot}/lisp/international/codepage.elc \
  ${dotdot}/lisp/international/fontset.elc \
  ${dotdot}/lisp/mouse.elc \
  ${dotdot}/lisp/term/x-win.elc

/* Construct full set of libraries to be linked.
   Note that SunOS needs -lm to come before -lc; otherwise, you get
   duplicated symbols.  If the standard libraries were compiled
   with GCC, we might need gnulib again after them.  */
LIBES = $(LOADLIBES) $(LIBS) $(LIBX) $(LIBSOUND) $(RSVG_LIBS) LIBGPM \
<<<<<<< HEAD
   LIBS_SYSTEM LIBS_MACHINE LIBS_TERMCAP \
   LIBS_DEBUG $(GETLOADAVG_LIBS) \
   @FREETYPE_LIBS@ @FONTCONFIG_LIBS@ @LIBOTF_LIBS@ \
   $(GNULIB_VAR) LIB_MATH LIB_STANDARD $(GNULIB_VAR)
=======
   LIBRESOLV LIBS_SYSTEM LIBS_MACHINE LIBS_TERMCAP \
   LIBS_DEBUG $(GETLOADAVG_LIBS) $(GNULIB_VAR) LIB_MATH LIB_STANDARD \
   $(GNULIB_VAR)
>>>>>>> f76840f3

/* Enable recompilation of certain other files depending on system type.  */

#ifndef OTHER_FILES
#define OTHER_FILES
#endif

#ifndef OBJECTS_MACHINE
#define OBJECTS_MACHINE
#endif

#ifdef HAVE_SHM
RUN_TEMACS = `/bin/pwd`/temacs -nl
#else
RUN_TEMACS = `/bin/pwd`/temacs
#endif

all: emacs${EXEEXT} OTHER_FILES

emacs${EXEEXT}: temacs${EXEEXT} ${etc}DOC ${lisp}
#ifdef CANNOT_DUMP
	rm -f emacs${EXEEXT}
	ln temacs${EXEEXT} emacs${EXEEXT}
#else
	LC_ALL=C $(RUN_TEMACS) -batch -l loadup dump
#endif /* ! defined (CANNOT_DUMP) */
	-./emacs -q -batch -f list-load-path-shadows

/* We run make-docfile twice because the command line may get too long
   on some systems.  */
/* ${SOME_MACHINE_OBJECTS} comes before ${obj} because some files may
   or may not be included in ${obj}, but they are always included in
   ${SOME_MACHINE_OBJECTS}.  Since a file is processed when it is mentioned
   for the first time, this prevents any variation between configurations
   in the contents of the DOC file.
   Likewise for ${SOME_MACHINE_LISP}.  */
${etc}DOC: ${libsrc}make-docfile${EXEEXT} ${obj} ${shortlisp} ${SOME_MACHINE_LISP}
	-rm -f ${etc}DOC
	${libsrc}make-docfile -d ${srcdir} ${SOME_MACHINE_OBJECTS} ${obj} > ${etc}DOC
	${libsrc}make-docfile -a ${etc}DOC -d ${srcdir} ${SOME_MACHINE_LISP} ${shortlisp}

${libsrc}make-docfile${EXEEXT}:
	cd ${libsrc}; ${MAKE} ${MFLAGS} make-docfile${EXEEXT}

#ifdef HAVE_UNIDATA
UNIDATA=${admindir}unidata/UnicodeData.txt

${lispsource}international/charprop.el: temacs${EXEEXT} ${UNIDATA}
	RUNEMACS="$(RUN_TEMACS)"; \
	cd ${admindir}unidata; \
	$(MAKE) $(MFLAGS) \
	  RUNEMACS="$${RUNEMACS}" DSTDIR=${lispsource}international
#endif

/* Some systems define this to cause parallel Make-ing.  */
#ifndef MAKE_PARALLEL
#define MAKE_PARALLEL
#endif

temacs${EXEEXT}: MAKE_PARALLEL $(LOCALCPP) $(STARTFILES) stamp-oldxmenu ${obj} ${otherobj} OBJECTS_MACHINE prefix-args${EXEEXT}
	echo "${obj} ${otherobj} " OBJECTS_MACHINE > ${etc}buildobj.lst
	$(LD) YMF_PASS_LDFLAGS (${STARTFLAGS} ${TEMACS_LDFLAGS}) $(LDFLAGS) \
    -o temacs ${STARTFILES} ${obj} ${otherobj}  \
    OBJECTS_MACHINE ${LIBES}

/* We do not use ALL_LDFLAGS because LD_SWITCH_SYSTEM and LD_SWITCH_MACHINE
   often contain options that have to do with using Emacs''s crt0,
   which are only good with temacs.  */
prefix-args${EXEEXT}: prefix-args.c $(config_h)
	$(CC) $(ALL_CFLAGS) $(LDFLAGS) ${srcdir}/prefix-args.c -o prefix-args

/* Do not lose if this was not defined.  */
#ifndef OLDXMENU_OPTIONS
#define OLDXMENU_OPTIONS
#endif

#if defined (HAVE_X_WINDOWS) && defined (HAVE_X11) && defined (HAVE_MENUS) && ! defined (HAVE_GTK)

/* We use stamp-xmenu with these two deps
   to both ensure that lwlib gets remade based on its dependencies
   in its own makefile,
   and remake temacs if lwlib gets changed by this.  */
stamp-oldxmenu: ${OLDXMENU} ../src/$(OLDXMENU)
	touch stamp-oldxmenu
/* Supply an ordering for parallel make.  */
../src/$(OLDXMENU): ${OLDXMENU}

#ifdef USE_X_TOOLKIT
$(OLDXMENU): really-lwlib

/* Encode the values of these two macros in Make variables,
   so we can use $(...) to substitute their values within "...".  */
C_SWITCH_MACHINE_1 = C_SWITCH_MACHINE
C_SWITCH_SYSTEM_1 = C_SWITCH_SYSTEM
C_SWITCH_SITE_1 = C_SWITCH_SITE
C_SWITCH_X_SITE_1 = C_SWITCH_X_SITE
C_SWITCH_X_MACHINE_1 = C_SWITCH_X_MACHINE
C_SWITCH_X_SYSTEM_1 = C_SWITCH_X_SYSTEM
really-lwlib:
	cd ${lwlibdir}; ${MAKE} ${MFLAGS} \
    CC='${CC}' CFLAGS='${CFLAGS}' MAKE='${MAKE}' \
    "C_SWITCH_X_SITE=$(C_SWITCH_X_SITE_1)" \
    "C_SWITCH_X_MACHINE=$(C_SWITCH_X_MACHINE_1)" \
    "C_SWITCH_X_SYSTEM=$(C_SWITCH_X_SYSTEM_1)" \
    "C_SWITCH_SITE=$(C_SWITCH_SITE_1)" \
    "C_SWITCH_MACHINE=$(C_SWITCH_MACHINE_1)" \
    "C_SWITCH_SYSTEM=$(C_SWITCH_SYSTEM_1)"
	@true  /* make -t should not create really-lwlib.  */
.PHONY: really-lwlib
#else /* not USE_X_TOOLKIT */
$(OLDXMENU): really-oldXMenu

/* Encode the values of these two macros in Make variables,
   so we can use $(...) to substitute their values within "...".  */
C_SWITCH_MACHINE_1 = C_SWITCH_MACHINE
C_SWITCH_SYSTEM_1 = C_SWITCH_SYSTEM
C_SWITCH_SITE_1 = C_SWITCH_SITE
C_SWITCH_X_SITE_1 = C_SWITCH_X_SITE
C_SWITCH_X_MACHINE_1 = C_SWITCH_X_MACHINE
C_SWITCH_X_SYSTEM_1 = C_SWITCH_X_SYSTEM
really-oldXMenu:
	cd ${oldXMenudir}; ${MAKE} ${MFLAGS} OLDXMENU_OPTIONS \
    CC='${CC}' CFLAGS='${CFLAGS}' MAKE='${MAKE}' \
    "C_SWITCH_X_SITE=$(C_SWITCH_X_SITE_1)" \
    "C_SWITCH_X_MACHINE=$(C_SWITCH_X_MACHINE_1)" \
    "C_SWITCH_X_SYSTEM=$(C_SWITCH_X_SYSTEM_1)" \
    "C_SWITCH_SITE=$(C_SWITCH_SITE_1)" \
    "C_SWITCH_MACHINE=$(C_SWITCH_MACHINE_1)" \
    "C_SWITCH_SYSTEM=$(C_SWITCH_SYSTEM_1)"
	@true  /* make -t should not create really-oldXMenu.  */
.PHONY: really-oldXMenu
#endif /* not USE_X_TOOLKIT */
#else /* not (HAVE_X_WINDOWS && HAVE_X11 && HAVE_MENUS && ! HAVE_GTK) */

/* We don''t really need this, but satisfy the dependency.  */
stamp-oldxmenu:
	touch stamp-oldxmenu
#endif /* not (HAVE_X_WINDOWS && HAVE_X11 && HAVE_MENUS && ! HAVE_GTK) */

../config.status:: epaths.in
	@echo "The file epaths.h needs to be set up from epaths.in."
	@echo "Please run the `configure' script again."
	exit 1

../config.status:: config.in
	@echo "The file config.h needs to be set up from config.in."
	@echo "Please run the `configure' script again."
	exit 1

/* Nearly all the following files depend on lisp.h,
   but it is not included as a dependency because
   it is so often changed in ways that do not require any recompilation
   and so rarely changed in ways that do require any.  */

abbrev.o: abbrev.c buffer.h window.h dispextern.h commands.h character.h \
	syntax.h $(config_h)
buffer.o: buffer.c buffer.h region-cache.h commands.h window.h \
   dispextern.h $(INTERVAL_SRC) blockinput.h atimer.h systime.h character.h \
   $(config_h)
callint.o: callint.c window.h commands.h buffer.h keymap.h \
   keyboard.h dispextern.h $(config_h)
callproc.o: callproc.c epaths.h buffer.h commands.h $(config_h) \
	process.h systty.h syssignal.h character.h coding.h ccl.h msdos.h \
        composite.h w32.h blockinput.h atimer.h systime.h frame.h termhooks.h
casefiddle.o: casefiddle.c syntax.h commands.h buffer.h character.h \
   composite.h \
	charset.h keymap.h $(config_h)
casetab.o: casetab.c buffer.h $(config_h)
category.o: category.c category.h buffer.h charset.h keymap.h	\
	character.h $(config_h)
ccl.o: ccl.c ccl.h charset.h character.h coding.h $(config_h)
character.o: character.c character.h buffer.h charset.h composite.h disptab.h \
   $(config.h)
charset.o: charset.c charset.h character.h buffer.h coding.h composite.h \
   disptab.h $(config_h)
chartab.o: charset.h character.h $(config.h)
coding.o: coding.c coding.h ccl.h buffer.h character.h charset.h intervals.h composite.h \
	window.h dispextern.h frame.h termhooks.h $(config_h)
cm.o: cm.c frame.h cm.h termhooks.h termchar.h $(config_h)
cmds.o: cmds.c syntax.h buffer.h character.h commands.h window.h $(config_h) \
	msdos.h dispextern.h keyboard.h keymap.h
pre-crt0.o: pre-crt0.c
ecrt0.o: ecrt0.c $(config_h)
	CRT0_COMPILE ${srcdir}/ecrt0.c
dired.o: dired.c commands.h buffer.h $(config_h) character.h charset.h \
   coding.h regex.h systime.h blockinput.h atimer.h
dispnew.o: dispnew.c systime.h commands.h process.h frame.h \
   window.h buffer.h dispextern.h termchar.h termopts.h termhooks.h cm.h \
   disptab.h indent.h intervals.h \
   xterm.h blockinput.h atimer.h character.h msdos.h composite.h keyboard.h \
   $(config_h)
doc.o: doc.c $(config_h) epaths.h buffer.h keyboard.h keymap.h character.h
doprnt.o: doprnt.c character.h $(config_h)
dosfns.o: buffer.h termchar.h termhooks.h frame.h blockinput.h window.h \
   msdos.h dosfns.h dispextern.h charset.h coding.h atimer.h systime.h \
   $(config_h)
editfns.o: editfns.c window.h buffer.h systime.h $(INTERVAL_SRC) character.h \
   coding.h dispextern.h frame.h blockinput.h atimer.h $(config_h)
emacs.o: emacs.c commands.h systty.h syssignal.h blockinput.h process.h \
   termhooks.h buffer.h atimer.h systime.h $(INTERVAL_SRC) $(config_h) \
   window.h dispextern.h keyboard.h keymap.h
fileio.o: fileio.c window.h buffer.h systime.h $(INTERVAL_SRC) character.h \
   coding.h msdos.h dispextern.h blockinput.h atimer.h $(config_h)
filelock.o: filelock.c buffer.h character.h charset.h coding.h systime.h \
   epaths.h $(config_h)
filemode.o: filemode.c  $(config_h)
frame.o: frame.c xterm.h window.h frame.h termhooks.h commands.h keyboard.h \
   blockinput.h atimer.h systime.h buffer.h character.h fontset.h \
   msdos.h dosfns.h dispextern.h w32term.h macterm.h termchar.h $(config_h)
fringe.o: fringe.c dispextern.h frame.h window.h buffer.h termhooks.h $(config_h)
font.o: font.c dispextern.h frame.h window.h ccl.h character.h charset.h \
   font.h $(config_h)
ftfont.o: dispextern.h frame.h character.h charset.h font.h $(config_h)
fontset.o: dispextern.h fontset.h fontset.c ccl.h buffer.h character.h \
   charset.h frame.h keyboard.h termhooks.h $(FONTSRC) $(config_h)
getloadavg.o: getloadavg.c $(config_h)
image.o: image.c frame.h window.h dispextern.h blockinput.h atimer.h \
   systime.h xterm.h w32term.h w32gui.h macterm.h macgui.h $(config_h)
indent.o: indent.c frame.h window.h indent.h buffer.h $(config_h) termchar.h \
   termopts.h disptab.h region-cache.h character.h category.h composite.h \
   dispextern.h keyboard.h
insdel.o: insdel.c window.h buffer.h $(INTERVAL_SRC) blockinput.h character.h \
   dispextern.h atimer.h systime.h region-cache.h $(config_h)
keyboard.o: keyboard.c termchar.h termhooks.h termopts.h buffer.h character.h \
   commands.h frame.h window.h macros.h disptab.h keyboard.h syssignal.h \
   systime.h dispextern.h syntax.h $(INTERVAL_SRC) blockinput.h \
   atimer.h xterm.h puresize.h msdos.h keymap.h w32term.h macterm.h $(config_h)
keymap.o: keymap.c buffer.h commands.h keyboard.h termhooks.h blockinput.h \
   atimer.h systime.h puresize.h character.h intervals.h keymap.h window.h \
   $(config_h)
lastfile.o: lastfile.c  $(config_h)
macros.o: macros.c window.h buffer.h commands.h macros.h keyboard.h \
	dispextern.h $(config_h)
malloc.o: malloc.c $(config_h)
gmalloc.o: gmalloc.c $(config_h)
ralloc.o: ralloc.c $(config_h)
vm-limit.o: vm-limit.c mem-limits.h $(config_h)
marker.o: marker.c buffer.h character.h $(config_h)
md5.o: md5.c md5.h $(config_h)
minibuf.o: minibuf.c syntax.h dispextern.h frame.h window.h keyboard.h \
   buffer.h commands.h character.h msdos.h $(INTERVAL_SRC) keymap.h \
   termhooks.h $(config_h)
mktime.o: mktime.c $(config_h)
msdos.o: msdos.c msdos.h dosfns.h systime.h termhooks.h dispextern.h frame.h \
   termopts.h termchar.h character.h coding.h ccl.h disptab.h window.h \
   keyboard.h intervals.h buffer.h commands.h blockinput.h atimer.h $(config_h)
process.o: process.c process.h buffer.h window.h termhooks.h termopts.h \
   commands.h syssignal.h systime.h systty.h syswait.h frame.h dispextern.h \
   blockinput.h atimer.h charset.h coding.h ccl.h msdos.h composite.h \
   keyboard.h $(config_h)
regex.o: regex.c syntax.h buffer.h $(config_h) regex.h category.h character.h \
   charset.h
region-cache.o: region-cache.c buffer.h region-cache.h $(config_h)
scroll.o: scroll.c termchar.h dispextern.h frame.h msdos.h keyboard.h \
   termhooks.h $(config_h)
search.o: search.c regex.h commands.h buffer.h region-cache.h syntax.h \
   blockinput.h atimer.h systime.h category.h character.h charset.h \
   composite.h $(INTERVAL_SRC) \
   $(config_h)
strftime.o: strftime.c $(config_h)
syntax.o: syntax.c syntax.h buffer.h commands.h category.h character.h \
   composite.h keymap.h regex.h $(INTERVAL_SRC) $(config_h)
sysdep.o: sysdep.c syssignal.h systty.h systime.h syswait.h blockinput.h \
   process.h dispextern.h termhooks.h termchar.h termopts.h \
   frame.h atimer.h window.h msdos.h dosfns.h keyboard.h cm.h $(config_h)
term.o: term.c termchar.h termhooks.h termopts.h $(config_h) cm.h frame.h \
   disptab.h dispextern.h keyboard.h character.h charset.h coding.h ccl.h \
   msdos.h window.h keymap.h blockinput.h atimer.h systime.h
termcap.o: termcap.c $(config_h)
terminal.o: terminal.c frame.h termchar.h termhooks.h charset.h coding.h \
   keyboard.h $(config_h)
terminfo.o: terminfo.c $(config_h)
tparam.o: tparam.c $(config_h)
undo.o: undo.c buffer.h commands.h window.h $(config_h)
/* This hack is to discard any space that cpp might put at the beginning
   of UNEXEC when substituting it in.  */
UNEXEC_ALIAS=UNEXEC
$(UNEXEC_ALIAS): UNEXEC_SRC $(config_h)
w16select.o: w16select.c dispextern.h frame.h blockinput.h atimer.h systime.h \
   msdos.h buffer.h charset.h coding.h composite.h $(config_h)
widget.o: widget.c xterm.h frame.h dispextern.h widgetprv.h \
   $(srcdir)/../lwlib/lwlib.h $(config_h)
window.o: window.c indent.h commands.h frame.h window.h buffer.h termchar.h \
   disptab.h keyboard.h dispextern.h msdos.h composite.h \
   keymap.h blockinput.h atimer.h systime.h $(INTERVAL_SRC) \
   xterm.h w32term.h macterm.h $(config_h)
xdisp.o: xdisp.c macros.h commands.h process.h indent.h buffer.h dispextern.h \
   coding.h termchar.h frame.h window.h disptab.h termhooks.h character.h     \
   charset.h $(config_h) keyboard.h $(INTERVAL_SRC) region-cache.h xterm.h    \
   w32term.h macterm.h msdos.h composite.h fontset.h blockinput.h atimer.h    \
   systime.h keymap.h $(FONTSRC)
xfaces.o: xfaces.c dispextern.h frame.h xterm.h buffer.h blockinput.h	\
   window.h character.h charset.h msdos.h dosfns.h composite.h atimer.h	\
   systime.h keyboard.h fontset.h w32term.h macterm.h $(INTERVAL_SRC)	\
   termchar.h termhooks.h $(FONTSRC) $(config_h)
xfns.o: xfns.c buffer.h frame.h window.h keyboard.h xterm.h dispextern.h \
   $(srcdir)/../lwlib/lwlib.h blockinput.h atimer.h systime.h epaths.h \
   character.h charset.h coding.h gtkutil.h $(config_h) termhooks.h \
   fontset.h termchar.h $(FONTSRC)
xfont.o: dispextern.h xterm.h frame.h blockinput.h character.h charset.h \
   font.h $(config_h)
xftfont.o: dispextern.h xterm.h frame.h blockinput.h character.h charset.h \
   font.h $(config_h)
ftxfont.o: dispextern.h xterm.h frame.h blockinput.h character.h charset.h \
   font.h $(config_h)
xmenu.o: xmenu.c xterm.h termhooks.h window.h dispextern.h frame.h buffer.h \
   charset.h keyboard.h $(srcdir)/../lwlib/lwlib.h blockinput.h atimer.h \
   systime.h gtkutil.h msdos.h coding.h $(config_h)
xterm.o: xterm.c xterm.h termhooks.h termopts.h termchar.h window.h buffer.h \
   dispextern.h frame.h disptab.h blockinput.h atimer.h systime.h syssignal.h \
   keyboard.h gnu.h character.h charset.h ccl.h fontset.h composite.h \
   coding.h process.h gtkutil.h $(FONTSRC) $(config_h)
xselect.o: xselect.c process.h dispextern.h frame.h xterm.h blockinput.h \
  buffer.h atimer.h systime.h termhooks.h $(config_h)
xrdb.o: xrdb.c $(config_h) epaths.h
xsmfns.o: xsmfns.c $(config_h) systime.h sysselect.h termhooks.h xterm.h \
  lisp.h termopts.h
gtkutil.o:  gtkutil.c gtkutil.h xterm.h lisp.h frame.h $(config_h) \
  blockinput.h window.h atimer.h systime.h termhooks.h keyboard.h \
  charset.h coding.h

hftctl.o: hftctl.c $(config_h)
sound.o: sound.c dispextern.h $(config_h)
atimer.o: atimer.c atimer.h systime.h $(config_h)

/* The files of Lisp proper */

alloc.o: alloc.c process.h frame.h window.h buffer.h  puresize.h syssignal.h keyboard.h \
 blockinput.h atimer.h systime.h character.h dispextern.h $(config_h) \
 $(INTERVAL_SRC)
bytecode.o: bytecode.c buffer.h syntax.h character.h window.h dispextern.h \
  frame.h xterm.h $(config_h)
data.o: data.c buffer.h puresize.h character.h syssignal.h keyboard.h frame.h \
   termhooks.h $(config_h)
eval.o: eval.c commands.h keyboard.h blockinput.h atimer.h systime.h \
  dispextern.h $(config_h)
floatfns.o: floatfns.c $(config_h)
fns.o: fns.c commands.h $(config_h) frame.h buffer.h character.h keyboard.h \
 keymap.h frame.h window.h dispextern.h $(INTERVAL_SRC) coding.h md5.h \
 blockinput.h atimer.h systime.h xterm.h termhooks.h
print.o: print.c process.h frame.h window.h buffer.h keyboard.h character.h \
   $(config_h) dispextern.h termchar.h $(INTERVAL_SRC) msdos.h composite.h \
   blockinput.h atimer.h systime.h
lread.o: lread.c commands.h keyboard.h buffer.h epaths.h character.h \
 charset.h $(config_h) $(INTERVAL_SRC) termhooks.h coding.h msdos.h

/* Text properties support */
textprop.o: textprop.c buffer.h window.h dispextern.h $(INTERVAL_SRC) \
	$(config_h)
intervals.o: intervals.c buffer.h $(INTERVAL_SRC) keyboard.h puresize.h \
	keymap.h $(config_h)
composite.o: composite.c buffer.h  character.h $(INTERVAL_SRC) $(config_h)

/* System-specific programs to be made.
   OTHER_FILES and OBJECTS_MACHINE
   select which of these should be compiled.  */

sunfns.o: sunfns.c buffer.h window.h dispextern.h termhooks.h $(config_h)

#ifdef HAVE_CARBON
abbrev.o buffer.o callint.o cmds.o dispnew.o editfns.o fileio.o frame.o \
  fontset.o indent.o insdel.o keyboard.o macros.o minibuf.o msdos.o process.o \
  scroll.o sysdep.o term.o terminal.o widget.o window.o xdisp.o xfaces.o xfns.o xmenu.o \
  xterm.o xselect.o sound.o: macgui.h
mac.o: mac.c process.h sysselect.h blockinput.h atimer.h systime.h charset.h \
  coding.h ccl.h $(config_h)
macfns.o: macfns.c charset.h macterm.h macgui.h frame.h window.h buffer.h \
  dispextern.h macgui.h fontset.h $(INTERVAL_SRC) keyboard.h blockinput.h \
  atimer.h systime.h epaths.h termhooks.h coding.h $(config_h)
macmenu.o: macmenu.c termhooks.h frame.h window.h dispextern.h macgui.h \
  keyboard.h blockinput.h atimer.h systime.h buffer.h macterm.h $(config_h)
macterm.o: blockinput.h atimer.h systime.h syssignal.h macterm.h macgui.h \
  frame.h charset.h ccl.h dispextern.h fontset.h termhooks.h termopts.h \
  termchar.h gnu.h disptab.h buffer.h window.h keyboard.h $(INTERVAL_SRC) \
  process.h coding.h $(config_h)
macselect.o: blockinput.h atimer.h systime.h macterm.h macgui.h frame.h \
  keymap.h $(config_h)

${emacsapp}Contents/Resources/English.lproj:
	mkdir -p $@

ifneq (${emacsapp},${emacsappsrc})
${emacsapp}Contents/Info.plist: ${emacsappsrc}Contents/Info.plist
	cp $< $@
${emacsapp}Contents/PkgInfo: ${emacsappsrc}Contents/PkgInfo
	cp $< $@
${emacsapp}Contents/Resources/Emacs.icns: ${emacsappsrc}Contents/Resources/Emacs.icns
	mkdir -p ${emacsapp}Contents/Resources
	cp $< $@
${emacsapp}Contents/Resources/English.lproj/InfoPlist.strings: ${emacsappsrc}Contents/Resources/English.lproj/InfoPlist.strings
	cp $< $@
endif

macosx-bundle: ${emacsapp}Contents/Resources/English.lproj \
	${emacsapp}Contents/Info.plist ${emacsapp}Contents/PkgInfo \
	${emacsapp}Contents/Resources/Emacs.icns \
	${emacsapp}Contents/Resources/English.lproj/InfoPlist.strings
macosx-app: macosx-bundle ${emacsapp}Contents/MacOS/Emacs
${emacsapp}Contents/MacOS/Emacs: emacs${EXEEXT}
	mkdir -p ${emacsapp}Contents/MacOS/;
	cd ${emacsapp}Contents/MacOS/; cp ../../../../src/emacs${EXEEXT} Emacs${EXEEXT}
#endif

bootstrapclean:
	rm -f bootstrap-emacs${EXEEXT} emacs-${version}${EXEEXT}
mostlyclean:
	rm -f temacs${EXEEXT} prefix-args${EXEEXT} core *.core \#* *.o libXMenu11.a liblw.a
	rm -f ../etc/DOC
	rm -f bootstrap-emacs${EXEEXT} emacs-${version}${EXEEXT}
	rm -f ${etc}buildobj.lst
clean: mostlyclean
	rm -f emacs-*${EXEEXT} emacs${EXEEXT}
/**/# This is used in making a distribution.
/**/# Do not use it on development directories!
distclean: clean
	rm -f epaths.h config.h Makefile Makefile.c config.stamp stamp-oldxmenu ../etc/DOC-*
	mv ./.gdbinit ./.gdbinit.save
	if test -f "${srcdir}/.gdbinit"; then rm -f ./.gdbinit.save; \
	else mv ./.gdbinit.save ./.gdbinit; fi
maintainer-clean: distclean
	@echo "This command is intended for maintainers to use;"
	@echo "it deletes files that may require special tools to rebuild."
	rm -f TAGS
versionclean:
	-rm -f emacs${EXEEXT} emacs-* ../etc/DOC*
extraclean: distclean
	-rm -f *~ \#* m/?*~ s/?*~

/* Arrange to make a tags table TAGS-LISP for ../lisp,
   plus TAGS for the C files, which includes ../lisp/TAGS by reference.  */

ctagsfiles1 = [xyzXYZ]*.[hc]
ctagsfiles2 = [a-wA-W]*.[hc]

TAGS: $(srcdir)/$(ctagsfiles1) $(srcdir)/$(ctagsfiles2)
	../lib-src/etags --include=TAGS-LISP --include=${lwlibdir}/TAGS \
	  --regex='/[ 	]*DEFVAR_[A-Z_ 	(]+"\([^"]+\)"/' \
	  $(srcdir)/$(ctagsfiles1) $(srcdir)/$(ctagsfiles2)
frc:
TAGS-LISP: frc
	$(MAKE) -f ${lispdir}Makefile TAGS-LISP ETAGS=../lib-src/etags

$(lwlibdir)TAGS:
	(cd $(lwlibdir); $(MAKE) -f $(lwlibdir)Makefile tags ETAGS=../lib-src/etags)

tags: TAGS TAGS-LISP $(lwlibdir)TAGS
.PHONY: tags


/* Bootstrapping.  */

bootstrap: bootstrap-emacs${EXEEXT}

/* Dump an Emacs executable named bootstrap-emacs containing the
   files from loadup.el in source form.  */

bootstrap-emacs${EXEEXT}: temacs${EXEEXT} ${lispsource}international/charprop.el
#ifdef CANNOT_DUMP
	ln temacs${EXEEXT} bootstrap-emacs${EXEEXT}
#else
	$(RUN_TEMACS) --batch --load loadup bootstrap
	mv -f emacs${EXEEXT} bootstrap-emacs${EXEEXT}
#endif /* ! defined (CANNOT_DUMP) */<|MERGE_RESOLUTION|>--- conflicted
+++ resolved
@@ -950,16 +950,10 @@
    duplicated symbols.  If the standard libraries were compiled
    with GCC, we might need gnulib again after them.  */
 LIBES = $(LOADLIBES) $(LIBS) $(LIBX) $(LIBSOUND) $(RSVG_LIBS) LIBGPM \
-<<<<<<< HEAD
-   LIBS_SYSTEM LIBS_MACHINE LIBS_TERMCAP \
+   LIBRESOLV LIBS_SYSTEM LIBS_MACHINE LIBS_TERMCAP \
    LIBS_DEBUG $(GETLOADAVG_LIBS) \
    @FREETYPE_LIBS@ @FONTCONFIG_LIBS@ @LIBOTF_LIBS@ \
    $(GNULIB_VAR) LIB_MATH LIB_STANDARD $(GNULIB_VAR)
-=======
-   LIBRESOLV LIBS_SYSTEM LIBS_MACHINE LIBS_TERMCAP \
-   LIBS_DEBUG $(GETLOADAVG_LIBS) $(GNULIB_VAR) LIB_MATH LIB_STANDARD \
-   $(GNULIB_VAR)
->>>>>>> f76840f3
 
 /* Enable recompilation of certain other files depending on system type.  */
 
