--- conflicted
+++ resolved
@@ -1162,16 +1162,6 @@
     pub fn hash_remove_from_table(h: *mut Lisp_Hash_Table, key: Lisp_Object);
     pub fn set_point_both(charpos: ptrdiff_t, bytepos: ptrdiff_t);
     pub fn buf_charpos_to_bytepos(buffer: *const Lisp_Buffer, charpos: ptrdiff_t) -> ptrdiff_t;
-<<<<<<< HEAD
-
-    // textprop
-    pub fn Fadd_text_properties(
-        start: Lisp_Object,
-        end: Lisp_Object,
-        properties: Lisp_Object,
-        object: Lisp_Object,
-    ) -> Lisp_Object;
-=======
     pub fn wait_reading_process_output(
         time_limit: intmax_t,
         nsecs: c_int,
@@ -1186,7 +1176,13 @@
     pub fn current_timespec() -> timespec;
     pub fn timespec_sub(a: timespec, b: timespec) -> timespec;
     pub fn timespec_add(a: timespec, b: timespec) -> timespec;
->>>>>>> 4c7e042a
+
+    pub fn Fadd_text_properties(
+        start: Lisp_Object,
+        end: Lisp_Object,
+        properties: Lisp_Object,
+        object: Lisp_Object,
+    ) -> Lisp_Object;
 }
 
 /// Contains C definitions from the font.h header.
