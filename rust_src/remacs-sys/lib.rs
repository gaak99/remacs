--- conflicted
+++ resolved
@@ -1182,11 +1182,8 @@
     pub fn Fcons(car: Lisp_Object, cdr: Lisp_Object) -> Lisp_Object;
     pub fn Fcurrent_buffer() -> Lisp_Object;
     pub fn Fsignal(error_symbol: Lisp_Object, data: Lisp_Object) -> !;
-<<<<<<< HEAD
     pub fn Fcopy_sequence(seq: Lisp_Object) -> Lisp_Object;
-=======
     pub fn Ffuncall(nargs: ptrdiff_t, args: *mut Lisp_Object) -> Lisp_Object;
->>>>>>> 7016d437
 
     pub fn make_float(float_value: c_double) -> Lisp_Object;
     pub fn make_string(s: *const c_char, length: ptrdiff_t) -> Lisp_Object;
@@ -1228,7 +1225,6 @@
         multibyte: bool,
         nchars_return: *mut ptrdiff_t,
     ) -> ptrdiff_t;
-<<<<<<< HEAD
 
     pub fn allocate_pseudovector(
         vecsize: c_int,
@@ -1236,7 +1232,6 @@
         offset2: c_int,
         pvec_type: PseudovecType,
     ) -> *mut Lisp_Vector;
-=======
 }
 
 /// Contains C definitions from the font.h header.
@@ -1281,5 +1276,4 @@
     pub const FONT_SPEC_MAX: c_int = FontPropertyIndex::FONT_OBJLIST_INDEX as c_int;
     pub const FONT_ENTITY_MAX: c_int = FontPropertyIndex::FONT_NAME_INDEX as c_int;
     pub const FONT_OBJECT_MAX: c_int = (FontPropertyIndex::FONT_FILE_INDEX as c_int) + 1;
->>>>>>> 7016d437
 }