--- conflicted
+++ resolved
@@ -244,12 +244,9 @@
         defsubr(&*vectors::Svector_or_char_table_p);
         defsubr(&*vectors::Svectorp);
         defsubr(&*vectors::Slength);
-<<<<<<< HEAD
+        defsubr(&*fonts::Sfontp);
         defsubr(&*crypto::Smd5);
         defsubr(&*crypto::Ssecure_hash);
-=======
-        defsubr(&*fonts::Sfontp);
->>>>>>> 7016d437
         defsubr(&*crypto::Sbuffer_hash);
         defsubr(&*interactive::Sprefix_numeric_value);
 
