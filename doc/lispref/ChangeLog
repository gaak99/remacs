--- conflicted
+++ resolved
@@ -1,4 +1,17 @@
-<<<<<<< HEAD
+2010-08-08  Christoph  <cschol2112@googlemail.com>
+
+	* control.texi (Handling Errors) <error-message-string>: Fix arg name.
+
+2010-08-08  Juanma Barranquero  <lekktu@gmail.com>
+
+	* modes.texi (Defining Minor Modes): Use C-backspace, not C-delete.
+	Suggested by Štěpán Němec <stepnem@gmail.com>.
+
+2010-08-08  Juanma Barranquero  <lekktu@gmail.com>
+
+	* minibuf.texi (High-Level Completion): Document args of
+	`read-buffer-function' (bug#5625).
+
 2010-07-29  Jan Djärv  <jan.h.d@swipnet.se>
 
 	* frames.texi (Layout Parameters): Add doc for tool-bar-position.
@@ -7,21 +20,6 @@
 
 	* processes.texi (Process Information): Explain process property
 	`remote-tty'.
-=======
-2010-08-02  Christoph  <cschol2112@googlemail.com>
-
-	* control.texi (Handling Errors) <error-message-string>: Fix arg name.
-
-2010-07-29  Juanma Barranquero  <lekktu@gmail.com>
-
-	* modes.texi (Defining Minor Modes): Use C-backspace, not C-delete.
-	Suggested by Štěpán Němec <stepnem@gmail.com>.
-
-2010-07-28  Juanma Barranquero  <lekktu@gmail.com>
-
-	* minibuf.texi (High-Level Completion): Document args of
-	`read-buffer-function' (bug#5625).
->>>>>>> e54a1075
 
 2010-07-27  Juanma Barranquero  <lekktu@gmail.com>
 
