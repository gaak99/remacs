<<<<<<< HEAD
2015-01-27  Ivan Shmakov  <ivan@siamics.net>

	* files.texi (File Archives): Document "I" for tar-new-entry.
	(Bug#19274)

2014-12-31  Paul Eggert  <eggert@cs.ucla.edu>

	Less 'make' chatter for Emacs doc
	* Makefile.in (AM_DEFAULT_VERBOSITY, AM_V_GEN, am__v_GEN_)
	(am__v_GEN_0, am__v_GEN_1): New macros, from ../../src/Makefile.in.
	(ENVADD, $(buildinfodir)/emacs.info, emacs.html):
	Use them.

2014-12-27  Eli Zaretskii  <eliz@gnu.org>
=======
2015-01-21  Eli Zaretskii  <eliz@gnu.org>

	* programs.texi (Custom C Indent): Fix a typo.  (Bug#19647)

2014-12-22  Eli Zaretskii  <eliz@gnu.org>
>>>>>>> 8ee825c3

	* buffers.texi (Kill Buffer): Improve indexing.

2014-12-24  Stephen Leake  <stephen_leake@stephe-leake.org>

	* trouble.texi: Move user-level information from CONTRIBUTE here.

2014-12-14  Alan Mackenzie  <acm@muc.de>

	* display.texi (Scrolling): fast-but-imprecise-scrolling.
	Describe new variable.

2014-12-14  Cameron Desautels  <camdez@gmail.com>

	* custom.texi (Saving Customizations): Mention
	`custom-prompt-customize-unsaved-options'.

2014-12-08  Lars Magne Ingebrigtsen  <larsi@gnus.org>

	* misc.texi (Network Security): Mention the new protocol-level
	`high' NSM checks.

2014-12-08  Eric S. Raymond  <esr@snark.thyrsus.com>

	* maintaining.texi: Suopport fo Arch has been moved to obosolete,
	remove references that imply otherwise.

2014-11-29  Paul Eggert  <eggert@cs.ucla.edu>

	Lessen focus on ChangeLog files, as opposed to change log entries.
	* maintaining.texi (Change Log): Mention that ChangeLog files may
	be copied to or from a version control system.
	* trouble.texi (Sending Patches): Point to the commit messages.

2014-11-29  Eli Zaretskii  <eliz@gnu.org>

	* maintaining.texi (Switching Branches): Mention "C-x v r".
	Correct commands for switching branches in various VCSs.

2014-11-27  Tassilo Horn  <tsdh@gnu.org>

	* misc.texi (DocView Slicing): Describe how to slice with the
	mouse.  Fix command mentioned by slice by BoundingBox paragraph.
	(Bug#18040)

2014-11-25  Lars Magne Ingebrigtsen  <larsi@gnus.org>

	* misc.texi (Network Security): Use "untrustworthy" instead of
	"unsafe".

2014-11-24  Eli Zaretskii  <eliz@gnu.org>

	* misc.texi (Network Security): Improve wording and indexing of
	last change.

2014-11-24  Lars Magne Ingebrigtsen  <larsi@gnus.org>

	* misc.texi (Gnus Summary Buffer): Move the Network Security
	Manager stuff here from the lispref manual.

2014-11-21  Eli Zaretskii  <eliz@gnu.org>

	* maintaining.texi (Version Control Systems): Move "@end itemize"
	past the last @item.

2014-11-21  H. Dieter Wilhelm  <dieter@duenenhof-wilhelm.de>

	* maintaining.texi (Version Control Systems): Fix a typo.

2014-11-20  Eric S. Raymond  <esr@snark.thyrsus.com>

	* maintaining.texi: Document SRC support.

2014-11-10  Glenn Morris  <rgm@gnu.org>

	* Makefile.in (top_srcdir, version): New, set by configure.
	(doc-emacsver): New rule.
	(bootstrap-clean, maintainer-clean): Delete emacsver.texi.
	(emacsver.texi.in): Rename from emacsver.texi.

2014-11-09  Juri Linkov  <juri@jurta.org>

	* search.texi (Other Repeating Search): Add documentation for
	multi-isearch-files and multi-isearch-files-regexp.  (Bug#13592)

2014-11-09  Glenn Morris  <rgm@gnu.org>

	* Makefile.in (version): Remove variable.
	(clean): No longer delete dist tarfile.
	(dist): Remove rule; replace with code in admin.el.

2014-11-03  Glenn Morris  <rgm@gnu.org>

	* programs.texi (Misc for Programs): Fix typo.

2014-10-30  Eli Zaretskii  <eliz@gnu.org>

	* frames.texi (Scroll Bars): Improve indexing of faces.

	* killing.texi (Secondary Selection): Improve indexing of faces.

	* search.texi (Basic Isearch, Query Replace): Improve indexing of faces.

	* display.texi (Standard Faces, Text Display)
	(Useless Whitespace): Improve indexing of faces.

	* frames.texi (Frame Commands): Document and index
	'frame-resize-pixelwise'.

	* windows.texi (Split Window): Document and index
	'window-resize-pixelwise'.

2014-10-22  Tassilo Horn  <tsdh@gnu.org>

	* misc.texi (Document View): Adapt to latest doc-view changes wrt
	viewing the document's plain text contents.

2014-10-20  Glenn Morris  <rgm@gnu.org>

	* Merge in all changes up to 24.4 release.

2014-10-13  Glenn Morris  <rgm@gnu.org>

	* Makefile.in (dist): Update for new output variables.

2014-10-12  Paul Eggert  <eggert@cs.ucla.edu>

	* macos.texi (Mac OS / GNUstep, Mac / GNUstep Basics)
	(Mac / GNUstep Customization): Mac OS X 10.6 or later now required.

2014-10-09  Glenn Morris  <rgm@gnu.org>

	* package.texi (Package Menu): The package list was changed to not
	say "unsigned" any more.

2014-10-05  Glenn Morris  <rgm@gnu.org>

	* misc.texi (Sorting):
	* search.texi (Query Replace): Markup fixes.

2014-10-04  Martin Rudalics  <rudalics@gmx.at>

	* frames.texi (Scroll Bars): Describe use of horizontal scroll bars.

2014-10-04  Glenn Morris  <rgm@gnu.org>

	* cmdargs.texi (Misc X):
	* display.texi (Optional Mode Line):
	* misc.texi (emacsclient Options):
	* vc1-xtra.texi (VC Delete/Rename): Small fixes re @var usage.

	* killing.texi (Rectangles): Copyedits re rectangle-mark-mode.
	(CUA Bindings): Mention rectangle-mark-mode.

2014-10-03  Martin Rudalics  <rudalics@gmx.at>

	* frames.texi (Frame Commands):
	* cmdargs.texi (Window Size X): Mention the use of
	`frame-resize-pixelwise' to make frames truly fullscreen or maximized.

2014-10-02  Glenn Morris  <rgm@gnu.org>

	* package.texi (Package Installation): Mention etc/package-keyring.gpg.

2014-09-29  Eli Zaretskii  <eliz@gnu.org>

	* emacsver.texi (EMACSVER): Bump to 20.0.50.

2014-09-15  Daniel Colascione  <dancol@dancol.org>

	* regs.texi (Text Registers): Update end-user documentation
	to reflect `insert-register' interface change.

2014-08-07  Reuben Thomas  <rrt@sc3d.org>

	* programs.texi (Program Modes): Don't advertise VMS DCL support
	any more.

2014-08-07  Reuben Thomas  <rrt@sc3d.org>

	Refer to MS-DOS using the same name everywhere.

	* Makefile.in (EMACSSOURCES): ``MS-DOG'', ``MSDOG'' and ``msdog''
	become ``MS-DOS''; ``msdog'' in filenames becomes ``msdos''.
	* emacs-xtra.texi: ditto.
	* emacs.texi: ditto.
	* makefile.w32-in: ditto.
	* msdog-xtra.texi: ditto, and rename file.
	* msdog.texi: ditto, and rename file.

2014-07-21  Glenn Morris  <rgm@gnu.org>

	* emacs.texi (Intro): Workaround makeinfo 4 @acronym bug.  (Bug#18040)

2014-07-09  Juri Linkov  <juri@jurta.org>

	* search.texi (Regexp Search): Update lax space matching that is
	not active in regexp search by default now.  (Bug#17901)

2014-07-03  Glenn Morris  <rgm@gnu.org>

	* help.texi (Misc Help):
	* trouble.texi (Checklist): "Online" help doesn't mean what it
	used to any more.

2014-06-23  Glenn Morris  <rgm@gnu.org>

	* Makefile.in (%.texi): Disable implicit rules.
	(mkinfodir): Remove.
	(.dvi.ps): Replace with pattern rule.
	(${buildinfodir}): New rule.
	($(buildinfodir)/emacs.info): Use order-only prereq for output dir.
	Use $<.
	(emacs.dvi, emacs.pdf, emacs.html, emacs-xtra.dvi, emacs-xtra.pdf):
	Use $<.
	(%.ps): New rule.

2014-06-15  Glenn Morris  <rgm@gnu.org>

	* Makefile.in (bootstrap-clean): New.

2014-06-10  Glenn Morris  <rgm@gnu.org>

	* Makefile.in (INFO_EXT): Remove and replace by ".info" throughout.
	(INFO_OPTS): Set directly rather than with configure.

2014-06-08  Glenn Morris  <rgm@gnu.org>

	* entering.texi (Entering Emacs): Small fix re initial-buffer-choice.
	* misc.texi (emacsclient Options): Copyedit.

	* buffers.texi (Uniquify): Copyedits.
	* files.texi (Visiting): Update for uniquify changes.

	* dired.texi (Marks vs Flags):
	* rmail.texi (Rmail Scrolling): Markup fixes re SPC.

	* help.texi (Help, Misc Help): Copyedits.

	* screen.texi (Menu Bar): Copyedits.
	* msdog.texi (Windows Keyboard): F10 menus are now a general feature.

	* frames.texi (Frame Commands): Copyedits re M-F10, F11.
	* cmdargs.texi (Window Size X): Copyedits.

	* ack.texi (Acknowledgments):
	* emacs.texi (Acknowledgments): Updates.

2014-06-08  Glenn Morris  <rgm@gnu.org>

	* ack.texi (Acknowledgments):
	* emacs.texi (Acknowledgments): Updates.

	* programs.texi (Prettifying Symbols): Remove node.
	(Misc for Programs): Mention more briefly here.
	* emacs.texi (Top): Update menu.

	* package.texi (Package Menu, Package Installation):
	Mention signed packages.
	(Package Installation): Mention package-pinned-packages.

2014-06-02  Glenn Morris  <rgm@gnu.org>

	* ack.texi (Acknowledgments): Remove some obsolete items.
	* misc.texi [iftex]: Update chapter summary.
	(Emulation): Remove section.

	* macos.texi (Mac / GNUstep Customization): Mention ns custom group.
	(Customization options specific to Mac OS / GNUstep): Remove section.

	* abbrevs.texi (Expanding Abbrevs): Update re abbrev-expand-function.

2014-05-26  Eli Zaretskii  <eliz@gnu.org>

	* frames.texi (Fonts): Clarify which frames are affected by
	setting font from the menu and in default-frame-alist.
	(Bug#17532)

2014-05-14  Eli Zaretskii  <eliz@gnu.org>

	* mule.texi (Language Environments): Remove unused @anchor.  (Bug#17479)

2014-05-04  Eli Zaretskii  <eliz@gnu.org>

	* trouble.texi (Lossage, DEL Does Not Delete, Stuck Recursive)
	(Screen Garbled, Text Garbled, After a Crash, Emergency Escape)
	(Bug Criteria, Understanding Bug Reporting, Checklist, Service):
	Improve indexing.

2014-05-04  Leo Liu  <sdl.web@gmail.com>

	* cal-xtra.texi (Non-Gregorian Diary): Document new features for
	Chinese calendar and diary.

2014-04-30  Eli Zaretskii  <eliz@gnu.org>

	* trouble.texi (Quitting, DEL Does Not Delete, Emergency Escape)
	(Bug Criteria): Fix usage of @kbd and @key.  (Bug#17362)

	* text.texi (Words, Pages, Foldout, HTML Mode): Fix usage of @kbd
	and @key.

	* search.texi (Special Isearch, Regexp Search): Fix usage of @kbd
	and @key.

	* screen.texi (Echo Area, Menu Bar): Fix usage of @kbd and @key.

	* rmail.texi (Rmail Scrolling): Fix usage of @kbd and @key.

	* programs.texi (Hungry Delete, Other C Commands): Fix usage of
	@kbd and @key.

	* picture-xtra.texi (Insert in Picture): Fix usage of @kbd and
	@key.

	* mule.texi (Unibyte Mode, Bidirectional Editing): Fix usage of
	@kbd and @key.

	* msdog.texi (Windows Keyboard, Windows Processes): Fix usage of
	@kbd and @key.

	* msdog-xtra.texi (MS-DOS Keyboard, MS-DOS Printing)
	(MS-DOS Processes): Fix usage of @kbd and @key.

	* misc.texi (Shell Ring, Printing Package): Fix usage of @kbd and
	@key.

	* mini.texi (Completion Commands, Minibuffer History): Fix usage
	of @kbd and @key.

	* kmacro.texi (Keyboard Macro Step-Edit): Fix usage of @kbd and
	@key.

	* killing.texi (Deletion, Rectangles, CUA Bindings): Fix usage of
	@kbd and @key.

	* indent.texi (Indentation Commands): Fix usage of @kbd and @key.

	* help.texi (Help Mode, Misc Help): Fix usage of @kbd and @key.

	* glossary.texi (Glossary): Fix usage of @kbd and @key.

	* frames.texi (Speedbar): Fix usage of @kbd and @key.

	* files.texi (Misc File Ops, File Name Cache, File Conveniences)
	(Filesets): Fix usage of @kbd and @key.

	* display.texi (View Mode): Fix usage of @kbd and @key.

	* dired.texi (Image-Dired): Fix usage of @kbd and @key.

	* custom.texi (Modifier Keys, Function Keys, Named ASCII Chars)
	(Init Syntax): Fix usage of @kbd and @key.

	* commands.texi (User Input): Fix usage of @kbd and @key.

	* calendar.texi (Counting Days, General Calendar): Fix usage of
	@kbd and @key.

	* building.texi (Threads Buffer): Fix usage of @kbd and @key.

	* buffers.texi (Select Buffer, Icomplete): Fix usage of @kbd and
	@key.

	* basic.texi (Inserting Text, Erasing, Arguments): Fix usage of
	@kbd and @key.

	* anti.texi (Antinews): Fix usage of @kbd and @key.

	* sending.texi (Mail Signature): Document signature variables used
	by Message mode.  (Bug#17308)

2014-04-22  Eli Zaretskii  <eliz@gnu.org>

	* buffers.texi (Uniquify): Clarify the default uniquification.

	* indent.texi (Tab Stops): Improve wording.

	* cmdargs.texi (General Variables): Improve docs of
	EMACSLOADPATH.  Index all the environment variables.
	(Misc Variables): Index all the environment variables.

2014-04-17  Paul Eggert  <eggert@cs.ucla.edu>

	* Makefile.in (infoclean): Be consistent about reporting failures.
	Do not fail merely because the info directory does not exist,
	but do fail if it exists and can't be cleaned.

2014-04-16  Eli Zaretskii  <eliz@gnu.org>

	* display.texi (Cursor Display): Explain better how to customize
	'blink-cursor-blinks'.

2014-04-07  Glenn Morris  <rgm@gnu.org>

	* trouble.texi (Checklist): Dribble files may contain passwords.

	* files.texi (Backup Names):
	* arevert-xtra.texi (Supporting additional buffers):
	Update for default values of some -function vars no longer being nil.
	(Supporting additional buffers):
	Update for buffer-stale-function also applying to file-buffers.

2014-03-28  Glenn Morris  <rgm@gnu.org>

	* custom.texi (Terminal Init): Mention term-file-aliases.

2014-03-26  Glenn Morris  <rgm@gnu.org>

	* ack.texi (Acknowledgments): Remove reference to obsolete file.

2014-03-22  Glenn Morris  <rgm@gnu.org>

	* help.texi (Help Files): Update C-h g description.

2014-03-16  Dmitry Gutov  <dgutov@yandex.ru>

	* programs.texi (Matching): Update the missed spot.  (Bug#17008)

2014-03-15  Dmitry Gutov  <dgutov@yandex.ru>

	* programs.texi (Matching): Update WRT to the new
	`blink-matching-paren' behavior.

2014-03-13  Paul Eggert  <eggert@cs.ucla.edu>

	* mule.texi (International, Language Environments):
	Update the list of language environments to what Emacs currently
	supports.  Add the full list to the index.  Suggest C-h L for
	details rather than trying to give very brief details here.

2014-03-12  Glenn Morris  <rgm@gnu.org>

	* cmdargs.texi (General Variables): Don't mention INCPATH,
	from the obsolete complete.el.

2014-03-12  Paul Eggert  <eggert@cs.ucla.edu>

	* mule.texi (International Chars): Adjust C-u C-x = description.
	Change it to match Emacs's current behavior.  Also, change the
	example to use ê instead of À, as the isolated grave accent in the
	latter's decomposition listing was confusingly transliterated to
	left single quote in the PDF version of the manual.

2014-03-12  Glenn Morris  <rgm@gnu.org>

	* misc.texi (Saving Emacs Sessions): Be briefer about desktop's
	handling of frames.

	* indent.texi (Indent Convenience): Mention electric-indent-local-mode.

2014-03-02  Xue Fuqiao  <xfq@gnu.org>

	* mark.texi (Mark):
	* killing.texi (Rectangles): Document `rectangle-mark-mode'.

2014-03-01  Glenn Morris  <rgm@gnu.org>

	* search.texi (Query Replace): Mention search-invisible.
	* text.texi (Outline Visibility): Mention search-invisible
	also affects query-replace.

2014-02-28  Xue Fuqiao  <xfq@gnu.org>

	* emacs.texi (Top):
	* programs.texi (Programs, Prettifying Symbols):
	Document `prettify-symbols-mode' and `global-prettify-symbols-mode'.

	* misc.texi (Saving Emacs Sessions):
	Document some new desktop user options.

2014-02-27  Xue Fuqiao  <xfq@gnu.org>

	* programs.texi (Basic Indent, Other C Commands):
	Fix the description of RET and `C-j'.

	* indent.texi (Indentation Commands): Move the description of
	`C-j' from here...
	* basic.texi (Inserting Text): ... to here.

2014-02-25  Glenn Morris  <rgm@gnu.org>

	* custom.texi (Terminal Init):
	Replace term-setup-hook with tty-setup-hook.

2014-02-23  Glenn Morris  <rgm@gnu.org>

	* rmail.texi (Rmail Inbox): Mention rmail-mbox-format.

2014-02-20  Glenn Morris  <rgm@gnu.org>

	* search.texi (Special Isearch): Mention invisible text.
	* text.texi (Outline Visibility): Mention `M-s i' in isearch.

2014-02-18  Glenn Morris  <rgm@gnu.org>

	* trouble.texi (Contributing) [WWW_GNU_ORG]: Link to
	gnu.org version of etc/CONTRIBUTE in html output.

	* misc.texi (Saving Emacs Sessions): Mention desktop-auto-save-timeout.

2014-02-17  Stefan Monnier  <monnier@iro.umontreal.ca>

	* programs.texi (Matching): Fix typo.

	* killing.texi (CUA Bindings): Document the new relationship between
	cua-mode and delete-selection mode.
	(CUA Bindings): Mention that rectangle mode can be used on its own.

2014-02-14  Glenn Morris  <rgm@gnu.org>

	* regs.texi (Configuration Registers): Update C-x r f binding.

2014-02-12  Glenn Morris  <rgm@gnu.org>

	* mini.texi (Completion Options): No longer mention icomplete,
	which has its own section now.
	* modes.texi (Minor Modes): Update Icomplete xref.

	* help.texi (Package Keywords): Mention describe-package buttons.

	* package.texi (Package Menu): Mention package-menu-filter.

2014-02-11  Lars Ingebrigtsen  <larsi@gnus.org>

	* text.texi (Editing Format Info): Use @samp for menus (bug#13736).

2014-02-09  Lars Ingebrigtsen  <larsi@gnus.org>

	* dired.texi (Hiding Subdirectories): Mention the node for
	deleting subdirectories (bug#11743).

2014-02-09  Glenn Morris  <rgm@gnu.org>

	* programs.texi (MixedCase Words): Rename node from "Glasses".
	Move Subword mode here from "Other C Commands" node.
	(Misc for Programs): Mention Superword mode.
	* emacs.texi: Update menu.

2014-02-08  Lars Ingebrigtsen  <larsi@gnus.org>

	* regs.texi (File Registers): Clarify metasyntactical variables
	(bug#13565).

	* search.texi (Search Case): Rearrange text slightly to make it
	obvious that `M-c' also toggles sensitivity if `case-fold-search'
	is nil (bug#14726).

	* frames.texi (Mouse Commands): Clarify `mouse-yank-at-click'
	(bug#16376).

2014-02-07  Glenn Morris  <rgm@gnu.org>

	* display.texi (Highlight Interactively):
	Mention hi-lock-auto-select-face.

	* anti.texi (Antinews): Fix typo.

	* ack.texi (Acknowledgments): No longer mention obsolete files.

2014-02-02  Glenn Morris  <rgm@gnu.org>

	* regs.texi (Registers): Mention previewing.

2014-01-29  Glenn Morris  <rgm@gnu.org>

	* killing.texi (Deletion): Mention cycle-spacing.

2014-01-28  Glenn Morris  <rgm@gnu.org>

	* text.texi (Fill Commands): Mention fill-single-char-nobreak-p.

	* indent.texi (Tab Stops): Updates for new tab-stop behavior.

2014-01-27  Glenn Morris  <rgm@gnu.org>

	* dired.texi (Misc Dired Features): Copyedits for hide-details.

	* buffers.texi (List Buffers): Tiny edit.

	* calendar.texi (Time Intervals): Update for files in ~/.emacs.d/.

2014-01-26  Glenn Morris  <rgm@gnu.org>

	* ack.texi (Acknowledgments):
	* programs.texi (Program Modes):
	Update for delphi.el -> opascal.el renaming.

	* misc.texi (Sorting): Add findex for reverse-region.

	* killing.texi (Deletion): Mention delete-duplicate-lines.

2014-01-24  Glenn Morris  <rgm@gnu.org>

	* ack.texi (Acknowledgments): No longer mention obsolete xesam.el,
	terminal.el.

	* files.texi (Interlocking): Copyedit.

2014-01-23  Glenn Morris  <rgm@gnu.org>

	* building.texi (Lisp Eval): Update prefix argument behavior
	of eval-expression, eval-last-sexp.

2014-01-17  Bastien Guerry  <bzg@gnu.org>

	* building.texi (Commands of GUD): Fix keybinding for `gud-break'.

2014-01-15  Glenn Morris  <rgm@gnu.org>

	* files.texi (File Conveniences):
	* misc.texi (EWW): Copyedits.

2014-01-10  Glenn Morris  <rgm@gnu.org>

	* emacs.texi (Distrib): Add donate URL.  Add anchor.

2014-01-10  Rüdiger Sonderfeld  <ruediger@c-plusplus.de>

	* dired.texi (Misc Dired Features): Document `dired-hide-details-mode',
	`dired-hide-details-hide-symlink-targets', and
	`dired-hide-details-hide-information-lines'.

2014-01-09  Rüdiger Sonderfeld  <ruediger@c-plusplus.de>

	* emacs.texi: Add EWW.
	* misc.texi (EWW): Document EWW.

2014-01-09  Glenn Morris  <rgm@gnu.org>

	* trouble.texi (Service): Refer to online service directory
	rather than etc/SERVICE.

2014-01-09  Rüdiger Sonderfeld  <ruediger@c-plusplus.de>

	* building.texi (Lisp Libraries): Document `load-prefer-newer'.

	* files.texi (File Conveniences): Document `image-next-frame',
	`image-previous-frame', `image-goto-frame',
	`image-increase-speed', `image-decrease-speed',
	`image-reverse-speed', and `image-reset-speed'.

2014-01-07  Bastien Guerry  <bzg@gnu.org>

	* buffers.texi (Buffers): Fix display of @math content by using
	nested braces.  (Bug#16389)

2014-01-07  Chong Yidong  <cyd@gnu.org>

	* search.texi (Special Isearch): Document C-x 8 RET in isearch.
	(Word Search): Document incremental word search changes.
	(Isearch Yank): Document M-s C-e with a prefix argument.

2014-01-07  Glenn Morris  <rgm@gnu.org>

	* cal-xtra.texi (Calendar Customizing):
	Mention calendar-day-header-array.

2013-12-28  Glenn Morris  <rgm@gnu.org>

	* trouble.texi (Understanding Bug Reporting): Brevity.

2013-12-27  Jarek Czekalski  <jarekczek@poczta.onet.pl>

	* mini.texi (Completion Options): Add a link to Shell Options.
	* misc.texi (Shell Mode): Move documentation of
	shell-completion-fignore from Shell Mode to Shell Options.

2013-12-26  João Távora  <joaotavora@gmail.com>

	* emacs.texi (Matching): Describe new features of Electric Pair mode.

2013-12-25  Chong Yidong  <cyd@gnu.org>

	* glossary.texi (Glossary): Define MULE in modern terms.

2013-12-25  Xue Fuqiao  <xfq.free@gmail.com>

	* files.texi (Diff Mode): Add an index.

2013-12-24  Xue Fuqiao  <xfq.free@gmail.com>

	* trouble.texi (Understanding Bug Reporting): Minor update.
	(Checklist): Fix a cross-reference.

2013-12-23  Xue Fuqiao  <xfq.free@gmail.com>

	* regs.texi (Bookmarks): Document `bookmark-default-file'.

	* misc.texi (Shell Mode): Add a cross-reference.

	* building.texi (Lisp Eval): Add an index.

2013-12-22  Glenn Morris  <rgm@gnu.org>

	* entering.texi (Entering Emacs): Typo fix.

	* calendar.texi (General Calendar):
	* rmail.texi (Rmail Scrolling): Use itemx where appropriate.

2013-12-22  Eli Zaretskii  <eliz@gnu.org>

	* regs.texi (Keyboard Macro Registers): Fix last change.

2013-12-22  Xue Fuqiao  <xfq.free@gmail.com>

	* search.texi (Special Isearch, Query Replace): Document negative
	argument of replacement commands.
	(Symbol Search): Document `isearch-forward-symbol-at-point'.

	* files.texi (File Conveniences): Document `image-next-file' and
	`image-previous-file'.

	* display.texi (Optional Mode Line): Fix an index.

	* regs.texi (File Registers): Document `kmacro-to-register'.

	* indent.texi (Tab Stops): Mention recent changes about `tab-stop-list'.

	* frames.texi (Scroll Bars):
	Document `scroll-bar-adjust-thumb-portion'.

2013-12-21  Chong Yidong  <cyd@gnu.org>

	* indent.texi (Indentation Commands): Document C-x TAB changes.

2013-12-20  Tassilo Horn  <tsdh@gnu.org>

	* calendar.texi, display.texi, help.texi, rmail.texi:
	Document `S-SPC' as alternative to scrolling down with `DEL'.

	* frames.texi: Document `toggle-frame-maximized' and
	`toggle-frame-fullscreen' with their respective keys.

	* buffers.texi: Document buffer name uniquification changes.

	* indent.texi: Document that `electric-indent-mode' is enabled by
	default.

	* display.texi (Cursor Display): Document `blink-cursor-blinks'.

	* buffers.texi: Update list-buffers "screenshot" to show Messages
	as major-mode.

	* entering.texi: Document `initial-buffer-choice' changes.

	* misc.texi (emacsclient Options):
	Document `initial-buffer-choice' changes.

	* help.texi: Document that `?' now also shows subcommands of
	prefix keys.

2013-12-17  Chong Yidong  <cyd@gnu.org>

	* killing.texi (Appending Kills): Note that append-next-kill can
	prepend the kill.

2013-12-12  Eli Zaretskii  <eliz@gnu.org>

	* mule.texi (File Name Coding): Document file-name encoding
	peculiarities on MS-Windows.

2013-12-12  Glenn Morris  <rgm@gnu.org>

	* emacs.texi: Sync direntry with info/dir version.

2013-12-08  Juanma Barranquero  <lekktu@gmail.com>

	* msdog.texi (Windows Keyboard): Fix typo.

2013-11-30  Glenn Morris  <rgm@gnu.org>

	* Makefile.in (distclean): Remove Makefile.

2013-11-29  Stefan Monnier  <monnier@iro.umontreal.ca>

	* buffers.texi (Icomplete): Rename from Iswitchb and
	rewrite accordingly.

2013-11-23  Glenn Morris  <rgm@gnu.org>

	* cmdargs.texi (General Variables):
	Empty elements in EMACSLOADPATH now mean the default load-path.

2013-11-21  Glenn Morris  <rgm@gnu.org>

	* cmdargs.texi (Action Arguments): Use path-separator with -L.

2013-11-04  Glenn Morris  <rgm@gnu.org>

	* cmdargs.texi (Action Arguments): Mention that `-L :...' appends.

2013-11-02  Glenn Morris  <rgm@gnu.org>

	* cmdargs.texi (Action Arguments): Clarify `-L' a bit.

2013-10-23  Glenn Morris  <rgm@gnu.org>

	* files.texi, glossary.texi, killing.texi, search.texi, sending.texi:
	Nuke @refill.

	* Makefile.in (install-dvi, install-html, install-pdf)
	(install-ps, uninstall-dvi, uninstall-html, uninstall-ps)
	(uninstall-pdf): Quote entities that might contain whitespace.

2013-10-20  Xue Fuqiao  <xfq.free@gmail.com>

	* custom.texi (Init Syntax, Terminal Init, Terminal Init):
	Remove @refill.

2013-10-13  Glenn Morris  <rgm@gnu.org>

	* ack.texi (Acknowledgments): Comment out old alpha stuff.

2013-10-13  Xue Fuqiao  <xfq.free@gmail.com>

	* calendar.texi (Special Diary Entries): Remove @refill.

2013-10-13  Glenn Morris  <rgm@gnu.org>

	* display.texi (Text Scale): Update text-scale-adjust details.

	* ack.texi (Acknowledgments):
	* emacs.texi (Acknowledgments): Use accented form of some names.

2013-10-08  Eli Zaretskii  <eliz@gnu.org>

	* ack.texi (Acknowledgments): Fix spelling of Hrvoje Nikšić's
	name.  (Bug#15557)

	Support menus on text-mode terminals.
	* screen.texi (Menu Bar): Adapt to TTY menus.

	* frames.texi (Frames): Mention menu support on text terminals.

	* files.texi (Visiting): Mention the "File" menu-bar menu.

	* display.texi (Standard Faces): Mention TTY faces for menus.

2013-10-06  Xue Fuqiao  <xfq.free@gmail.com>

	* cal-xtra.texi (Calendar Customizing, Diary Display): Remove @refill.

2013-09-29  Xue Fuqiao  <xfq.free@gmail.com>

	* fortran-xtra.texi (Fortran Abbrev): Remove @refill.

2013-09-26  Xue Fuqiao  <xfq.free@gmail.com>

	* dired.texi (Flagging Many Files): Use @emph instead of @strong.

	* emacs.texi (Intro): Minor cleanup.

2013-09-22  Xue Fuqiao  <xfq.free@gmail.com>

	* fixit.texi (Transpose, Fixing Case): Remove @refill.

2013-09-21  Xue Fuqiao  <xfq.free@gmail.com>

	* maintaining.texi (VC Directory Commands): Add keybinding for
	vc-log-incoming in vc-dir.
	(Log Buffer): Use @emph instead of @strong.

2013-09-12  Xue Fuqiao  <xfq.free@gmail.com>

	* text.texi (Enriched Justification): Explain values of default-justification.

2013-09-04  Xue Fuqiao  <xfq.free@gmail.com>

	* maintaining.texi (VC Ignore): Mention `vc-ignore' with prefix argument.

2013-08-31  Ulrich Müller  <ulm@gentoo.org>

	* xresources.texi (Motif Resources):
	Rename from LessTif Resources.  Update xrefs.  (Bug#15145)
	* emacs.texi: Update menu.

2013-08-28  Paul Eggert  <eggert@cs.ucla.edu>

	* Makefile.in (SHELL): Now @SHELL@, not /bin/sh,
	for portability to hosts where /bin/sh has problems.

2013-08-17  Xue Fuqiao  <xfq.free@gmail.com>

	* text.texi (Enriched Justification): Minor fixes.

2013-08-14  Xue Fuqiao  <xfq.free@gmail.com>

	* files.texi (Filesets): Add an index.

2013-08-12  Glenn Morris  <rgm@gnu.org>

	* macos.texi (GNUstep Support):
	* trouble.texi (Checklist, Contributing, Service):
	Avoid mailto: in html output.

	* Makefile.in (prefix, datarootdir, datadir, PACKAGE_TARNAME)
	(docdir, dvidir, htmldir, pdfdir, psdir, GZIP_PROG, INSTALL)
	(INSTALL_DATA): New, set by configure.
	(HTML_OPTS, DVI_TARGETS, HTML_TARGETS, PDF_TARGETS, PS_TARGETS):
	New variables.
	(.SUFFIXES): Add .ps and .dvi.
	(.dvi.ps): New suffix rule.
	(dvi, html, pdf, ps): Use *_TARGETS variables.
	(emacs.ps, emacs-xtra.ps): Remove explicit rules.
	(emacs.html): Use HTML_OPTS.
	(clean): Use DVI_TARGETS, HTML_TARGETS, PDF_TARGETS, PS_TARGETS.
	(.PHONY): install-dvi, install-html, install-pdf, install-ps,
	install-doc, uninstall-dvi, uninstall-html, uninstall-pdf,
	uninstall-ps, and uninstall-doc.
	(install-dvi, install-html, install-pdf, install-ps, install-doc)
	(uninstall-dvi, uninstall-html, uninstall-ps, uninstall-pdf)
	(uninstall-doc): New rules.

2013-07-31  Eli Zaretskii  <eliz@gnu.org>

	* emacs.texi (Top): Remove menu item for the removed "Disabling
	Multibyte" node.

2013-07-31  Xue Fuqiao  <xfq.free@gmail.com>

	* rmail.texi (Rmail Coding): Move here from mule.texi.

	* custom.texi (Specifying File Variables): Fix cross-references.

	* mule.texi (Unibyte Mode): Fix cross-references.
	(Disabling Multibyte): Remove.

	* macos.texi (Mac / GNUstep Basics): Mention `ns-alternate-modifier'.

	* cal-xtra.texi (Advanced Calendar/Diary Usage): Update menu.
	(Mayan Calendar): Move here from calendar.texi.
	* emacs.texi (Top): Update menu.

2013-07-30  Xue Fuqiao  <xfq.free@gmail.com>

	* emacs.texi (Top): Add menu entry.

	* maintaining.texi (VC Ignore): New node.  Document vc-ignore.
	(VC Directory Commands): Add vc-dir-ignore.

2013-07-28  Xue Fuqiao  <xfq.free@gmail.com>

	* glossary.texi (Glossary): Add some entries.

2013-07-27  Xue Fuqiao  <xfq.free@gmail.com>

	* maintaining.texi (VC Directory Commands): Mention `D' and `L' in
	vc-dir.  (Bug#14948)

2013-07-26  Eli Zaretskii  <eliz@gnu.org>

	* display.texi (Fringes): Document the variable fringe-mode.
	(Bug#14946)

2013-07-03  Glenn Morris  <rgm@gnu.org>

	* maintaining.texi (EDE): Fix cross-reference.

	* programs.texi (Program Modes): Fix emacs-xtra reference.

	* help.texi (Misc Help): Index describe-syntax.

2013-06-29  Eli Zaretskii  <eliz@gnu.org>

	* basic.texi (Moving Point): Document visual-order-cursor-movement
	and its effect on right-char and left-char.

2013-06-28  Glenn Morris  <rgm@gnu.org>

	* ack.texi (Acknowledgments): Small update.

2013-06-19  Glenn Morris  <rgm@gnu.org>

	* Makefile.in (dist): Edit more configure variables.
	Try to check that we do not miss any in future.

2013-06-12  Xue Fuqiao  <xfq.free@gmail.com>

	* vc1-xtra.texi (Revision Tags): Add a cross reference.
	(CVS Options): Fix the default value of `vc-cvs-stay-local'.

2013-06-11  Glenn Morris  <rgm@gnu.org>

	* maintaining.texi (VC Directory Commands): Copyedit.
	(Branches): Put back milder version of pre 2013-06-07 text.

2013-06-07  Xue Fuqiao  <xfq.free@gmail.com>

	* maintaining.texi (Branches): Remove text copied from other sources.

2013-06-05  Alan Mackenzie  <acm@muc.de>

	* search.texi (Isearch Scroll): Rename to "Not Exiting Isearch".
	(Not Exiting Isearch): Document new user option
	`isearch-allow-prefix'.  (Bug#9706)

2013-06-03  Juri Linkov  <juri@jurta.org>

	* display.texi (Highlight Interactively): Add global keybindings
	with the key prefix `M-s h'.  Document old command `highlight-phrase'.
	Document new command `highlight-symbol-at-point'.

2013-06-02  Xue Fuqiao  <xfq.free@gmail.com>

	* maintaining.texi (Branches): Add motivations for branching.
	(VC Mode Line): Fix typo.
	(VC Directory Commands): Mention `vc-dir-hide-up-to-date' with
	prefix argument.

2013-06-02  Michael Albinus  <michael.albinus@gmx.de>

	* cmdargs.texi (General Variables): Use "unix:path=/dev/null" as
	dummy value for $DBUS_SESSION_BUS_ADDRESS.  It also suppresses
	autolaunching of the D-Bus session bus.

2013-06-01  Glenn Morris  <rgm@gnu.org>

	* programs.texi (Semantic): Fix typo.

2013-05-30  Xue Fuqiao  <xfq.free@gmail.com>

	* maintaining.texi (Types of Log File): Supplement some
	information of change log files.

2013-05-15  Juri Linkov  <juri@jurta.org>

	* search.texi (Repeat Isearch): Mention key `RET' to finish
	editing the string.  (Bug#13348)

2013-05-14  Glenn Morris  <rgm@gnu.org>

	* ack.texi (Acknowledgments): Don't mention obsolete sup-mouse.el.

2013-05-09  Glenn Morris  <rgm@gnu.org>

	* sending.texi (Mail Sending): Fix typo.

	* windows.texi (Change Window): Fix typo.

	* custom.texi (Changing a Variable): Fix typo.

	* trouble.texi (Contributing): Remove obsolete info re pretesters.

2013-05-05  Paul Eggert  <eggert@cs.ucla.edu>

	`write-region-inhibit-fsync' defaults to noninteractive (Bug#14273).
	* cmdargs.texi (Initial Options):
	* files.texi (Customize Save): Document this.

2013-05-04  Glenn Morris  <rgm@gnu.org>

	* calendar.texi (Importing Diary): Mention diary-from-outlook-function.

2013-03-17  Paul Eggert  <eggert@cs.ucla.edu>

	doc: convert some TeX accents to UTF-8
	* ack.texi (Acknowledgments):
	* emacs.texi (Acknowledgments):
	Convert some TeX accents (e.g., '@l{}') to UTF-8 (e.g., 'ł').
	Apparently the TeX accents cause problems when generating gnu.org
	web pages, e.g., @l{} is rendered as '/l' on
	<http://www.gnu.org/software/emacs/manual/html_node/
	emacs/Acknowledgments.html>.

2013-03-16  Glenn Morris  <rgm@gnu.org>

	* emacs.texi (Top): Add some stuff specific to www.gnu.org.

2013-03-04  Paul Eggert  <eggert@cs.ucla.edu>

	Prefer UTF-8 for documentation.
	With GNU Texinfo 5.0, this generates nicer-looking info files,
	since they can use curly quotes.  With older Texinfo it doesn't matter.
	* ack.texi, cal-xtra.texi, calendar.texi, emacs-xtra.texi, emacs.texi:
	Switch from Latin-1 to UTF-8.

2013-02-28  Bastien Guerry  <bzg@gnu.org>

	* xresources.texi (GTK resources): Fix broken link.

2013-02-25  Eli Zaretskii  <eliz@gnu.org>

	* files.texi (Interlocking): Don't refer to symlinks as the
	exclusive means of locking files.

2013-02-22  Glenn Morris  <rgm@gnu.org>

	* ack.texi (Acknowledgments):
	* emacs.texi (Acknowledgments): Small updates.

2013-02-21  Glenn Morris  <rgm@gnu.org>

	* files.texi (File Conveniences): Not just GIFs can be animated.

2013-02-13  Glenn Morris  <rgm@gnu.org>

	* ack.texi (Acknowledgments): Don't mention yow any more.

2013-02-13  Paul Eggert  <eggert@cs.ucla.edu>

	* cmdargs.texi (General Variables):
	Fix TMPDIR documentation to match the code's behavior.

2013-02-10  Glenn Morris  <rgm@gnu.org>

	* trouble.texi (Checklist): Update bug keybinding.

2013-02-09  Eli Zaretskii  <eliz@gnu.org>

	* msdog.texi (Text and Binary): Delete the description of
	file-name-buffer-file-type-alist.

2013-01-19  Paul Eggert  <eggert@cs.ucla.edu>

	* trouble.texi (Crashing): Suggest -p for newer addr2line.  (Bug#13445)
	Without it, I don't see function names.  Older addr2line
	implementations will die out sooner or later, so tailor the
	first suggestion to recent addr2line, with a followup about
	older ones.

2013-01-19  Glenn Morris  <rgm@gnu.org>

	* custom.texi (Directory Variables): Fix paren typo.

	* trouble.texi (Crashing): Not all addr2line have -p.  (Bug#13445)

	* custom.texi (Custom Themes): Fix typo.

2013-01-07  Bastien Guerry  <bzg@gnu.org>

	* help.texi (Apropos): Document `apropos-user-option' and update
	the doc for `apropos-variable'.

2013-01-05  Glenn Morris  <rgm@gnu.org>

	* text.texi (HTML Mode): Remove deleted nxml C-RET binding.

2012-12-21  Glenn Morris  <rgm@gnu.org>

	* emacs-xtra.texi (copying): The FSF does not sell copies of this.
	Simply include doclicense.

2012-12-21  Chong Yidong  <cyd@gnu.org>

	* frames.texi (Mouse Commands): Fix description of the effect of
	mouse dragging (Bug#13049).

2012-12-15  Juri Linkov  <juri@jurta.org>

	* misc.texi (Recursive Edit): Add a link to "Query Replace".
	(Bug#13181)

2012-12-10  Dani Moncayo  <dmoncayo@gmail.com>

	* killing.texi (Deletion): Doc fix (Bug#12748).

2012-12-06  Paul Eggert  <eggert@cs.ucla.edu>

	* doclicense.texi, gpl.texi: Update to latest version from FSF.
	These are just minor editorial changes.

2012-12-06  Juanma Barranquero  <lekktu@gmail.com>

	* vc1-xtra.texi (General VC Options): Remove obsolete reference
	to `vc-path'.

2012-12-03  Chong Yidong  <cyd@gnu.org>

	* custom.texi (Init Rebinding): kbd is now a function (Bug#13052).

2012-12-02  Kevin Ryde  <user42@zip.com.au>

	* maintaining.texi (Tag Syntax): Mention (defvar foo) handling.

2012-12-01  Kevin Ryde  <user42@zip.com.au>

	* maintaining.texi (Tag Syntax): Mention Perl's "use constant".

2012-11-24  Paul Eggert  <eggert@cs.ucla.edu>

	* doclicense.texi, gpl.texi: Update to latest version from FSF.
	These are just minor editorial changes.

2012-11-21  Dani Moncayo  <dmoncayo@gmail.com>

	* display.texi (Auto Scrolling): Fix some inaccuracies, plus
	clarifications (Bug#12865).
	(Horizontal Scrolling): Clarifications.

2012-11-18  Dani Moncayo  <dmoncayo@gmail.com>

	* mark.texi (Disabled Transient Mark): Doc fixes (Bug#12746).

2012-11-16  Eli Zaretskii  <eliz@gnu.org>

	* trouble.texi (Crashing): Add information about MS-Windows and
	the emacs_backtrace.txt file.  (Bug#12908)

2012-11-13  Chong Yidong  <cyd@gnu.org>

	* building.texi (Multithreaded Debugging): gdb-stopped-hooks is
	actually named gdb-stopped-functions.

2012-11-13  Glenn Morris  <rgm@gnu.org>

	* misc.texi (Single Shell): Mention async-shell-command-buffer.

2012-11-10  Glenn Morris  <rgm@gnu.org>

	* misc.texi (Terminal emulator): Rename `term-face' to `term'.

	* emacs.texi (Acknowledgments): Add profiler author.
	* ack.texi (Acknowledgments): Add some recent contributions.

2012-11-10  Chong Yidong  <cyd@gnu.org>

	* files.texi (Diff Mode): Doc fixes for
	diff-delete-trailing-whitespace (Bug#12831).

	* trouble.texi (Crashing): Copyedits.

2012-11-10  Glenn Morris  <rgm@gnu.org>

	* files.texi (Diff Mode): Trailing whitespace updates.

2012-11-10  Chong Yidong  <cyd@gnu.org>

	* misc.texi (Terminal emulator): Document Term mode faces.

	* mini.texi (Basic Minibuffer): New node.
	Document minibuffer-electric-default-mode.

	* display.texi (Visual Line Mode): Fix index entry.

	* buffers.texi (Several Buffers): List Buffer Menu command anmes,
	and index the keybindings.  Document tabulated-list-sort.
	(Kill Buffer): Capitalize Buffer Menu.

	* trouble.texi (Memory Full): Capitalize Buffer Menu.

2012-11-10  Eli Zaretskii  <eliz@gnu.org>

	* display.texi (Auto Scrolling): Clarify that scroll-step is
	ignored when scroll-conservatively is set to a non-zero value.
	(Bug#12801)

2012-11-10  Chong Yidong  <cyd@gnu.org>

	* dired.texi (Dired Updating): Doc fix (Bug#11744).

2012-10-30  Michael Albinus  <michael.albinus@gmx.de>

	* trouble.texi (Known Problems): Mention command `debbugs-gnu-usertags'.

2012-10-29  Chong Yidong  <cyd@gnu.org>

	* dired.texi (Shell Commands in Dired): Document changes to the
	dired-do-async-shell-command.

2012-10-28  Glenn Morris  <rgm@gnu.org>

	* ack.texi (Acknowledgments): Mention gv.el.

2012-10-27  Bastien Guerry  <bzg@gnu.org>

	* screen.texi (Menu Bar): Fix typo.

2012-10-27  Chong Yidong  <cyd@gnu.org>

	* frames.texi (Mouse Avoidance): Mention new variable
	mouse-avoidance-banish-position.

	* programs.texi (Which Function): Which Function mode now works in
	all major modes by default.

	* mule.texi (Recognize Coding): Remove an unreferenced vindex.

	* files.texi (Misc File Ops): Symbolic links on Windows only work
	on Vista and later.

	* building.texi (Compilation): Document compilation-always-kill.

	* search.texi (Symbol Search): New node.

	* package.texi (Package Menu): Document the "new" status.

	* windows.texi (Window Choice): Don't refer to the obsolete
	special-display feature.

2012-10-24  Chong Yidong  <cyd@gnu.org>

	* mule.texi (Text Coding): set-buffer-file-coding-system can now
	be invoked from the mode line.

	* dired.texi (Dired Deletion, Marks vs Flags): Document Emacs 24.3
	changes to the mark and unmark commands.
	(Comparison in Dired): Document chages to dired-diff.  Remove M-=,
	which is no longer bound to dired-backup-diff.

2012-10-23  Bastien Guerry  <bzg@gnu.org>

	* text.texi (Org Authoring): Use a comma after @ref to avoid the
	insertion of a period in the Info output.

2012-10-23  Stefan Monnier  <monnier@iro.umontreal.ca>

	* custom.texi (Hooks): Clarify that -hooks is deprecated.

2012-10-23  Chong Yidong  <cyd@gnu.org>

	* kmacro.texi (Edit Keyboard Macro): Fix typo.

2012-10-18  Dani Moncayo  <dmoncayo@gmail.com>

	* mini.texi (Completion Options): Fix off-by-one error.  (Bug#12644)

2012-10-17  Glenn Morris  <rgm@gnu.org>

	* mini.texi (Repetition): Further copyedit.

2012-10-17  Dani Moncayo  <dmoncayo@gmail.com>

	* mini.texi (Repetition): Copyedit.

2012-10-16  Juri Linkov  <juri@jurta.org>

	* search.texi (Query Replace): Document multi-buffer replacement
	keys.  (Bug#12655)

	* maintaining.texi (Tags Search): Change link "Replace" to
	"Query Replace".

2012-10-13  Chong Yidong  <cyd@gnu.org>

	* files.texi (File Conveniences): ImageMagick enabled by default.

2012-10-10  Dani Moncayo  <dmoncayo@gmail.com>

	* basic.texi (Arguments): Fix typos.

2012-10-08  Glenn Morris  <rgm@gnu.org>

	* cal-xtra.texi (Calendar Customizing): Mention calendar-month-header.

	* calendar.texi (Writing Calendar Files): Mention cal-html-holidays.

2012-10-06  Glenn Morris  <rgm@gnu.org>

	* calendar.texi (Writing Calendar Files): Tweak week descriptions.
	Mention cal-tex-cursor-week2-summary.

2012-10-06  Chong Yidong  <cyd@gnu.org>

	* mini.texi (Passwords): Fix typo.

2012-10-02  Glenn Morris  <rgm@gnu.org>

	* maintaining.texi (VC Directory Commands):
	Remove duplicate `q' entry.  (Bug#12553)

2012-09-30  Chong Yidong  <cyd@gnu.org>

	* killing.texi (Rectangles): Document copy-rectangle-as-kill.

	* search.texi (Special Isearch): Document the lax space search
	feature and M-s SPC.
	(Regexp Search): Move main search-whitespace-regexp description to
	Special Isearch.
	(Replace): Document replace-lax-whitespace.

	* basic.texi (Position Info): Document C-u M-=.
	(Moving Point): Document move-to-column.

	* display.texi (Useless Whitespace): Add delete-trailing-lines.

	* misc.texi (emacsclient Options): Document the effect of
	initial-buffer-choice on client frames.  Document server-auth-dir.
	Do not document server-host, which is bad security practice.

	* building.texi (Lisp Libraries): Docstring lookups can trigger
	autoloading.  Document help-enable-auto-load.

	* mini.texi (Yes or No Prompts): New node.

	* ack.texi (Acknowledgments): Remove obsolete packages.

2012-09-27  Glenn Morris  <rgm@gnu.org>

	* cal-xtra.texi (Advanced Calendar/Diary Usage):
	Rename the section to be more general.
	* emacs.texi: Update menu.

2012-09-23  Chong Yidong  <cyd@gnu.org>

	* buffers.texi (Misc Buffer): Replace toggle-read-only with
	read-only-mode.

	* files.texi (Visiting): Likewise.

2012-09-22  Paul Eggert  <eggert@cs.ucla.edu>

	* trouble.texi (Crashing): Document ulimit -c.

2012-09-21  Paul Eggert  <eggert@cs.ucla.edu>

	* trouble.texi (Crashing): Document addr2line.

2012-09-19  Tassilo Horn  <tsdh@gnu.org>

	* misc.texi (DocView Slicing): Document new slice from
	BoundingBox feature.

2012-09-19  Chong Yidong  <cyd@gnu.org>

	* killing.texi (Yanking): Minor clarification (Bug#12469).

2012-09-17  Chong Yidong  <cyd@gnu.org>

	* building.texi (GDB User Interface Layout): Remove reference to
	removed variable gdb-use-separate-io-buffer (Bug#12454).

2012-09-08  Jambunathan K  <kjambunathan@gmail.com>

	* regs.texi (Text Registers): `C-x r +' can now be used instead of
	M-x append-to-register.  New option `register-separator'.
	(Number Registers): Mention that `C-x r +' is polymorphic.

2012-09-07  Chong Yidong  <cyd@gnu.org>

	* windows.texi (Window Choice): Don't mention obsolete
	display-buffer-reuse-frames.

2012-09-04  Paul Eggert  <eggert@cs.ucla.edu>

	Give more-useful info on a fatal error (Bug#12328).
	* trouble.texi (Crashing): New section, documenting this.

2012-08-24  Michael Albinus  <michael.albinus@gmx.de>

	* cmdargs.texi (General Variables):
	Setting $DBUS_SESSION_BUS_ADDRESS to a dummy value suppresses
	connections to the D-Bus session bus.  (Bug#12112)

2012-08-14  Eli Zaretskii  <eliz@gnu.org>

	* building.texi (Debugger Operation): Correct and improve
	documentation of the GUD Tooltip mode.

2012-07-31  Chong Yidong  <cyd@gnu.org>

	* emacs.texi: Fix ISBN (Bug#12080).

2012-08-05  Chong Yidong  <cyd@gnu.org>

	* display.texi (Faces): Document frame-background-mode (Bug#7774).

	* custom.texi (Face Customization): Move discussion of face
	inheritance here, from Faces section.

2012-07-28  Eli Zaretskii  <eliz@gnu.org>

	* frames.texi (Mouse Commands): Fix the description of mouse-2.
	(Bug#11958)

2012-07-19  Chong Yidong  <cyd@gnu.org>

	* emacs.texi: Update ISBN.

2012-07-17  Chong Yidong  <cyd@gnu.org>

	* basic.texi (Inserting Text): Replace ucs-insert with
	insert-char.  Provide more details of input.

	* mule.texi (International Chars, Input Methods): Likewise.

2012-07-13  Chong Yidong  <cyd@gnu.org>

	* custom.texi (Examining): Update C-h v message.

	* buffers.texi (Misc Buffer): Document view-read-only.

2012-07-07  Chong Yidong  <cyd@gnu.org>

	* custom.texi (Init File): Index site-lisp (Bug#11435).

2012-07-06  Chong Yidong  <cyd@gnu.org>

	* emacs.texi: Re-order top-level menu to correspond to logical
	order, to avoid makeinfo warnings.

	* ack.texi (Acknowledgments): Note new python.el.

2012-06-29  Chong Yidong  <cyd@gnu.org>

	* maintaining.texi (Basic VC Editing, VC Pull, Merging):
	* basic.texi (Erasing, Basic Undo): Fix markup.

2012-06-29  Glenn Morris  <rgm@gnu.org>

	* fixit.texi (Undo): Grammar fixes.  (Bug#11779)

2012-06-29  Michael Witten  <mfwitten@gmail.com>  (tiny change)

	* fixit.texi (Undo): Fix typo.  (Bug#11775)

2012-06-27  Glenn Morris  <rgm@gnu.org>

	* ack.texi (Acknowledgments): Tiny update.

2012-06-21  Glenn Morris  <rgm@gnu.org>

	* Makefile.in: Rename infodir to buildinfodir throughout.  (Bug#11737)

2012-06-17  Chong Yidong  <cyd@gnu.org>

	* emacs.texi: Remove urlcolor setting.  Update ISBN and edition number.

	* anti.texi:
	* building.texi:
	* cmdargs.texi:
	* custom.texi:
	* display.texi:
	* files.texi:
	* frames.texi:
	* glossary.texi:
	* misc.texi:
	* mule.texi:
	* programs.texi:
	* sending.texi:
	* text.texi: Copyedits to avoid underfull/overfull in 7x9 manual.

2012-06-06  Michael Albinus  <michael.albinus@gmx.de>

	* custom.texi (Directory Variables): Mention enable-remote-dir-locals.

2012-05-28  Glenn Morris  <rgm@gnu.org>

	* ack.texi, building.texi, calendar.texi, custom.texi:
	* maintaining.texi, text.texi: Use @LaTeX rather than La@TeX.

2012-05-27  Glenn Morris  <rgm@gnu.org>

	* emacs.texi: Simplify following removal of node pointers.

	* ack.texi, anti.texi, basic.texi, buffers.texi, building.texi:
	* cmdargs.texi, commands.texi, display.texi, emacs.texi:
	* entering.texi, files.texi, fixit.texi, frames.texi, glossary.texi:
	* gnu.texi, help.texi, indent.texi, killing.texi, kmacro.texi:
	* m-x.texi, macos.texi, maintaining.texi, mark.texi, mini.texi:
	* misc.texi, modes.texi, msdog.texi, mule.texi, programs.texi:
	* regs.texi, screen.texi, search.texi, text.texi, trouble.texi:
	* windows.texi, xresources.texi: Nuke hand-written node pointers.

2012-05-22  Glenn Morris  <rgm@gnu.org>

	* emacs.texi (Acknowledgments): Add another contributor.

2012-05-12  Glenn Morris  <rgm@gnu.org>

	* Makefile.in (MKDIR_P): New, set by configure.
	(mkinfodir): Use $MKDIR_P.

2012-05-10  Glenn Morris  <rgm@gnu.org>

	* mule.texi (Disabling Multibyte): Replace the obsolete "unibyte: t"
	with "coding: raw-text".

	* files.texi (Interlocking): Mention create-lockfiles option.

2012-05-09  Chong Yidong  <cyd@gnu.org>

	* frames.texi (Mouse References, Mouse Commands): Fix index
	entries (Bug#11362).

2012-05-05  Glenn Morris  <rgm@gnu.org>

	* custom.texi (Customization Groups, Custom Themes, Examining):
	Improve page breaks.

	* rmail.texi (Rmail Display): Use example rather than smallexample.

	* calendar.texi: Convert inforefs to refs.

	* dired.texi (Dired Enter): Improve page break.

	* abbrevs.texi (Abbrev Concepts): Copyedits.

	* maintaining.texi (Registering, Tag Syntax):
	Tweak line and page breaks.

	* programs.texi (Programs, Electric C): Copyedits.
	(Program Modes): Add xref to Fortran.
	(Left Margin Paren): Remove what was (oddly enough) the only use
	of defvar in the entire Emacs manual.
	(Hungry Delete): Remove footnote about ancient Emacs version.
	(Other C Commands): Use example rather than smallexample.

	* text.texi (Pages, Filling, Foldout, Org Mode, HTML Mode)
	(Nroff Mode, Enriched Indentation, Table Rows and Columns):
	Tweak line and page breaks.

	* modes.texi (Major Modes, Minor Modes): Reword to improve page-breaks.
	(Major Modes): Use example rather than smallexample.

	* mule.texi (Output Coding): Reword to improve page-breaks.

	* frames.texi (Fonts): Tweak line and page breaks.
	Use example rather than smallexample.  Change cross-reference.
	(Text-Only Mouse): Fix xref.

	* buffers.texi (Buffers, Kill Buffer, Several Buffers)
	(Indirect Buffers): Tweak line- and page-breaks.

	* fixit.texi (Fixit, Undo): Reword to improve page-breaks.

2012-05-04  Glenn Morris  <rgm@gnu.org>

	* Makefile.in (INFO_EXT, INFO_OPTS): New, set by configure.
	(info, infoclean): Use $INFO_EXT.
	($(infodir)/emacs$(INFO_EXT)): Use $INFO_EXT and $INFO_OPT.
	* makefile.w32-in (INFO_EXT, INFO_OPTS): New.
	(INFO_TARGETS): Use $INFO_EXT.
	($(infodir)/emacs$(INFO_EXT)): Use $INFO_EXT and $INFO_OPT, and -o.

2012-05-02  Glenn Morris  <rgm@gnu.org>

	* emacs.texi (@copying): Only print EDITION in the TeX version.

	* search.texi (Regexp Search): Just say "Emacs".

	* display.texi (Auto Scrolling):
	Reword to avoid repetition and improve page break.

	* xresources.texi (Resources):
	* mule.texi (Language Environments):
	* misc.texi (Amusements):
	* maintaining.texi (VC Change Log):
	* frames.texi (Fonts):
	* custom.texi (Specifying File Variables, Minibuffer Maps):
	* cmdargs.texi (Initial Options):
	* building.texi (Flymake):
	Reword to remove/reduce some overly long/short lines.

2012-04-27  Glenn Morris  <rgm@gnu.org>

	* emacs.texi: Some fixes for detailed menu.

	* emacs.texi: Add "et al." to authors.

	* ack.texi, basic.texi, buffers.texi, building.texi:
	* calendar.texi, cmdargs.texi, commands.texi, custom.texi:
	* dired.texi, display.texi, emerge-xtra.texi, files.texi:
	* fortran-xtra.texi, help.texi, kmacro.texi, mini.texi, misc.texi:
	* msdog-xtra.texi, picture-xtra.texi, programs.texi, rmail.texi:
	* search.texi, trouble.texi, windows.texi:
	Use Texinfo recommended convention for quotes+punctuation.

2012-04-27  Eli Zaretskii  <eliz@gnu.org>

	* mule.texi (Bidirectional Editing): Improve indexing.
	Minor wording tweaks.

2012-04-15  Chong Yidong  <cyd@gnu.org>

	* misc.texi (emacsclient Options): More clarifications.

2012-04-15  Glenn Morris  <rgm@gnu.org>

	* msdog.texi (Windows Printing): It doesn't set printer-name.

	* mule.texi (Language Environments): Move font info to "Fontsets".
	(Fontsets): Move intlfonts etc here from "Language Environments".
	Copyedits.
	(Defining Fontsets, Modifying Fontsets, Undisplayable Characters)
	(Unibyte Mode, Charsets, Bidirectional Editing): Copyedits.

2012-04-15  Chong Yidong  <cyd@gnu.org>

	* glossary.texi (Glossary): Standardize on "text terminal"
	terminology.  All callers changed.

	* misc.texi (emacsclient Options): Document "client frame" concept
	and its effect on C-x C-c more carefully.

2012-04-15  Glenn Morris  <rgm@gnu.org>

	* frames.texi (Scroll Bars):
	* glossary.texi (Glossary): Use consistent case for "X Window System".

	* mule.texi (Select Input Method, Coding Systems):
	State command names in kbd tables.
	(Recognize Coding): Add cross-ref.
	(Output Coding): Don't mention message mode in particular.
	(Text Coding, Communication Coding, File Name Coding, Terminal Coding):
	Copyedits.

2012-04-14  Glenn Morris  <rgm@gnu.org>

	* mule.texi (Select Input Method, Coding Systems, Recognize Coding):
	Copyedits.
	(Coding Systems): Mac OS X apparently uses newlines for EOL.
	(Recognize Coding): Remove old auto-coding-regexp-alist example.
	auto-coding-functions does not override coding: tags.
	Remove rmail-decode-mime-charset; it no longer has any effect.

2012-04-14  Chong Yidong  <cyd@gnu.org>

	* custom.texi (Creating Custom Themes): Add reference to Custom
	Themes node in Lisp manual.

2012-04-14  Glenn Morris  <rgm@gnu.org>

	* mule.texi (International): Copyedits.
	(International Chars): Update C-x = example output.
	(Disabling Multibyte): Rename from "Enabling Multibyte".
	Clarify what "unibyte: t" does, and mode-line description.
	(Unibyte Mode): Update for "Disabling Multibyte" node name change.
	Use Texinfo recommended convention for quotes+punctuation.
	(Language Environments): Copyedits.
	(Input Methods): Copyedits.  Use "^" for the postfix example,
	because it is less confusing inside Info's `quotes'.

	* custom.texi (Specifying File Variables): Fix "unibyte" description.
	Update for "Disabling Multibyte" node name change.
	* emacs.texi: Update for "Disabling Multibyte" node name change.

	* abbrevs.texi, arevert-xtra.texi, buffers.texi, building.texi:
	* cmdargs.texi, custom.texi, entering.texi, files.texi, frames.texi:
	* glossary.texi, help.texi, macos.texi, maintaining.texi, mini.texi:
	* misc.texi, package.texi, programs.texi, screen.texi, search.texi:
	* sending.texi, text.texi, trouble.texi:
	Use @file for buffers, per the Texinfo manual.

	* entering.texi (Entering Emacs):
	Do not mention initial-buffer-choice = t.

	* misc.texi (Gnus Startup): Use @env for environment variables.

	* Makefile.in: Replace non-portable use of $< in ordinary rules.

2012-04-12  Glenn Morris  <rgm@gnu.org>

	* ack.texi (Acknowledgments): Don't mention obsolete mailpost.el.

2012-04-07  Glenn Morris  <rgm@gnu.org>

	* emacsver.texi (EMACSVER): Bump version to 24.1.50.

2012-04-05  Glenn Morris  <rgm@gnu.org>

	* glossary.texi (Glossary): Use anchors for internal cross-references.

2012-04-04  Glenn Morris  <rgm@gnu.org>

	* glossary.texi (Glossary): Copyedits.
	Use Texinfo-recommended convention for quotes and punctuation.
	Comment out a few specialized (Rmail) items.
	New items: Bidirectional Text, Client, Directory Local Variable,
	File Local Variable, Package, Server, Theme, Trash Can.

2012-04-03  Chong Yidong  <cyd@gnu.org>

	* sending.texi (Mail Misc): Fix an index entry.

2012-04-02  Eli Zaretskii  <eliz@gnu.org>

	* msdog.texi (Windows Startup): Add description of emacsclient
	operation under -c and -t on MS-Windows.

	* misc.texi (emacsclient Options): Add cross-reference to "Windows
	Startup".  (Bug#11091)

2012-04-02  Dani Moncayo  <dmoncayo@gmail.com>

	* custom.texi (Changing a Variable): Fix example.

2012-04-01  Eli Zaretskii  <eliz@gnu.org>

	* misc.texi (emacsclient Options): More clarifications about -t
	and -c on MS-Windows.  (Bug#11091)

2012-03-31  Eli Zaretskii  <eliz@gnu.org>

	* misc.texi (emacsclient Options): Document peculiarities of new
	frame creation on MS-Windows under -c or -t options.  (Bug#11091)

2012-03-30  Chong Yidong  <cyd@gnu.org>

	* files.texi (File Conveniences): Clarify Imagemagick discussion.

2012-03-22  Glenn Morris  <rgm@gnu.org>

	* dired.texi (Operating on Files): Fix dired-recursive-copies default.

2012-03-17  Chong Yidong  <cyd@gnu.org>

	* package.texi (Package Installation): Document use of
	package-initialize in init file.

2012-03-16  Glenn Morris  <rgm@gnu.org>

	* help.texi (Language Help):
	* mule.texi (International Chars):
	etc/HELLO is for character demonstration.

2012-03-15  Dani Moncayo  <dmoncayo@gmail.com>

	* dired.texi (Shell Commands in Dired): Fix typo.

2012-03-04  Chong Yidong  <cyd@gnu.org>

	* killing.texi (Clipboard): Document clipboard manager.

2012-02-29  Glenn Morris  <rgm@gnu.org>

	* ack.texi (Acknowledgments): Use @Tex{} in more places.

	* emacs.texi, help.texi, text.texi: Use "" quotes in menus.

	* dired.texi, emacs.texi: Use @code{} in menus when appropriate.

2012-02-28  Glenn Morris  <rgm@gnu.org>

	* custom.texi, display.texi, emacs.texi, files.texi:
	* msdog-xtra.texi, msdog.texi, vc-xtra.texi:
	Standardize possessive apostrophe usage.

2012-02-25  Jan Djärv  <jan.h.d@swipnet.se>

	* macos.texi (Mac / GNUstep Customization): Remove text about
	ns-find-file and ns-drag-file (Bug#5855, Bug#10050).

2012-02-25  Dani Moncayo  <dmoncayo@gmail.com>

	* buffers.texi (Select Buffer): Mention that saving in a new file
	name can switch to a different major mode.

2012-02-23  Glenn Morris  <rgm@gnu.org>

	* mini.texi (Minibuffer File, Completion Options, Repetition):
	Copyedits.
	(Completion Example): Other M-x au* commands may be defined.
	(Completion Styles): Mention emacs21 and completion-category-overrides.

	* msdog.texi (Text and Binary, ls in Lisp, Windows HOME)
	(Windows Keyboard, Windows Mouse, Windows Processes)
	(Windows Printing, Windows Misc): Copyedits.
	(ls in Lisp): Update switches list.

	* msdog-xtra.texi (MS-DOS Display): Update list-colors-display xref.
	Update dos-mode* function names.
	(MS-DOS Printing, MS-DOS and MULE): Copyedits.
	(MS-DOS Processes): Add xref to main ls-lisp section.

	* ack.texi (Acknowledgments): Mention smie.

2012-02-22  Glenn Morris  <rgm@gnu.org>

	* macos.texi: Copyedits.  Fix @key/@kbd usage.
	(Mac / GNUstep Basics): Don't mention the panels, since the next
	section covers them.
	(Mac / GNUstep Customization): Merge some panel info from previous.

2012-02-21  Glenn Morris  <rgm@gnu.org>

	* emerge-xtra.texi (Emerge, Submodes of Emerge, Combining in Emerge):
	Small fixes.

	* emacs-xtra.texi: Picture mode is no longer a chapter.

	* picture-xtra.texi (Basic Picture): C-a does get remapped.

	* ack.texi (Acknowledgments): Small changes, including resorting,
	and removal of things no longer distributed.

2012-02-20  Glenn Morris  <rgm@gnu.org>

	* emacs.texi (Top, Preface): Small rephrasings.
	(menu, detailmenu): Update entries, and reformat some descriptions.
	* building.texi, display.texi, emacs-xtra.texi, files.texi:
	* frames.texi, kmacro.texi, msdog.texi, programs.texi, text.texi:
	Reformat some menu descriptions.

	* ack.texi (Acknowledgments): More updates.

	* emacs.texi (Acknowledgments): Add several names from ack.texi,
	and from Author: headers.
	(Distrib): Small updates.

2012-02-18  Glenn Morris  <rgm@gnu.org>

	* ack.texi (Acknowledgments): Add xref to Org manual.

	* rmail.texi: Copyedits.  Use 'mail composition buffer' in place
	of '*mail*', since Message does not call it that.
	(Rmail Reply): Rename rmail-dont-reply-to-names.
	\\`info- no longer handled specially.
	Update for rmail-enable-mime-composing.
	Don't mention 'm' for replies.
	Don't mention rmail-mail-new-frame and canceling, since it does
	not work for Message at the moment.

	* cal-xtra.texi: Copyedits.

	* emacs-xtra.texi: Set encoding to ISO-8859-1.

2012-02-17  Glenn Morris  <rgm@gnu.org>

	* maintaining.texi (Old Revisions): Fix cross-refs to Ediff manual.

	* ack.texi (Acknowledgments): Mention Gnulib.

	* ack.texi, calendar.texi, cal-xtra.texi: Use "Bahá'í".

	* calendar.texi: Misc small changes, including updating the dates
	of examples.

2012-02-16  Glenn Morris  <rgm@gnu.org>

	* calendar.texi: Misc small changes.

	* vc1-xtra.texi (VC Delete/Rename, CVS Options):
	* cal-xtra.texi (Diary Display): Fix TeX cross-refs to other manuals.

	* dired-xtra.texi (Subdir Switches): Small fixes.

	* fortran-xtra.texi: Tiny changes and some adjustments to line breaks.

2012-02-15  Glenn Morris  <rgm@gnu.org>

	* sending.texi (Mail Sending): smtpmail-auth-credentials was removed.

2012-02-12  Glenn Morris  <rgm@gnu.org>

	* ack.texi (Acknowledgments):
	* emacs.texi (Acknowledgments): Updates for new files in 24.1.

2012-02-10  Glenn Morris  <rgm@gnu.org>

	* mini.texi (Minibuffer Edit): Mention minibuffer-inactive-mode.

	* programs.texi (Misc for Programs): Mention electric-layout-mode.

2012-02-09  Glenn Morris  <rgm@gnu.org>

	* buffers.texi (Misc Buffer): M-x info does not seem to require a
	buffer switch after M-x rename-uniquely.

	* trouble.texi (Checklist): Mention C-c m in report-emacs-bug.

2012-02-09  Jay Belanger  <jay.p.belanger@gmail.com>

	* text.texi (Org Mode): Fix typo.

2012-02-08  Glenn Morris  <rgm@gnu.org>

	* ack.texi (Acknowledgments): Update emacs-lock info.

	* rmail.texi (Rmail Display): Mention rmail-epa-decrypt.

	* text.texi (LaTeX Editing): Mention latex-electric-env-pair-mode.

2012-02-07  Glenn Morris  <rgm@gnu.org>

	* files.texi (File Conveniences): Mention ImageMagick images.

2012-02-05  Glenn Morris  <rgm@gnu.org>

	* trouble.texi (Checklist): Mention debug-on-event.

	* maintaining.texi (Maintaining): Add cross-ref to ERT.

2012-02-04  Glenn Morris  <rgm@gnu.org>

	* macos.texi (Customization options specific to Mac OS / GNUstep):
	New subsection.

	* display.texi (Colors): Mention list-colors-sort.

	* files.texi (File Conveniences): Mention image animation.

2012-01-31  Chong Yidong  <cyd@gnu.org>

	* windows.texi (Split Window): C-mouse-2 doesn't work on GTK+
	scroll bars (Bug#10666).

2012-01-28  Chong Yidong  <cyd@gnu.org>

	* files.texi (Filesets): Fix typos.

	* display.texi (Faces): Add xref to Colors node.

2012-01-27  Dani Moncayo  <dmoncayo@gmail.com>

	* buffers.texi (Select Buffer): Clarify explanation of switching
	to new buffers.  Fix description of next-buffer and
	previous-buffer (Bug#10334).
	(Misc Buffer): Add xref to View Mode.

	* text.texi (Fill Commands): Fix description of
	sentence-end-double-space.

2012-01-23  Chong Yidong  <cyd@gnu.org>

	* anti.texi (Antinews): Add Emacs 23 antinews.

2012-01-16  Volker Sobek  <reklov@live.com>  (tiny change)

	* programs.texi (Comment Commands): Typo (bug#10514).

2012-01-15  Chong Yidong  <cyd@gnu.org>

	* xresources.texi (X Resources): Describe GTK+ case first.
	(Resources): Don't use borderWidth as an example, since it doesn't
	work with GTK+.
	(Table of Resources): Clarify role of several resources, including
	the Emacs 24 behavior of cursorBlink etc.
	(Face Resources): Node deleted.  Recommend using Customize
	instead.  Add paragraph to `Table of Resources' node summarizing
	how to use X resources for changing faces.
	(Lucid Resources): Rewrite, omitting description of font names,
	referring to the Fonts node instead.
	(LessTif Resources): Copyedits.
	(GTK resources): Rewrite, describing the difference between gtk2
	and gtk3.
	(GTK Resource Basics): New node.
	(GTK Widget Names, GTK Names in Emacs): Rewrite.
	(GTK styles): Just refer to Fonts node for GTK font format.

	* display.texi (Faces): Document the cursor face.

2012-01-14  Chong Yidong  <cyd@gnu.org>

	* cmdargs.texi (Action Arguments): No need to mention EMACSLOADPATH.
	(General Variables): Add xref to Lisp Libraries.
	(Initial Options): Copyedits.
	(Resume Arguments): Node deleted; emacs.bash/csh are obsolete.
	(Environment): Clarify what getenv does.
	(General Variables): Clarify EMACSPATH etc.  Emacs does not assume
	light backgrounds on xterms.
	(Misc Variables): TEMP and TMP are not Windows-specific.
	(Display X): Copyedits.
	(Colors X): -bd does nothing for GTK.
	(Icons X): Gnome 3 doesn't use taskbars.

	* misc.texi (Shell): Document exec-path here.

	* rmail.texi (Movemail): Add xref for exec-path.

2012-01-13  Glenn Morris  <rgm@gnu.org>

	* dired.texi (Dired and Find): Clarify find-ls-options.

2012-01-09  Chong Yidong  <cyd@gnu.org>

	* custom.texi (Custom Themes): Switch custom-safe-themes to use
	SHA-256.

2012-01-07  Chong Yidong  <cyd@gnu.org>

	* display.texi (Useless Whitespace): Add Whitespace mode.

	* custom.texi (Hooks): Discuss how to disable minor modes.

	* files.texi (Diff Mode): Discuss diff-auto-refine-mode
	(Bug#10309).  Discuss use of Whitespace mode (Bug#10300).

	* trouble.texi (Lossage): Refer to Bugs node for problems.
	(DEL Does Not Delete): Don't use "usual erasure key" teminology.
	(Screen Garbled): Don't refer to terminal "manufacturers".
	(Total Frustration): Node deleted.  Eliza is documented in
	Amusements now.
	(Known Problems): More info about using the bug tracker.
	Mention debbugs package.
	(Bug Criteria): Copyedits.
	(Understanding Bug Reporting): Mention emacs -Q.

2012-01-06  Chong Yidong  <cyd@gnu.org>

	* custom.texi (Specifying File Variables): The mode: keyword
	doesn't have to be first anymore.  Add example of specifying minor
	modes.
	(Directory Variables): Simplify example.  Mention application to
	non-file buffers.
	(Disabling): Use "initialization file" terminology.
	(Init Examples): Fix hook example.

2012-01-06  Eli Zaretskii  <eliz@gnu.org>

	* cmdargs.texi (MS-Windows Registry): Shorten the index entry.
	(Bug#10422)
	Move the stuff about resources to xresources.texi.

	* xresources.texi (Resources): Move information about setting X
	resources in the Registry from cmdargs.texi.  Make the index entry
	be similar to the one in cmdargs.texi.

2012-01-05  Chong Yidong  <cyd@gnu.org>

	* custom.texi (Customization Groups): Update example.
	(Browsing Custom): Document the new search field.
	(Changing a Variable): Update example for Emacs 24 changes.
	Document Custom-set and Custom-save commands.
	(Face Customization): Document Emacs 24 changes.  De-document
	modify-face.
	(Specific Customization): Mention customize-variable.
	(Custom Themes): Add customize-themes, custom-theme-load-path,
	custom-theme-directory, and describe-theme.
	(Creating Custom Themes): New node.
	(Examining): Mention M-:.

	* package.texi (Packages): Fix typo.

2012-01-03  Chong Yidong  <cyd@gnu.org>

	* misc.texi (Single Shell): Don't document Lisp usage of
	shell-command.  Tidy up discussion of synchronicity.  Add index
	entries for async-shell-command.
	(Interactive Shell): Note that M-x shell uses shell-file-name.
	Note change in behavior in Emacs 24.
	(Shell Mode): Shell mode now uses completion-at-point.
	(Shell Prompts): Emphasize that comint-use-prompt-regexp isn't the
	default method for recognizing prompts nowadays.
	(Shell Ring): Add xref to Minibuffer History.
	(Directory Tracking): Explain Dirtrack mode in more detail.
	(Term Mode): Fix index entries.
	(Paging in Term): Merge into Term Mode.
	(Serial Terminal, Emacs Server, emacsclient Options): Copyedits.
	(Printing): Fix xref.  State default of lpr-switches.
	(PostScript): Remove obsolete sentence.  Omit description of
	non-interactive behaviors.
	(Hyperlinking): Improve description.
	(Browse-URL): Using compose-mail for mailto URLs is the default.
	Document browse-url-mailto-function.
	(Goto Address mode): Add index entries.  Add xref to Browse-URL.
	(FFAP): FFAP is not a minor mode.
	(Amusements): M-x lm was renamed to M-x landmark.
	Document nato-region.

2012-01-01  Chong Yidong  <cyd@gnu.org>

	* misc.texi (Gnus, Buffers of Gnus): Copyedits.
	(Gnus Startup): Note that the system might not be set up for news.
	Describe group levels more clearly.
	(Gnus Group Buffer, Gnus Summary Buffer): New nodes, split from
	Summary of Gnus.
	(Document View): Copyedits.  Move zoom commads to DocView
	Navigation node.
	(DocView Navigation, DocView Searching, DocView Slicing)
	(DocView Conversion): Nodes renamed from Navigation, etc.

	* sending.texi (Mail Sending): Add message-kill-buffer-on-exit.

2011-12-31  Eli Zaretskii  <eliz@gnu.org>

	* basic.texi (Moving Point): Fix the description of C-n and C-p.
	(Bug#10380)

2011-12-30  Chong Yidong  <cyd@gnu.org>

	* sending.texi (Sending Mail): Document initial mail buffer name,
	and changed multiple mail buffer behavior.
	(Mail Format): Put the example at the top of the section.
	(Mail Headers): Move discussion of "From" to the top.
	(Mail Sending): Document sendmail-query-once.
	(Citing Mail): Make it less Rmail-specific.

2011-12-29  Chong Yidong  <cyd@gnu.org>

	* text.texi (Org Mode): Copyedits.  Refer to Outline Format for
	example.  Add index entries.
	(Org Organizer, Org Authoring): Nodes renamed.  Copyedits.

2011-12-26  Chong Yidong  <cyd@gnu.org>

	* dired.texi (Dired Enter, Misc Dired Features):
	Document dired-use-ls-dired changes.  Mention quit-window.
	(Dired Navigation): Add index entries.
	(Dired Visiting): Fix View Mode xref.
	(Marks vs Flags): Prefer C-/ binding for undo.
	(Subdirectories in Dired): Add xrefs.
	(Misc Dired Features): Document some Emacs 24 changes.  Add index
	entries.

	* abbrevs.texi (Abbrev Concepts): No need to mention abbrev-mode
	variable, since it is explained in Minor Modes node.
	(Defining Abbrevs): Copyedits.
	(Expanding Abbrevs): State default of abbrev-all-caps.  Prefer the
	C-/ binding for undo.
	(Dabbrev Customization): Add xrefs for case-fold-search and
	case-replace.

	* dired-xtra.texi (Subdir Switches): Add xref.

	* maintaining.texi (VC Directory Commands): Mention quit-window.

2011-12-25  Chong Yidong  <cyd@gnu.org>

	* maintaining.texi (Tags): Mention Semantic.
	(Create Tags Table, Etags Regexps): Copyedits.
	(Find Tag): Mention minibuffer completion.
	(List Tags): Mention completion-at-point.  Completion is actually
	available in M-x list-tags.

	* vc1-xtra.texi (VC Delete/Rename): Rename from Renaming and VC.
	Document vc-delete-file.

	* files.texi (Misc File Ops): Mention vc-delete-file.

	* programs.texi (Symbol Completion): Mention completion-at-point
	explicitly.

2011-12-22  Chong Yidong  <cyd@gnu.org>

	* maintaining.texi (Change Log Commands): Don't specially mention
	vc-update-change-log which is CVS-only.

	* vc1-xtra.texi (Version Headers): Note that these are for
	Subversion, CVS, etc. only.
	(General VC Options): De-document vc-keep-workfiles.
	Fix RCS-isms.

2011-12-22  Eli Zaretskii  <eliz@gnu.org>

	* building.texi (Debugger Operation): Fix a typo: "@end iftext"
	should be @end iftex".

2011-12-21  Chong Yidong  <cyd@gnu.org>

	* maintaining.texi (Advanced C-x v v): Use fileset terminology.
	(VC With A Merging VCS, VC Change Log): Add xref to VC Pull node.
	(VC Pull): Mention vc-log-incoming.
	(Log Buffer): Add CVS/RCS only disclaimer.

	* vc1-xtra.texi (Remote Repositories): Update introduction.
	(Local Version Control): Node deleted (obsolete with DVCSes).
	(Remote Repositories, Version Backups): Node deleted.
	Move documentation of vc-cvs-stay-local to CVS Options.
	(CVS Options): Reduce verbosity of description of obscure CVS
	locking feature.
	(Making Revision Tags, Revision Tag Caveats): Merge into Revision
	Tags node.
	(Revision Tags): Move under Miscellaneous VC subsection.
	(Change Logs and VC): Note that this is wrong for DVCSs.
	De-document log entry manipulating features.
	(Renaming and VC): Describe how it works on modern VCSes.

	* files.texi (Misc File Ops): Mention vc-rename-file.

	* programs.texi (Custom C Indent): Add index entries.

2011-12-20  Alan Mackenzie  <acm@muc.de>

	* programs.texi (Motion in C): Update the description of C-M-a and
	C-M-e, they now DTRT in enclosing scopes.
	(Custom C Indent): Add @dfn{guessing} of the indentation style.

2011-12-20  Chong Yidong  <cyd@gnu.org>

	* maintaining.texi (VCS Concepts): Add "working tree" terminology.
	(Old Revisions): Use it.
	(VCS Repositories): Add "distributed" terminology.
	(Log Buffer): Remove duplicate description
	about changesets.  Fix "current VC fileset" ambiguity.
	(Multi-User Branching): Node deleted.
	(Branches, Switching Branches): Discuss decentralized version
	control systems.
	(VC Pull): New node.
	(Merging): Document merging on decentralized systems.
	(Creating Branches): Note that this is specific to CVS and related
	systems.

2011-12-19  Chong Yidong  <cyd@gnu.org>

	* maintaining.texi (VCS Merging, VCS Changesets): Index entries.
	(VC Mode Line): Add index entry for "version control status".
	(VC Undo): Use vc-revert instead of its vc-revert-buffer alias.
	Document vc-revert-show-diff.  De-document vc-rollback.
	(VC Directory Mode): Rewrite introduction.  Move prefix arg
	documentation here from VC Directory Buffer node.
	(VC Directory Buffer): Use a decentralized VCS example.
	(VC Directory Commands): Use a table.  Remove material duplicated
	in previous nodes on multi-file VC filsets.

2011-12-17  Chong Yidong  <cyd@gnu.org>

	* maintaining.texi (VCS Concepts): Make "revision" terminology
	less CVS-specific.
	(VC With A Merging VCS, VC With A Locking VCS): Add xref to
	Registering node.
	(Secondary VC Commands): Delete.  Promote subnodes.
	(Log Buffer): Add command name for C-c C-c.  Fix the name of the
	log buffer.  Add index entries.
	(VCS Changesets, Types of Log File, VC With A Merging VCS):
	Use "commit" terminology.
	(Old Revisions): Move it to just before VC Change Log.  "Tag" here
	doesn't refer to tags tables.  Note other possible forms of the
	revision ID.  C-x v = does not save.
	(Registering): Note similarity to C-x v v action.  Fix description
	of how backends are chosen.  De-document vc-default-init-revision.
	(VC Change Log): Document C-x v l in VC-Dir buffer.  Document RET
	in root log buffers.

2011-12-16  Chong Yidong  <cyd@gnu.org>

	* maintaining.texi (Version Control Systems): Drop Meta-CVS.
	(Basic VC Editing): Remove redundant descriptions.
	(VC With A Merging VCS): Make description more general instead of
	CVS-specific.
	(VC With A Locking VCS): Use VC fileset terminology.

2011-12-12  Chong Yidong  <cyd@gnu.org>

	* building.texi (Executing Lisp): Fix xref for C-M-x.
	(Lisp Libraries): Add xref to node explaining `load' in Lisp
	manual.  Note that load-path is not customizable.
	(Lisp Eval): Note that listed commands are available globally.
	Explain the meaning of "defun" in the C-M-x context.
	(Lisp Interaction): Copyedits.
	(External Lisp): Fix name of inferior Lisp buffer.
	Mention Scheme.
	(Compilation): Define "inferior process".

2011-12-10  Eli Zaretskii  <eliz@gnu.org>

	* msdog.texi (Windows Fonts): Document how to force GDI font
	backend on MS-Windows.

2011-12-10  Chong Yidong  <cyd@gnu.org>

	* building.texi (Compilation): Say what the -k flag to make does.
	Move subprocess discussion to Compilation Shell.
	(Compilation Mode): Add xref for grep, occur, and mouse
	references.  Define "locus".
	(Grep Searching): Use @command.
	(Debuggers, Commands of GUD, GDB Graphical Interface):
	Clarify intro.
	(Starting GUD): Clarify how arguments are specified.
	(Debugger Operation): Index entry for "GUD interaction buffer",
	and move basic description here from Commands of GUD node.
	(GDB User Interface Layout): Copyedits.
	(Source Buffers): Remove gdb-find-source-frame, which is not in
	gdb-mi.el.
	(Other GDB Buffers): Remove gdb-use-separate-io-buffer and
	toggle-gdb-all-registers, which are not in gdb-mi.el.
	Don't re-document GUD interaction buffers.

	* programs.texi (Symbol Completion): M-TAB can now use Semantic.
	(Semantic): Add cindex entries for Semantic.

2011-12-06  Chong Yidong  <cyd@gnu.org>

	* programs.texi (Man Page): Clarify how to use Man-switches.
	Don't bother documenting Man-fontify-manpage-flag.
	(Lisp Doc): Add xref to Name Help node.
	(Hideshow): Add cindex.  Mention role of ellipses, and default
	value of hs-isearch-open.  Don't bother documenting
	hs-special-modes-alist.
	(Symbol Completion): Add kindex for C-M-i.  Don't recommend
	changing the window manager binding of M-TAB.

2011-12-05  Chong Yidong  <cyd@gnu.org>

	* programs.texi (Comment Commands): Fix description of for M-; on
	blank lines.  Move documentation of comment-region here.
	(Multi-Line Comments): Clarify the role of comment-multi-line.
	Refer to Comment Commands for comment-region doc.
	(Options for Comments): Refer to Multi-Line Comments for
	comment-multi-line doc, instead of duplicating it.  Fix default
	values of comment-padding and comment-start-skip.

2011-12-04  Chong Yidong  <cyd@gnu.org>

	* programs.texi (Program Modes): Mention modes that are not
	included with Emacs.  Fix references to other manuals for tex.
	Add index entry for backward-delete-char-untabify.
	Mention prog-mode-hook.
	(Which Function): Use "global minor mode" terminology.
	(Basic Indent, Multi-line Indent): Refer to previous descriptions
	in Indentation chapter to avoid duplication.
	(Expressions): Copyedit.
	(Matching): Document Electric Pair mode.

	* ack.texi (Acknowledgments):
	* rmail.texi (Movemail, Other Mailbox Formats):
	* frames.texi (Frames): Don't capitalize "Unix".

2011-12-04  Chong Yidong  <cyd@gnu.org>

	* text.texi (Nroff Mode): Mention what nroff is.
	(Text Based Tables, Table Recognition): Don't say "Table mode"
	since it's not a major or minor mode.
	(Text Based Tables): Reduce the size of the example.
	(Table Definition): Clarify definitions.
	(Table Creation): Add key table.
	(Cell Commands): Use kbd for commands.
	(Table Rows and Columns): Combine nodes Row Commands and Column
	Commands.
	(Fixed Width Mode): Node deleted; contents moved to parent.
	(Table Conversion): Shorten example.
	(Measuring Tables): Merge into Table Misc.

2011-12-03  Chong Yidong  <cyd@gnu.org>

	* text.texi (TeX Mode): Mention AUCTeX package.
	(TeX Editing): Add xref to documentation for Occur.
	(LaTeX Editing): Add xref to Completion node.
	(TeX Print): Fix description of tex-directory.
	(Enriched Text): Rename from Formatted Text.  Make this node and
	its subnodes less verbose, since text/enriched files are
	practically unused.
	(Enriched Mode): Rename from Requesting Formatted Text.
	(Format Colors): Node deleted.
	(Enriched Faces): Rename from Format Faces.  Describe commands
	for applying colors too.
	(Forcing Enriched Mode): Node deleted; merged into Enriched Mode.

	* frames.texi (Menu Mouse Clicks): Tweak description of C-Mouse-2.

	* display.texi (Colors): New node.

	* cmdargs.texi (Colors X):
	* xresources.texi (GTK styles):
	* custom.texi (Face Customization): Reference it.

	* glossary.texi (Glossary): Remove "formatted text" and "WYSIWYG".
	Link to Fill Commands for Justification entry.

2011-12-03  Eli Zaretskii  <eliz@gnu.org>

	* display.texi (Auto Scrolling): More accurate description of what
	scroll-*-aggressively does, including the effect of non-zero
	margin.  Fix "i.e." markup.

2011-12-02  Chong Yidong  <cyd@gnu.org>

	* text.texi (Pages): Mention how formfeed chars are displayed.
	(Auto Fill): Note convention for calling auto-fill-mode from Lisp.
	Describe adaptive filling more precisely.
	(Fill Commands): Note that filling removes excess whitespace.
	(Text Mode): Note auto-mode-alist entries for Text mode.  TAB is
	now bound to indent-for-tab-command in Text mode.
	(Outline Mode): Copyedits.
	(Outline Visibility): Note that Reveal mode is a buffer-local
	minor mode.

	* modes.texi (Major Modes): Move note about checking major-mode in
	a hook function here, from Text mode.

2011-11-28  Chong Yidong  <cyd@gnu.org>

	* text.texi (Words): Add xref to Position Info.
	(Paragraphs): Add xref to Regexps.

	* indent.texi (Indentation): Rewrite introduction.  Move table to
	Indentation Commands node.
	(Indentation Commands): Add index entries to table.  Copyedits.
	(Tab Stops, Just Spaces): Copyedits.
	(Indent Convenience): New node.  Document electric-indent-mode.

	* programs.texi (Basic Indent):
	* windows.texi (Pop Up Window): Fix kindex entry.

2011-11-28  Chong Yidong  <cyd@gnu.org>

	* modes.texi (Major Modes): Move major-mode variable doc here from
	Choosing Modes.  Document describe-mode.  Document prog-mode-hook
	and text-mode-hook.  Add example of using hooks.
	(Minor Modes): Document behavior of mode command calls from Lisp.
	Note that setting the mode variable using Customize will DTRT.
	(Choosing Modes): Add example of setting a minor mode using a
	local variable.

2011-11-27  Chong Yidong  <cyd@gnu.org>

	* frames.texi (Creating Frames): Move frame parameter example to
	Frame Parameters node.
	(Frame Commands): C-x 5 o does not warp the mouse by default.
	(Fonts): Add more GTK-style properties; also, they should be
	capitalized.
	(Special Buffer Frames): Node deleted; special-display is on the
	way out.
	(Frame Parameters): Example moved here from Creating Frames.
	Clarify that default-frame-alist affects the initial frame too.
	Delete auto-raise-mode and auto-lower-mode.
	(Wheeled Mice): Node deleted.  Content moved to Mouse Commands.
	(Dialog Boxes): Delete x-gtk-use-old-file-dialog.

	* windows.texi (Window Choice): Add xref to Lisp manual for
	special-display-*.

2011-11-26  Eli Zaretskii  <eliz@gnu.org>

	* display.texi (Text Display): Update the description,
	cross-references, and indexing related to display of control
	characters and raw bytes.

2011-11-25  Chong Yidong  <cyd@gnu.org>

	* frames.texi (Frames): Rewrite introduction.
	(Mouse Commands): Default for mouse-drag-copy-region is now t.
	Mouse-3 does not copy to kill ring by default.  DEL does not
	behave specially for mouse commands any more.
	(Mouse References): Document mouse-1-click-follows-link more
	thoroughly.
	(Menu Mouse Clicks): Move footnote to the main text and add xref
	to Init Rebinding node.
	(Mode Line Mouse): Mouse-3 on the mode-line does not bury buffer.

	* files.texi (Visiting): `C-x 5 f' works on ttys too.

2011-11-24  Juanma Barranquero  <lekktu@gmail.com>

	* display.texi (Font Lock): Fix typo.

2011-11-24  Glenn Morris  <rgm@gnu.org>

	* rmail.texi (Rmail Output):
	Mention rmail-automatic-folder-directives.  (Bug#9657)

2011-11-21  Chong Yidong  <cyd@gnu.org>

	* mark.texi (Global Mark Ring): Fix description of global mark
	ring (Bug#10032).

2011-11-20  Juanma Barranquero  <lekktu@gmail.com>

	* msdog.texi (Windows Fonts): Fix typo.

2011-11-17  Glenn Morris  <rgm@gnu.org>

	* regs.texi (Bookmarks): Small fixes related to saving.  (Bug#10058)

2011-11-16  Juanma Barranquero  <lekktu@gmail.com>

	* killing.texi (Rectangles):
	* misc.texi (Document View):
	* modes.texi (Choosing Modes):
	* msdog.texi (Windows Fonts):
	* regs.texi (Rectangle Registers):
	* search.texi (Isearch Yank): Fix typos.

2011-11-06  Chong Yidong  <cyd@gnu.org>

	* windows.texi (Basic Window): Add xref to Cursor Display.
	(Split Window): Document negative arg for splitting commands.
	(Other Window): Document mouse-1 in text area of window.
	(Change Window): Don't mention window attributes, since they
	aren't defined.  C-x 1 can't be used with minibuffer windows.
	Windows are no longer auto-deleted.
	(Window Choice): Add xref to Choosing Window in Lisp manual.
	(Window Convenience): Note that windmove disables shift-selection.
	Move M-x compare-windows here from Other Window node.

	* custom.texi (Mouse Buttons):
	* search.texi (Isearch Scroll):
	* windows.texi (Split Window): Use new names split-window-below
	and split-window-right.

2011-10-26  Juanma Barranquero  <lekktu@gmail.com>

	* emacs.texi (Top): Fix typo.

2011-10-25  Glenn Morris  <rgm@gnu.org>

	* abbrevs.texi (Saving Abbrevs):
	quietly-read-abbrev-file is not a command.  (Bug#9866)

2011-10-24  Chong Yidong  <cyd@gnu.org>

	* display.texi (Scrolling): Document scroll-up-line and
	scroll-down-line.  Document scroll-command property.
	(Recentering): New node, split off from Scrolling.

2011-10-23  Chong Yidong  <cyd@gnu.org>

	* frames.texi (Scroll Bars): GTK uses right scroll bars now.
	(Tool Bars): Copyedits.

	* buffers.texi (Misc Buffer): Don't mention vc-toggle-read-only.

2011-10-22  Chong Yidong  <cyd@gnu.org>

	* windows.texi (Displaying Buffers): Fix broken lispref link.

2011-10-22  Chong Yidong  <cyd@gnu.org>

	* mini.texi (Minibuffer Exit): Rename from Strict Completion.
	Move confirm-nonexistent-file-or-buffer discussion here.

	* files.texi (File Names, Visiting): Move detailed discussion of
	minibuffer confirmation to Minibuffer Exit.

	* buffers.texi (Buffers): Tweak mention of mail buffer name.
	(Select Buffer): Move confirmation discussion to Minibuffer Exit.

2011-10-21  Chong Yidong  <cyd@gnu.org>

	* files.texi (File Names, Visiting, Interlocking): Copyedits.
	(Backup Copying): backup-by-copying-when-mismatch is now t.
	(Customize Save): Fix description of require-final-newline.
	(Reverting): Note that revert-buffer can't be undone.  Mention VC.
	(Auto Save Control): Clarify.
	(File Archives): Add 7z.
	(Remote Files): ange-ftp-make-backup-files defaults to nil.

	* arevert-xtra.texi (Autorevert): Copyedits.

2011-10-20  Chong Yidong  <cyd@gnu.org>

	* custom.texi (Hooks, Init Examples):
	* display.texi (Font Lock):
	* fixit.texi (Spelling):
	* rmail.texi (Rmail Display): Minor mode function with no arg now
	enables it.

	* fixit.texi (Spelling): Fix description of inline completion.

2011-10-19  Chong Yidong  <cyd@gnu.org>

	* search.texi (Repeat Isearch, Error in Isearch): Add kindex
	entries.
	(Isearch Yank): Document isearch-yank-pop.
	(Isearch Scroll): Refer to C-l instead of unbound `recenter'.
	(Other Repeating Search): Document Occur Edit mode.

2011-10-18  Chong Yidong  <cyd@gnu.org>

	* display.texi (Fringes): Move overflow-newline-into-fringe here,
	from Line Truncation node.
	(Standard Faces): Note that only the background of the cursor face
	has an effect.
	(Cursor Display): Fix descriptions of cursor face
	and bar cursor blinking.
	(Text Display): Document nobreak-char-display more clearly.
	(Line Truncation): Add xref to Split Window node.
	(Display Custom): Don't bother documenting baud-rate or
	no-redraw-on-reenter.

	* search.texi (Slow Isearch): Node removed.

2011-10-18  Glenn Morris  <rgm@gnu.org>

	* maintaining.texi (Registering): Remove vc-initial-comment.  (Bug#9745)

2011-10-18  Chong Yidong  <cyd@gnu.org>

	* display.texi (Faces): Simplify discussion.  Move documentation
	of list-faces-display here, from Standard Faces node.
	Note special role of `default' background.
	(Standard Faces): Note special role of `default' background.
	Note that region face may be taken fom GTK.  Add xref to Text Display.
	(Text Scale): Rename from "Temporary Face Changes".
	Callers changed.  Don't bother documenting variable-pitch-mode.
	(Font Lock): Copyedits.  Remove font-lock-maximum-size.
	(Useless Whitespace): Simplify description of
	delete-trailing-whitespace.  Note active region case.
	(Text Display): Fix description of escape-glyph face assignment.
	Remove unibye mode discussion.  Update some parts for Unicode.
	Move glyphless chars documentation to Lisp manual.

	* frames.texi (Tooltips): Document x-gtk-use-system-tooltips.

2011-10-15  Chong Yidong  <cyd@stupidchicken.com>

	* display.texi (Scrolling): Tweak explanation of scroll direction.
	(View Mode): Add index entries.

	* killing.texi (Deletion): Document negative prefix arg to M-SPC.

	* regs.texi (Text Registers): C-x r i does not activate the mark.
	(Bookmarks): Document new default bookmark location.

2011-10-13  Chong Yidong  <cyd@stupidchicken.com>

	* killing.texi (Deletion): Add xref to Using Region.
	Document delete-forward-char.
	(Yanking): Move yank-excluded-properties to Lisp manual.  Move C-y
	description here.  Recommend C-u C-SPC for jumping to mark.
	(Kill Ring): Move kill ring variable documentation here.
	(Primary Selection): Copyedits.
	(Rectangles): Document new command rectangle-number-lines.
	(CUA Bindings): Note that this disables the mark-even-if-inactive
	behavior for C-x and C-c.

	* mark.texi (Mark): Mention "active region" terminology.
	(Using Region): Document delete-active-region.

2011-10-12  Chong Yidong  <cyd@stupidchicken.com>

	* mark.texi (Mark): Clarify description of disabled Transient Mark
	mode (Bug#9689).
	(Setting Mark): Document prefix arg for C-x C-x.  Document primary
	selection changes.  Mention that commands like C-y set the mark.
	(Marking Objects): Add xref to Words node.  Note that mark-word
	and mark-sexp also have the "extend region" behavior.
	(Using Region): Mention M-$ in the table.
	Document mark-even-if-inactive here instead of in Mark Ring.
	(Mark Ring): Move mark-even-if-inactive to Using Region.
	Take note of the "Mark Set" behavior.
	(Disabled Transient Mark): Rename from "Persistent Mark"
	(Bug#9688).  Callers changed.

	* programs.texi (Expressions):
	* text.texi (Words): Defer to Marking Objects for mark-word doc.

2011-10-09  Chong Yidong  <cyd@stupidchicken.com>

	* help.texi (Help, Help Summary): Eliminate the unnecessary "help
	option" terminology.
	(Key Help): Add command names.  Define "documentation string".
	(Name Help): Remove an over-long joke.
	(Apropos): Document prefix args.  Remove duplicated descriptions.
	(Help Mode): Add C-c C-b to table.  Update TAB binding.
	(Package Keywords): Rename from "Library by Keyword".
	Describe new package menu interface.
	(Help Files, Help Echo): Tweak description.

	* mini.texi (Completion Options): Add completion-cycle-threshold.
	(Minibuffer History): Document numeric args to history commands.

2011-10-08  Eli Zaretskii  <eliz@gnu.org>

	* mule.texi (Bidirectional Editing): Correct some inaccuracies.

2011-10-08  Chong Yidong  <cyd@stupidchicken.com>

	* basic.texi (Position Info): Omit page commands.
	Document count-words-region and count-words.

	* text.texi (Pages): Move what-page documentation here.

2011-10-08  Chong Yidong  <cyd@stupidchicken.com>

	* mini.texi (Minibuffer File): Minor copyedits.  Use xref to
	Remote Files node instead of linking directly to the Tramp manual.
	(Minibuffer Edit): Add xref to Blank Lines.
	(Completion): Add xref to Symbol Completion.  Remove redundant
	example, which is repeated in the next node.
	(Completion Commands): Minor clarifications.
	(Completion Styles): New node, split from Completion Commands.
	Document substring and initials styles.
	(Strict Completion): Remove information duplicated in other nodes.
	(Completion Options): Consolidate case difference discussion here.

	* help.texi (Help Mode): Fix kindex entries.

	* files.texi (File Names): Add index entries.

2011-10-07  Chong Yidong  <cyd@stupidchicken.com>

	* basic.texi (Inserting Text): Add xref to Completion.
	Add ucs-insert example, and document prefix argument.
	(Moving Point): Fix introduction; C-f/C-b are no longer equivalent
	to left/right.  Tweak left-char and right-char descriptions.
	M-left and M-right are now bound to left-word/right-word.
	(Erasing): Document delete-forward-char.

	* screen.texi (Screen, Menu Bar): Copyedits.
	(Point): Remove duplicate paragraph on cursors, also in Screen.
	(Mode Line): Trailing dashes no longer shown on X displays.

	* frames.texi (Non-Window Terminals): Index just "text-only
	terminal", which is used throughout the manual now.

	* entering.texi (Entering Emacs): Define "startup screen".
	Document window-splitting behavior with command-line inputs.
	(Exiting): Remove obsolete paragraph about shells without suspend
	functionality.

	* commands.texi (User Input): Define "input event" more clearly.
	(Keys): Add xref to Echo Area.
	(Commands): Clarify relation between commands and functions.

2011-10-06  Chong Yidong  <cyd@stupidchicken.com>

	* misc.texi (emacsclient Options): Document how emacsclient runs
	the Emacs daemon (Bug#9674).

2011-10-01  Chong Yidong  <cyd@stupidchicken.com>

	* basic.texi (Moving Point):
	* custom.texi (Mouse Buttons):
	* rmail.texi (Rmail Scrolling):
	* search.texi (Isearch Scroll):
	* display.texi (Scrolling): Replace scroll-up/down with
	scroll-up/down-command.  Fix scroll-preserve-screen-position
	description.  Document scroll-error-top-bottom.

2011-09-30  Glenn Morris  <rgm@gnu.org>

	* commands.texi (Keys): Whitespace fix.  (Bug#9635)

2011-09-24  Chong Yidong  <cyd@stupidchicken.com>

	* windows.texi (Pop Up Window): Defer discussion of window
	splitting to the Window Choice node.  Add index entries.
	(Force Same Window): Node deleted.
	(Displaying Buffers, Window Choice): New nodes.

	* buffers.texi (Select Buffer): Clarify description of
	buffer-switching commands.  Add xref to Window Display node.
	Don't repeat confirm-nonexistent-file-or-buffer description from
	Visiting node.  Remove even-window-heights.

	* frames.texi (Special Buffer Frames): Add xref to Window Choice.

2011-09-18  Chong Yidong  <cyd@stupidchicken.com>

	* cmdargs.texi (Icons X): Fix description of Emacs icon.

	* xresources.texi (Table of Resources): Fix documentation of
	bitmapIcon.

2011-09-15  Chong Yidong  <cyd@stupidchicken.com>

	* package.texi (Package Menu): Add package-menu-mark-upgrades.

2011-09-12  Eric Hanchrow  <eric.hanchrow@gmail.com>

	* frames.texi (Frame Commands): Note that delete-other-frames only
	deletes frames on current terminal.

2011-09-10  Eli Zaretskii  <eliz@gnu.org>

	* sending.texi (Mail Misc): Document mail-add-attachment.

2011-09-04  Eli Zaretskii  <eliz@gnu.org>

	* basic.texi (Inserting Text): Add index entries.  (Bug#9433)

2011-08-29  Chong Yidong  <cyd@stupidchicken.com>

	* modes.texi (Choosing Modes): auto-mode-case-fold is now t.

2011-08-28  Chong Yidong  <cyd@stupidchicken.com>

	* files.texi (File Archives):
	* cal-xtra.texi (Diary Display):
	* help.texi (Help Mode): Add xref to View Mode.

2011-08-28  Chong Yidong  <cyd@stupidchicken.com>

	* display.texi (View Mode): New node.  Move view-file here from
	Misc File Ops.  Move view-buffer here from Misc Buffer.

	* buffers.texi (Misc Buffer): Move view-buffer to View Mode.

	* files.texi (Misc File Ops): Document new
	delete-by-moving-to-trash behavior.  Remove view-file.

	* dired.texi (Dired Deletion): Shorten description of Trash.

	* misc.texi (emacsclient Options): Document server-port.

2011-08-27  Eli Zaretskii  <eliz@gnu.org>

	* frames.texi (Frame Commands): Advise setting focus-follows-mouse
	even on MS-Windows.  Fix a typo.

2011-08-26  Chong Yidong  <cyd@stupidchicken.com>

	* package.texi: New file, documenting the package manager.

	* emacs.texi: Include it.

	* help.texi (Help Summary): Add describe-package.

2011-08-25  Chong Yidong  <cyd@stupidchicken.com>

	* misc.texi (Printing): Convert subnodes into subsections.

	* text.texi (Two-Column): Move into Text chapter.

	* picture-xtra.texi (Picture Mode): Group with Editing Binary
	Files section.  Convert from chapter into section.

	* display.texi (Narrowing): Move into display chapter.

	* sending.texi (Sending Mail):
	* rmail.texi (Rmail):
	* misc.texi (Gnus, Document View):
	* dired.texi (Dired):
	* emacs.texi: Group the mail, rmail, and gnus chapters together.

2011-08-07  Juri Linkov  <juri@jurta.org>

	* dired.texi (Operating on Files): Rewrite according to the fact
	that `dired-do-chmod' doesn't use the `chmod' program anymore.

2011-07-30  Michael Albinus  <michael.albinus@gmx.de>

	* mini.texi (Minibuffer File): Insert a reference to Tramp for
	remote file name completion.  (Bug#9197)

2011-07-28  Eli Zaretskii  <eliz@gnu.org>

	* mule.texi (Bidirectional Editing): Document the fact that
	bidi-display-reordering is t by default.

2011-07-15  Lars Magne Ingebrigtsen  <larsi@gnus.org>

	* help.texi (Misc Help): Mention `describe-prefix-bindings'
	explicitly (bug#8904).

2011-07-14  Lars Magne Ingebrigtsen  <larsi@gnus.org>

	* trouble.texi (Checklist): Use an `M-x' example instead of an
	Emacs Lisp form to switch on the dribble file (bug#8056).

2011-07-13  Lars Magne Ingebrigtsen  <larsi@gnus.org>

	* custom.texi (Hooks): Mention buffer-local hooks (bug#6218).

2011-07-13  Glenn Morris  <rgm@gnu.org>

	* dired.texi (Dired Enter): Mention --dired.  (Bug#9039)

2011-07-13  Lars Magne Ingebrigtsen  <larsi@gnus.org>

	* mark.texi (Mark Ring): Clarify how many locations are saved
	(bug#5770).
	(Global Mark Ring): Ditto.

2011-07-12  Lars Magne Ingebrigtsen  <larsi@gnus.org>

	* text.texi (Table Recognition): Use "at point" instead of "under
	point" (bug#4345).

	* display.texi (Cursor Display): Mention `cursor-type'.

	* screen.texi (Point): Clarify that it's only if you use a block
	cursor that it appears to be on a character (bug#4345).

2011-07-12  Chong Yidong  <cyd@stupidchicken.com>

	* misc.texi (Amusements): Move dissociated press here, from its
	own section.

	* emacs.texi (Top): Update node listing.

2011-07-12  Lars Magne Ingebrigtsen  <larsi@gnus.org>

	* emacs.texi (Top): Change "inferiors" to "subnodes" for greater
	clarity (bug#3523).

2011-07-12  Chong Yidong  <cyd@stupidchicken.com>

	* cmdargs.texi (Initial Options): Document --no-site-lisp.
	(Misc X): Document --parent-id.

	* frames.texi (Frame Commands): Note that focus-follows-mouse now
	defaults to nil.

	* misc.texi (emacsclient Options): Document --parent-id.

	* msdog.texi (Windows HOME): Document _emacs as obsolete.

2011-07-11  Lars Magne Ingebrigtsen  <larsi@gnus.org>

	* emacs.texi: Use "..." instead of ``...'' in the menus
	(bug#3503).

2011-07-11  Chong Yidong  <cyd@stupidchicken.com>

	* killing.texi (Primary Selection): Document `only' setting for
	select-active-regions.

	* mark.texi (Setting Mark): Reference Shift Selection node.

	* frames.texi (Mouse Commands): Document mouse-yank-primary.

2011-07-11  Lars Magne Ingebrigtsen  <larsi@gnus.org>

	* mark.texi (Setting Mark): Clarify what's meant by "Shifted
	motion keys" (bug#3503).

	* emacs.texi: Change all the register node names from "RegPos"
	(etc.) to "Positional Registers" (etc.) (bug#3314).

2011-07-11  Chong Yidong  <cyd@stupidchicken.com>

	* killing.texi (Killing, Deletion and Killing, Killing by Lines)
	(Other Kill Commands, Kill Options): Copyedits.
	(Deletion and Killing, Kill Ring): Kill/yank now use clipboard.
	(Yanking): Move yank-excluded properties discussion here.
	(Cut and Paste): Move from frames.texi.  Update subnodes to
	describe x-select-enable-clipboard case.

	* frames.texi: Move Cut and Paste node and subnodes into
	killing.texi, except Mouse Commands and Word and Line Mouse.

2011-07-10  Andy Moreton  <andrewjmoreton@gmail.com>  (tiny change)

	* makefile.w32-in (EMACSSOURCES): Replace major.texi with modes.texi.

2011-07-10  Lars Magne Ingebrigtsen  <larsi@gnus.org>

	* screen.texi (Mode Line): Clarify that coding systems are
	characters, not letters (bug#1749).

	* cmdargs.texi (Environment): Mention removing variables
	(bug#1615).  Text suggested by Kevin Rodgers.

2011-07-10  Chong Yidong  <cyd@stupidchicken.com>

	* misc.texi (Amusements): Don't mention Yow; it's crippled.

	* modes.texi: Rename from major.texi.
	(Modes): New node.  Make Major Modes and Minor Modes subsections
	of this.  All callers changed.

	* custom.texi (Minor Modes): Move to modes.texi.

2011-07-10  Chong Yidong  <cyd@stupidchicken.com>

	* custom.texi (Syntax): Node deleted.

	* help.texi (Help Summary):
	* major.texi (Major Modes):
	* programs.texi (Parentheses):
	* search.texi (Regexp Backslash, Regexp Backslash)
	(Regexp Backslash):
	* text.texi (Words): Callers changed.

	* text.texi (Refill, Longlines): Delete nodes.

	* ack.texi (Acknowledgments): Longlines removed from manual.

	* emacs.texi (Top): Update node listing.

2011-07-09  Glenn Morris  <rgm@gnu.org>

	* fortran-xtra.texi (Fortran): Update handled extensions.

2011-07-03  Lars Magne Ingebrigtsen  <larsi@gnus.org>

	* display.texi (Scrolling): `C-v' (etc) are now bound to
	`scroll-*-command' (bug#8349).

2011-07-02  Lars Magne Ingebrigtsen  <larsi@gnus.org>

	* dired.texi (Subdirectories in Dired): Clarify that `C-u k'
	doesn't actually delete any files (bug#7125).

	* picture-xtra.texi (Rectangles in Picture): Clarify the prefix
	argument for `C-c C-k' (bug#7391).

	* frames.texi (Fonts): Mention "C-u C-x =" to find out what font
	you're currently using (bug#8489).

2011-07-01  Eli Zaretskii  <eliz@gnu.org>

	* mule.texi (Coding Systems): Move index entries from the previous
	change into their proper places.

2011-07-01  Lars Magne Ingebrigtsen  <larsi@gnus.org>

	* help.texi (Help Files): Document view-external-packages (bug#8902).

	* mule.texi (Coding Systems): Put a few more of the coding systems
	into the index (bug#8900).

2011-06-26  Glenn Morris  <rgm@gnu.org>

	* fortran-xtra.texi (Fortran): F90 mode is also for F2008.

2011-06-25  Andreas Rottmann  <a.rottmann@gmx.at>

	* misc.texi (emacsclient Options): Mention --frame-parameters.

2011-06-09  Glenn Morris  <rgm@gnu.org>

	* custom.texi (Specifying File Variables):
	Recommend explicit arguments for minor modes.

2011-06-02  Paul Eggert  <eggert@cs.ucla.edu>

	Document wide integers better.
	* buffers.texi (Buffers):
	* files.texi (Visiting): Document maxima for 64-bit machines,
	and mention virtual memory limits.

2011-05-28  Chong Yidong  <cyd@stupidchicken.com>

	* custom.texi (Hooks): Reorganize.  Mention Prog mode.

	* fixit.texi (Spelling): Mention using prog-mode-hook for flypsell
	prog mode (Bug#8240).

2011-05-27  Glenn Morris  <rgm@gnu.org>

	* custom.texi (Specifying File Variables):
	Major modes no longer need come first.

2011-05-22  Chong Yidong  <cyd@stupidchicken.com>

	* mule.texi (Specify Coding, Text Coding, Communication Coding)
	(File Name Coding, Terminal Coding): Add command names (Bug#8312).

2011-05-18  Glenn Morris  <rgm@gnu.org>

	* ack.texi (Acknowledgments): Remove fakemail.c.

2011-05-17  Chong Yidong  <cyd@stupidchicken.com>

	Fixes for fitting text into 7x9 printed manual.
	* building.texi (Flymake, Breakpoints Buffer):
	* calendar.texi (Appointments):
	* cmdargs.texi (General Variables, Display X):
	* custom.texi (Saving Customizations, Face Customization)
	(Directory Variables, Minibuffer Maps, Init Rebinding):
	* display.texi (Font Lock, Font Lock, Useless Whitespace):
	* fixit.texi (Spelling):
	* frames.texi (Creating Frames, Fonts):
	* help.texi (Help Files):
	* mini.texi (Minibuffer File):
	* misc.texi (emacsclient Options, Emulation):
	* msdog.texi (Windows Startup, Windows HOME, Windows Fonts):
	* mule.texi (International Chars, Language Environments)
	(Select Input Method, Modifying Fontsets, Charsets):
	* programs.texi (Custom C Indent):
	* rmail.texi (Rmail Labels):
	* text.texi (Table Conversion):
	* trouble.texi (Known Problems, Known Problems):
	* windows.texi (Change Window):
	* xresources.texi (GTK resources): Reflow text and re-indent code
	examples to avoid TeX overflows and underflows on 7x9 paper.

	* emacs.texi: Fix the (commented out) smallbook command.

	* macos.texi (Mac / GNUstep Events):
	* xresources.texi (Lucid Resources): Remove extraneous examples.

2011-05-10  Glenn Morris  <rgm@gnu.org>

	* custom.texi (Specifying File Variables):
	Deprecate using mode: for minor modes.

2011-05-07  Glenn Morris  <rgm@gnu.org>

	* cal-xtra.texi (Sexp Diary Entries): Mention diary-hebrew-birthday.

2011-05-06  Glenn Morris  <rgm@gnu.org>

	* calendar.texi (Appointments): Mention appt-warning-time-regexp.

	* cal-xtra.texi (Fancy Diary Display): Mention diary comments.

2011-05-02  Lars Magne Ingebrigtsen  <larsi@gnus.org>

	* misc.texi (Emacs Server): Document `server-eval-at'.

2011-04-24  Chong Yidong  <cyd@stupidchicken.com>

	* maintaining.texi (List Tags): Document next-file.
	Suggested by Uday S Reddy.

2011-04-23  Juanma Barranquero  <lekktu@gmail.com>

	* mini.texi (Minibuffer Edit):
	* screen.texi (Mode Line): Fix typo.

2011-04-20  Christoph Scholtes  <cschol2112@googlemail.com>

	* maintaining.texi (Old Revisions): Mention new function vc-ediff.

2011-03-26  Chong Yidong  <cyd@stupidchicken.com>

	* display.texi (Auto Scrolling): Fix scroll-up/scroll-down confusion.

2011-03-30  Eli Zaretskii  <eliz@gnu.org>

	* display.texi (Auto Scrolling): Document the limit of 100 lines
	for never-recentering scrolling with `scroll-conservatively'.
	(Bug#6671)

2011-03-12  Eli Zaretskii  <eliz@gnu.org>

	* msdog.texi (Windows HOME): Fix the wording to clarify how Emacs sets
	HOME on Windows and where it looks for init files.  (Bug#8221)

2011-03-10  Eli Zaretskii  <eliz@gnu.org>

	* search.texi (Regexp Example):
	* mule.texi (International Chars):
	* building.texi (External Lisp): Don't use characters outside
	ISO-8859-1.

2011-03-09  Eli Zaretskii  <eliz@gnu.org>

	* ack.texi (Acknowledgments): Convert to ISO-8859-1 encoding.
	Use Texinfo @-commands for non Latin-1 characters.

	* makefile.w32-in (MAKEINFO_OPTS): Add --enable-encoding.

	* custom.texi (Init File): Add index entries for ".emacs".
	(Bug#8210)

2011-03-08  Jan Djärv  <jan.h.d@swipnet.se>

	* xresources.texi (GTK resources): ~/.emacs.d/gtkrc does not work
	for Gtk+ 3.

2011-03-08  Glenn Morris  <rgm@gnu.org>

	* Makefile.in (MAKEINFO_OPTS): Add --enable-encoding.
	* emacs.texi (Acknowledgments):
	* ack.texi (Acknowledgments): Names to UTF-8.
	* emacs.texi: Set documentencoding.

	* display.texi (Optional Mode Line): Don't mention exactly where
	display-time appears.  (Bug#8193)

2011-03-07  Chong Yidong  <cyd@stupidchicken.com>

	* Version 23.3 released.

2011-03-06  Chong Yidong  <cyd@stupidchicken.com>

	* search.texi (Isearch Yank): C-y now bound to isearch-yank-kill.

2011-03-03  Drake Wilson  <drake@begriffli.ch>  (tiny change)

	* misc.texi (emacsclient Options): Add q/quiet.

2011-03-02  Glenn Morris  <rgm@gnu.org>

	* mule.texi (Communication Coding) <x-select-request-type>:
	Remove duplicate (essentially) paragraph.  (Bug#8148)

2011-03-01  Christoph Scholtes  <cschol2112@googlemail.com>

	* maintaining.texi (Format of ChangeLog): Add reference to
	add-log-full-name.
	(Change Log Commands): Add documentation for combining multiple
	symbols in one change.

2011-03-01  Glenn Morris  <rgm@gnu.org>

	* custom.texi (Directory Variables):
	Give an example of excluding subdirectories.

2011-02-28  Eli Zaretskii  <eliz@gnu.org>

	* search.texi (Regexp Search): Move index entries about regexps to the
	"Regexps" node.  Add index entries for regexp search.  (Bug#8096)

2011-02-19  Glenn Morris  <rgm@gnu.org>

	* dired.texi (Dired): Dired-X version number was dropped.

2011-02-14  Jan Djärv  <jan.h.d@swipnet.se>

	* xresources.texi (X Resources): Remove *faceName and replace it with
	*font for Lucid.

2011-02-05  Chong Yidong  <cyd@stupidchicken.com>

	* rmail.texi (Rmail Display): Document Rmail MIME support more
	accurately.

	* maintaining.texi (VC Change Log): Document vc-log-incoming and
	vc-log-outgoing.
	(Merging): Document vc-find-conflicted-file.

2011-02-05  Glenn Morris  <rgm@gnu.org>

	* custom.texi (Variables): Fix typo.

2011-01-31  Chong Yidong  <cyd@stupidchicken.com>

	* search.texi (Regexps): Copyedits.  Mention character classes
	(Bug#7809).

	* files.texi (File Aliases): Restore explanatory text from Eli
	Zaretskii, accidentally removed in 2011-01-08 commit.

2011-01-29  Eli Zaretskii  <eliz@gnu.org>

	* makefile.w32-in (MAKEINFO): Remove options, leave only program name.
	(MAKEINFO_OPTS): New variable.
	(ENVADD, $(infodir)/emacs): Use $(MAKEINFO_OPTS).
	(emacs.html): New target.
	(clean): Remove emacs.html.

2011-01-23  Werner Lemberg  <wl@gnu.org>

	* Makefile.in (MAKEINFO): Now controlled by `configure'.
	(MAKEINFO_OPTS): New variable.  Use it where appropriate.
	(ENVADD): Update.

2011-01-18  Glenn Morris  <rgm@gnu.org>

	* ack.texi, emacs.texi (Acknowledgments): Update for ERT addition.

	* ack.texi (Acknowledgments): Remove mention of replaced prolog.el.

2011-01-15  Chong Yidong  <cyd@stupidchicken.com>

	* building.texi (Compilation): Improve instructions for running two
	compilations (Bug#7573).

	* files.texi (Backup Names): Document the new location of the
	last-resort backup file.

	* files.texi (File Aliases): Move directory-abbrev-alist doc from Lisp
	manual.  Explain why directory-abbrev-alist elements should be anchored
	(Bug#7777).

2011-01-15  Eli Zaretskii  <eliz@gnu.org>

	* msdog.texi (Windows Startup): Correct inaccurate description of
	differences between emacsclient.exe and emacsclientw.exe.

2011-01-02  Chong Yidong  <cyd@stupidchicken.com>

	* rmail.texi (Rmail Display): Edit for grammar and conciseness.

2011-01-02  Kenichi Handa  <handa@m17n.org>

	* rmail.texi (Rmail Display): Describe new features of Rmail in Info.

2011-01-02  Eli Zaretskii  <eliz@gnu.org>

	* frames.texi (Cut and Paste): Modify the section's name and text:
	don't mix "cut/paste" with "kill/yank".
	(Cut/Paste Other App): Describe the per-session emulation of PRIMARY.
	(Bug#7702)

	* trouble.texi (Checklist): Mention debug-on-quit.  (Bug#7667)

2011-01-02  Glenn Morris  <rgm@gnu.org>

	* maintaining.texi: Move inclusion of emerge after EDE, so that it
	matches its position in the menu.  (Bug#7674)

2011-01-02  Glenn Morris  <rgm@gnu.org>

	* trouble.texi (Checklist): Mention not replying via news either.

2010-12-30  Tassilo Horn  <tassilo@member.fsf.org>

	* misc.texi (Document View): Update DocView section with newly
	supported document formats.

2010-12-21  Chong Yidong  <cyd@stupidchicken.com>

	* killing.texi: Resection the Info version to conform to the
	printed manual, to avoid making sections on Accumulating Text, CUA
	and Rectangles into full chapters.

2010-12-13  Eli Zaretskii  <eliz@gnu.org>

	* custom.texi (Init Syntax): Add index entries for "character syntax".
	(Bug#7576)

2010-12-13  Karel Klíč  <kklic@redhat.com>

	* text.texi (HTML Mode): Small fixes.  (Bug#7607)

2010-12-13  Glenn Morris  <rgm@gnu.org>

	* trouble.texi (Checklist): Fix typo in newsgroup name.

2010-12-13  Chong Yidong  <cyd@stupidchicken.com>

	* search.texi (Word Search): Note that the lazy highlight always
	matches to whole words (Bug#7470).

2010-12-13  Eli Zaretskii  <eliz@gnu.org>

	* display.texi (Optional Mode Line): Make the description of
	load-average more accurate.

	* msdog.texi (Windows HOME): Mention that HOME can also be set in the
	registry, with a cross-reference.
	(Windows Startup): New node.  Move the stuff about the current
	directory from "Windows HOME".

2010-11-27  Bob Rogers  <rogers-emacs@rgrjr.dyndns.org>

	* maintaining.texi (VC With A Locking VCS, VC Directory Commands):
	* vc1-xtra.texi (Customizing VC, General VC Options): Small fixes.

2010-11-27  Chong Yidong  <cyd@stupidchicken.com>

	* maintaining.texi (Version Control Systems): Fix repeated sentence.
	Suggested by Štěpán Němec.

2010-11-27  Chong Yidong  <cyd@stupidchicken.com>

	* maintaining.texi (Version Control): Say "commit", not "check in".
	(Version Control Systems): Simplify descriptions.
	(VCS Merging, VCS Changesets, VCS Repositories): New nodes, split from
	VCS Concepts.
	(VC Mode Line): Update example.
	(Old Revisions): Document revert-buffer for vc-diff.
	(Log Buffer): Promote to a subsection.  Document header lines.

	* macos.texi (Mac / GNUstep Basics):
	Document ns-right-alternate-modifier.

	* emacs.texi (Top): Update node listing.

2010-11-13  Eli Zaretskii  <eliz@gnu.org>

	* rmail.texi (Rmail Coding): Characters with no fonts are not
	necessarily displayed as empty boxes.

	* mule.texi (Language Environments, Fontsets): Characters with no
	fonts are not necessarily displayed as empty boxes.

	* display.texi (Text Display): Document display of glyphless
	characters.

2010-11-13  Glenn Morris  <rgm@gnu.org>

	* basic.texi (Position Info): Add M-x count-words-region.

2010-11-11  Glenn Morris  <rgm@gnu.org>

	* msdog.texi (ls in Lisp): Update for ls-lisp changes.

2010-11-09  Eli Zaretskii  <eliz@gnu.org>

	* msdog.texi (Windows HOME): Add information regarding startup
	directory when invoking Emacs from a desktop shortcut.  (bug#7300)

2010-10-11  Glenn Morris  <rgm@gnu.org>

	* Makefile.in (MAKEINFO): Add explicit -I$srcdir.

	* Makefile.in (.texi.dvi): Remove unnecessary suffix rule.
	(DVIPS): New variable.
	(.PHONY): Add html, ps.
	(html, emacs.html, ps, emacs.ps, emacs-xtra.ps): New targets.
	(clean): Delete html, ps files.

2010-10-09  Eli Zaretskii  <eliz@gnu.org>

	* makefile.w32-in (EMACSSOURCES): Add emacsver.texi.

2010-10-09  Glenn Morris  <rgm@gnu.org>

	* Makefile.in (VPATH): Remove.
	(infodir): Make it absolute.
	(mkinfodir, $(infodir)/emacs, infoclean): No need to cd $srcdir.

	* Makefile.in (dist): Anchor regexps.

	* Makefile.in (EMACSSOURCES): Put emacs.texi first.
	($(infodir)/emacs, emacs.dvi, emacs.pdf, emacs-xtra.dvi)
	(emacs-xtra.pdf): Use $<.

	* Makefile.in (infoclean): Remove harmless, long-standing error.

	* Makefile.in ($(infodir)): Delete rule.
	(mkinfodir): New.
	($(infodir)/emacs): Use $mkinfodir instead of infodir.

	* Makefile.in (distclean): Do not delete emacsver.texi.
	(dist): Remove reference to emacsver.texi.in.
	* emacsver.texi: New file, replacing emacsver.texi.in.

2010-10-09  Glenn Morris  <rgm@gnu.org>

	* emacsver.texi.in: New file.
	* emacs.texi: Set EMACSVER by including emacsver.texi.
	* Makefile.in (distclean): Delete emacsver.texi.
	(dist): Copy emacsver.texi.
	(EMACSSOURCES): Add emacsver.texi.

	* ack.texi (Acknowledgments): No more b2m.c.

	* Makefile.in (.PHONY): Declare info, dvi, pdf, dist.
	(emacs): Remove rule.
	(dist): No need to deal with the emacs rule any more.

2010-10-07  Glenn Morris  <rgm@gnu.org>

	* Makefile.in (version): New, set by configure.
	(clean): Delete dist tar file.
	(dist): Use version in tar name.

2010-10-06  Glenn Morris  <rgm@gnu.org>

	* Makefile.in (EMACS_XTRA): Add the main source file.
	(emacs-xtra.dvi, emacs-xtra.pdf): Remove explicit emacs-xtra.texi.
	(mostlyclean): No core files, reorder other files.
	(clean): Delete specific dvi and pdf files.
	(infoclean, dist): New rules.
	(maintainer-clean): Use infoclean.
	($(infodir)): Add parallel build workaround.

2010-10-04  Glenn Morris  <rgm@gnu.org>

	* Makefile.in (SHELL): Set it.
	(INFO_TARGETS, DVI_TARGETS): Remove variables.
	(info, dvi): Replace above variables with their expansions.
	(info): Move mkdir from here...
	($(infodir)/emacs): ... to here (for parallel builds).
	(pdf): New target.
	($(infodir)/emacs): Pass -o option to makeinfo.
	(.PHONY): Declare clean rules.
	(maintainer-clean): Delete dvi and pdf files.
	Guard against cd failures.  Use a more restrictive delete.

2010-10-02  Glenn Morris  <rgm@gnu.org>

	* misc.texi (Shell Mode): Remove reference to old function name.

2010-09-30  Eli Zaretskii  <eliz@gnu.org>

	* maintaining.texi (VC Mode Line): Mention all the possible VC status
	indicator characters.

2010-09-29  Glenn Morris  <rgm@gnu.org>

	* Makefile.in (top_srcdir): Remove unused variable.

2010-09-14  Glenn Morris  <rgm@gnu.org>

	* cal-xtra.texi (Fancy Diary Display): Emphasize that sort should be
	the last hook item.

	* calendar.texi (Appointments): Also updated when a diary include file
	is saved.

2010-09-14  Glenn Morris  <rgm@gnu.org>

	* trouble.texi (Bugs): Update the section intro.
	(Known Problems): New section.
	(Checklist): Misc updates.  Prefer M-x report-emacs-bug.
	(Sending Patches): Bug fixes are best as responses to existing bugs.
	* emacs.texi (Known Problems): Add menu entry for new section.

2010-09-09  Glenn Morris  <rgm@gnu.org>

	* xresources.texi: Untabify.

2010-09-06  Chong Yidong  <cyd@stupidchicken.com>

	* dired.texi (Dired Enter): Minor doc fix (Bug#6982).

2010-09-06  Glenn Morris  <rgm@gnu.org>

	* misc.texi (Saving Emacs Sessions): Mention desktop-path.  (Bug#6948)

2010-09-02  Jan Djärv  <jan.h.d@swipnet.se>

	* frames.texi (Cut/Paste Other App): Remove vut-buffer text.

2010-08-21  Glenn Morris  <rgm@gnu.org>

	* misc.texi (Amusements): Mention bubbles and animate.

2010-07-31  Eli Zaretskii  <eliz@gnu.org>

	* files.texi (Visiting): Add more index entries for
	large-file-warning-threshold.

2010-07-29  Jan Djärv  <jan.h.d@swipnet.se>

	* frames.texi (Tool Bars): Add doc for tool-bar-position.

2010-06-23  Glenn Morris  <rgm@gnu.org>

	* abbrevs.texi, basic.texi, buffers.texi, building.texi, calendar.texi:
	* custom.texi, dired.texi, display.texi, emacs.texi, emerge-xtra.texi:
	* files.texi, fortran-xtra.texi, frames.texi, help.texi, killing.texi:
	* maintaining.texi, mark.texi, mini.texi, misc.texi, msdog.texi:
	* mule.texi, programs.texi, rmail.texi, screen.texi, search.texi:
	* sending.texi, text.texi, trouble.texi, vc1-xtra.texi, xresources.texi:
	Untabify Texinfo files.

2010-06-10  Glenn Morris  <rgm@gnu.org>

	* basic.texi (Inserting Text): Minor clarification.  (Bug#6374)

	* basic.texi (Inserting Text): Fix typo.

2010-06-10  Glenn Morris  <rgm@gnu.org>

	* ack.texi (Acknowledgments):
	* emacs.texi (Acknowledgments): Update for notifications.el.

2010-05-31  Daiki Ueno  <ueno@unixuser.org>

	* dired.texi (Operating on Files): Mention encryption commands
	(Bug#6315).

2010-05-29  Eli Zaretskii  <eliz@gnu.org>

	* basic.texi (Moving Point): Update due to renaming of commands bound
	to arrows.  Document bidi-aware behavior of C-<right> and C-<left>.

2010-05-18  Eli Zaretskii  <eliz@gnu.org>

	* display.texi (Fringes): Document reversal of fringe arrows for R2L
	paragraphs.
	(Line Truncation): Fix wording for bidi display.

	* basic.texi (Moving Point): Document bidi-aware behavior of the arrow
	keys.

2010-05-08  Chong Yidong  <cyd@stupidchicken.com>

	* building.texi (GDB Graphical Interface): Remove misleading comparison
	to an IDE (Bug#6128).

2010-05-08  Štěpán Němec  <stepnem@gmail.com>  (tiny change)

	* programs.texi (Man Page):
	* misc.texi (Invoking emacsclient):
	* mini.texi (Repetition):
	* mark.texi (Setting Mark): Fix typos.

2010-05-08  Chong Yidong  <cyd@stupidchicken.com>

	* misc.texi (Printing): Document htmlfontify-buffer.

2010-05-08  Glenn Morris  <rgm@gnu.org>

	* calendar.texi (Displaying the Diary, Format of Diary File):
	Fix external cross-references for TeX format output.

2010-05-07  Chong Yidong  <cyd@stupidchicken.com>

	* Version 23.2 released.

2010-05-02  Jan Djärv  <jan.h.d@swipnet.se>

	* cmdargs.texi (Initial Options): Mention --chdir.

2010-04-21  Jan Djärv  <jan.h.d@swipnet.se>

	* frames.texi (Tool Bars): Add tool-bar-style.

2010-04-21  Glenn Morris  <rgm@gnu.org>

	* ack.texi, emacs.texi (Acknowledgments): Add SELinux support.

2010-04-18  Chong Yidong  <cyd@stupidchicken.com>

	* programs.texi (Semantic): New node.

	* maintaining.texi (EDE): New node.

	* emacs.texi: Update node listing.

	* misc.texi (Gnus): Use the `C-h i' keybinding for info.

2010-04-18  Glenn Morris  <rgm@gnu.org>

	* emacs.texi (Acknowledgments): Remove duplicate.

	* maintaining.texi (VC Directory Commands): Mention stashes and shelves.

2010-04-18  Glenn Morris  <rgm@gnu.org>

	* dired.texi (Misc Dired Features): Mention VC diff and log.
	* maintaining.texi (Old Revisions, VC Change Log):
	Mention that diff and log work in Dired buffers.

	* help.texi (Help Summary): Mention M-x info-finder.

	* ack.texi (Acknowledgments): Add mpc.el.

	* custom.texi (Specifying File Variables, Directory Variables):
	Document new commands for manipulating local variable lists.

2010-04-18  Glenn Morris  <rgm@gnu.org>

	* trouble.texi (Contributing): Add cindex entry.
	Mention etc/CONTRIBUTE.

2010-04-18  Chong Yidong  <cyd@stupidchicken.com>

	* mark.texi (Persistent Mark): Copyedits.  Replace undo example with
	query-replace (Bug#5774).

2010-04-16  Glenn Morris  <rgm@gnu.org>

	* ack.texi, emacs.texi (Acknowledgments): Update for Org changes.

2010-04-11  Jan Djärv  <jan.h.d@swipnet.se>

	* xresources.texi (Lucid Resources): Mention faceName for dialogs.

2010-04-08  Jan Djärv  <jan.h.d@swipnet.se>

	* xresources.texi (Lucid Resources): Mention faceName to set Xft fonts.

2010-03-30  Eli Zaretskii  <eliz@gnu.org>

	* mule.texi (Input Methods): Mention "C-x 8 RET" and add a
	cross-reference to "Inserting Text".

	* basic.texi (Inserting Text): Add an index entry for "C-x 8 RET".
	Mention completion provided by `ucs-insert'.

2010-03-30  Chong Yidong  <cyd@stupidchicken.com>

	* sending.texi (Sending Mail): Note variables that may need
	customizing.
	(Mail Sending): Expand discussion of send-mail-function.

2010-03-30  Chong Yidong  <cyd@stupidchicken.com>

	Document Message mode as the default mail mode.

	* sending.texi (Sending Mail): Copyedits.
	(Mail Format, Mail Headers): Document mail-from-style changes.
	(Mail Commands): Rename from Mail mode.  Document Message mode.
	(Mail Misc): Rename from Mail mode Misc.
	(Mail Sending, Header Editing, Mail Misc): Switch to Message mode
	command names and update keybindings.
	(Header Editing): Document message-tab.  De-document
	mail-self-blind, mail-default-reply-to, and mail-archive-file-name in
	favor of mail-default-headers.  Ad index entries for user-full-name and
	user-mail-address.
	(Citing Mail): Update changes in Message mode behavior.
	Document mail-yank-prefix.
	(Mail Signature): New node, moved from Mail Misc.
	(Mail Aliases): Mail abbrevs are the default with Message mode.
	(Mail Methods): Note that Message mode is now the default.

	* rmail.texi (Rmail Reply):
	* text.texi (Text Mode):
	* major.texi (Major Modes):
	* mule.texi (Output Coding): Refer to Message mode.

	* custom.texi (Init Examples): Add xref to Mail Header.

	* emacs.texi (Top): Fix xrefs.

2010-03-30  Chong Yidong  <cyd@stupidchicken.com>

	* maintaining.texi (VC With A Merging VCS): C-x v v now creates a
	repository if there is none.
	(VC Change Log): Rename from VC Status.  Document vc-log-show-limit and
	vc-print-root-log.
	(Old Revisions): Copyedits.  Document vc-root-diff.

	* programs.texi (Program Modes): Mention Javascript mode.

	* text.texi (HTML Mode): Note that nXML is now the default XML mode.
	* emacs.texi: Update node description.

	* misc.texi (Navigation): Document doc-view-continuous.
	(Shell Ring): Document new M-r binding.  M-s is no longer bound.

2010-03-30  Juri Linkov  <juri@jurta.org>

	* search.texi (Other Repeating Search): Remove line that `occur'
	can not handle multiline matches.

2010-03-30  Eli Zaretskii  <eliz@gnu.org>

	* mule.texi (International): Mention support of bidirectional editing.
	(Bidirectional Editing): New section.

2010-03-28  Nick Roberts  <nickrob@snap.net.nz>

	* emacs.texi (Top): Update node names to those in building.texi.

2010-03-27  Nick Roberts  <nickrob@snap.net.nz>

	* building.texi: Describe restored GDB/MI functionality
	removed by 2009-12-29T07:15:34Z!nickrob@snap.net.nz.
	* emacs.texi: Update node names for building.texi.

2010-03-24  Glenn Morris  <rgm@gnu.org>

	* ack.texi (Acknowledgments):
	* emacs.texi (Acknowledgments): Fix ispell attribution.  (Bug#5759)

2010-03-20  Jan Djärv  <jan.h.d@swipnet.se>

	* xresources.texi (Table of Resources): Clarify toolBar number
	for Gtk+.

	* frames.texi (Menu Bars): menuBarLines => menuBar (bug#5736).

2010-03-21  Chong Yidong  <cyd@stupidchicken.com>

	* dired.texi (Dired Updating): Document dired-auto-revert-buffer.

	* search.texi (Other Repeating Search): Document multi-isearch-buffers
	and multi-isearch-buffers-regexp.

	* indent.texi (Indentation): Clarify description of
	indent-for-tab-command.  Document tab-always-indent.

2010-03-20  Chong Yidong  <cyd@stupidchicken.com>

	* cmdargs.texi (Font X): Move most content to Fonts.

	* frames.texi (Fonts): New node.  Document font-use-system-font.

	* emacs.texi (Top):
	* xresources.texi (Table of Resources):
	* mule.texi (Defining Fontsets, Charsets): Update xrefs.

2010-03-10  Chong Yidong  <cyd@stupidchicken.com>

	* Branch for 23.2.

2010-03-06  Chong Yidong  <cyd@stupidchicken.com>

	* custom.texi (Init Examples): Add xref to Locals.

	* major.texi (Choosing Modes): Mention usage of setq-default for
	setting the default value of major-mode (Bug#5688).

2010-03-02  Chong Yidong  <cyd@stupidchicken.com>

	* frames.texi (Mouse Avoidance): Mention make-pointer-invisible.

	* display.texi (Display Custom): Document make-pointer-invisible and
	underline-minimum-offset.  Remove inverse-video.

2010-02-21  Chong Yidong  <cyd@stupidchicken.com>

	* frames.texi (Frame Commands): Note that the last ordinary frame can
	be deleted in daemon mode (Bug#5616).

2010-02-18  Glenn Morris  <rgm@gnu.org>

	* trouble.texi (Contributing): Repository is no longer CVS.

2010-02-08  Glenn Morris  <rgm@gnu.org>

	* buffers.texi (Uniquify): Must explicitly load library.  (Bug#5529)

2010-02-01  Stefan Monnier  <monnier@iro.umontreal.ca>

	* display.texi (Useless Whitespace, Text Display):
	* custom.texi (Init Examples): Avoid obsolete special default variables
	like default-major-mode.

2010-01-24  Mark A. Hershberger  <mah@everybody.org>

	* programs.texi (Other C Commands): Replace reference to obsolete
	c-subword-mode.

2010-01-21  Glenn Morris  <rgm@gnu.org>

	* trouble.texi (Bugs): Fix PROBLEMS keybinding.

2010-01-12  Glenn Morris  <rgm@gnu.org>

	* trouble.texi (Checklist): Use bug-gnu-emacs rather than
	emacs-pretest-bug for bug reports for development versions.

2010-01-11  Glenn Morris  <rgm@gnu.org>

	* display.texi (Highlight Interactively): `t' does not mean highlight
	all patterns.  (Bug#5335)

2009-12-29  Chong Yidong  <cyd@stupidchicken.com>

	* misc.texi (Shell): Document async-shell-command.

	* building.texi (Grep Searching): Document zrgrep.

	* mini.texi (Completion Options): Mention `initials' completion style.

2009-12-29  Nick Roberts  <nickrob@snap.net.nz>

	* building.texi: Import GDB Graphical Interface description from
	EMACS_23_1_RC.

2009-12-24  Chong Yidong  <cyd@stupidchicken.com>

	* emacs.texi (Top): Update node listing.

	* abbrevs.texi (Saving Abbrevs): Abbrev file should be in .emacs.d.

	* basic.texi (Moving Point): M-r is now move-to-window-line-top-bottom.

	* cmdargs.texi (Initial Options):
	* xresources.texi (Resources): Document inhibit-x-resources.

	* custom.texi (Specifying File Variables): Note that minor modes are
	enabled unconditionally.

	* display.texi (Scrolling): Briefly document the old recenter command,
	and document recenter-positions.

	* files.texi (Visiting):
	* buffers.texi (Buffers): Max buffer size is now 512 MB.

	* frames.texi (Cut/Paste Other App):
	Document save-interprogram-paste-before-kill.

	* killing.texi (Kill Options): New node.

2009-12-05  Chong Yidong  <cyd@stupidchicken.com>

	* misc.texi (Shell Options): ansi-color is now default.

2009-12-05  Glenn Morris  <rgm@gnu.org>

	* emacs.texi (Top): Update menu for cal-xtra node changes.
	* calendar.texi (Displaying the Diary): Holidays may be in the buffer
	or mode line.  Don't mention invisible text or the details of
	diary-print-entries here, only in cal-xtra.
	(Format of Diary File): Mention that the "date on first line" format
	only really affects the simple display.
	* cal-xtra.texi (Advanced Calendar/Diary Usage): Update menu.
	(Diary Customizing): Holidays may be in the buffer or mode line.
	Move diary-print-entries to the "Diary Display" section.
	(Diary Display): New section, split out from "Fancy Diary Display".
	Explain the limitations of simple display, and how to print it.

	* calendar.texi (Displaying the Diary): Mention keys apply to calendar.

	* cal-xtra.texi (Diary Display): Mention View mode.

2009-11-29  Juri Linkov  <juri@jurta.org>

	* display.texi (Highlight Interactively): Actually a list of
	default faces is pre-loaded into a list of default values
	instead of the history.

2009-11-20  Glenn Morris  <rgm@gnu.org>

	* ack.texi (Acknowledgments):
	* emacs.texi (Acknowledgments): Add htmlfontify.

2009-11-14  Glenn Morris  <rgm@gnu.org>

	* cal-xtra.texi (Holiday Customizing): Replace obsolete alias.

	* ack.texi (Acknowledgments):
	* emacs.texi (Acknowledgments): Update for recent Org changes.

2009-10-31  Chong Yidong  <cyd@stupidchicken.com>

	* mule.texi (Charsets): Numerous copyedits.  Don't discuss the
	`charset' property, which is irrelevant to the user manual (Bug#3526).

2009-10-14  Juanma Barranquero  <lekktu@gmail.com>

	* trouble.texi (DEL Does Not Delete): Fix typo.

2009-10-05  Michael Albinus  <michael.albinus@gmx.de>

	* files.texi (Misc File Ops): Mention copy-directory.

2009-10-04  Eli Zaretskii  <eliz@gnu.org>

	* mule.texi (Unibyte Mode): Emphasize that
	unibyte-display-via-language-environment affects only the display.

	* display.texi (Horizontal Scrolling): Document cursor behavior under
	horizontal scrolling when point moves off the screen (Bug#4564).
	Improve wording.

2009-10-01  Michael Albinus  <michael.albinus@gmx.de>

	* files.texi (Directories): delete-directory prompts for recursive
	deletion.

2009-09-30  Glenn Morris  <rgm@gnu.org>

	* ack.texi (Acknowledgments):
	* emacs.texi (Acknowledgments): CEDET updates.  Fix Hungarian accent.

2009-09-25  Tassilo Horn  <tassilo@member.fsf.org>

	* dired.texi (Dired Navigation): Use @code instead of @var for
	dired-isearch-filenames, so that it's not capitalized.

2009-09-19  Chong Yidong  <cyd@stupidchicken.com>

	* frames.texi (Frame Commands): C-z is now bound to suspend-frame.

	* entering.texi (Exiting): C-z is now bound to suspend-frame.

	* custom.texi (Init Examples): Replace Rumseld with Cheny (Bug#3519).
	(Key Bindings): Reference Init Rebinding in introductory text.
	Shift some of the introduction to Keymaps node.
	(Keymaps): Simplify.
	(Local Keymaps): Simplify.  Move binding example to Init Rebinding.
	(Minibuffer Maps): Remove mention of Mocklisp.
	(Init Rebinding): Move mode-local rebinding example here from Local
	Keymaps.
	(Modifier Keys): Clarify.
	(Rebinding): Add cindex for "binding keys".

2009-09-13  Chong Yidong  <cyd@stupidchicken.com>

	* misc.texi (Invoking emacsclient): Minor clarifications (Bug#4419).

2009-08-31  Nick Roberts  <nickrob@snap.net.nz>

	* building.texi (Threads Buffer, Multithreaded Debugging):
	Reorganize these two sections.

2009-08-29  Eli Zaretskii  <eliz@gnu.org>

	* cmdargs.texi (Initial Options): Fix last change.

2009-08-29  Stefan Monnier  <monnier@iro.umontreal.ca>

	* mule.texi (Enabling Multibyte):
	* cmdargs.texi (General Variables): Remove EMACS_UNIBYTE.
	(Initial Options): Remove --(no-)multibyte, --(no-)unibyte.

2009-08-20  Glenn Morris  <rgm@gnu.org>

	* cal-xtra.texi (Non-Gregorian Diary): Mention ``Adar I'' special case.

2009-08-19  Glenn Morris  <rgm@gnu.org>

	* ack.texi (Acknowledgments): Remove cvtmail.  Mention info-finder.

2009-08-18  Glenn Morris  <rgm@gnu.org>

	* ack.texi (Acknowledgments):
	* emacs.texi (Acknowledgments): Update for js.el replacing js2-mode.el.

	* ack.texi (Acknowledgments): Add ucs-normalize.el and files-x.el.

2009-08-09  Glenn Morris  <rgm@gnu.org>

	* ack.texi (Acknowledgments):
	* emacs.texi (Acknowledgments): Add gdb-mi entry.

2009-08-08  Dmitry Dzhus  <dima@sphinx.net.ru>

	* emacs.texi (Top): Add new menu items for GDB-UI.

	* building.texi (GDB Graphical Interface): Add Multithreaded debugging
	section.  Threads buffer is in separate section now.

2009-08-08  Glenn Morris  <rgm@gnu.org>

	* ack.texi (Acknowledgments):
	* emacs.texi (Acknowledgments):
	Update for js2-mode and org changes.

2009-08-02  Michael Albinus  <michael.albinus@gmx.de>

	* files.texi (Reverting): Auto-Revert Tail mode works also for remote
	files.

2009-07-28  Chong Yidong  <cyd@stupidchicken.com>

	* building.texi (Lisp Libraries): Clarify meaning of autoloading.

2009-07-23  Glenn Morris  <rgm@gnu.org>

	* programs.texi (Matching): Update blink-matching-paren-distance.

2009-07-21  Chong Yidong  <cyd@stupidchicken.com>

	* frames.texi (Cut/Paste Other App): For select-active-regions,
	selection is now updated on moving point.

2009-07-21  Richard Stallman  <rms@gnu.org>

	* glossary.texi (GNU, Daemon): Update information.

2009-07-19  Juri Linkov  <juri@jurta.org>

	* custom.texi (Specifying File Variables, Safe File Variables):
	"variables/value pairs" -> "variable/value pairs".

2009-07-15  Glenn Morris  <rgm@gnu.org>

	* misc.texi (Gnus): Remove widow.

2009-07-11  Glenn Morris  <rgm@gnu.org>

	* Makefile.in (TEXI2PDF): New.
	(emacs.pdf, emacs-xtra.pdf): New targets.

	* arevert-xtra.texi (Autorevert): Add menu descriptions.

	* display.texi (Horizontal Scrolling): Re-word to remove widow.

	* emacs.texi (Top): Info can be read from other places than Emacs.
	Don't print the copying notice twice in the printed version.
	Update the menu and detailmenu.
	(Preface): The meaning of "on-line" has changed.
	Correct name for "Common Problems" chapter.
	(Distrib): Update FSF shop URL.
	(Intro): Showing two files at once is not so exciting.

	* macos.texi (Mac OS / GNUstep): Fix spelling and cross-reference.
	(Mac / GNUstep Basics): Minor grammar changes.
	(Mac / GNUstep Events): Fix typo.
	(GNUstep Support): CANNOT_DUMP no longer applies.

	* misc.texi (Document View): Fix typos.

	* dired.texi (Dired):
	* help.texi (Help):
	* macos.texi (Mac OS / GNUstep):
	* maintaining.texi (Version Control, Introduction to VC):
	End menu descriptions with a period.

2009-07-09  Eli Zaretskii  <eliz@gnu.org>

	* msdog.texi (Windows Files) <w32-get-true-file-attributes>: Don't be
	so categorical in saying that the option is only useful on NTFS.

2009-07-09  Glenn Morris  <rgm@gnu.org>

	* Makefile.in (texinfodir): New variable, with location of texinfo.tex.
	(ENVADD): Add texinfodir to TEXINPUTS.

	* emacs.texi (Top): Fix cross-reference.

	* maintaining.texi (VC Directory Buffer): Fix cross-reference.

	* vc1-xtra.texi (Revision Tags): Fix typo.

2009-07-03  Glenn Morris  <rgm@gnu.org>

	* emerge-xtra.texi (Emerge): Tweak Misc menu description.
	(Submodes of Emerge): Skip Prefers is only relevant with an ancestor.
	(Merge Commands): `.' does not seem to work in A or B buffer.
	`l' can recreate the 3-window display.

	* glossary.texi (Glossary): Minor phrasing changes throughout.
	Add more internal cross-references.
	<Autoloading>: You can't really autoload a variable.
	<C-M->: Move details here from `M-C-' item.
	<Continuation Line>: Refer to `Truncation.'
	<Daemon, Free Software, Free Software Foundation, FSF, GNU>:
	<Home Directory, Unix>: New entries.
	<Deletion of Files>: Mention recycle bins.
	<Directory>: Mention ``folders.''
	<Error>: Don't mention ``type-ahead.''
	<Fringe>: Refer to the manual node.
	<Minor Mode>: Can be global or local.
	<Spell Checking>: There are other checkers besides Ispell.

2009-07-02  Glenn Morris  <rgm@gnu.org>

	* anti.texi (Antinews): Minor changes in phrasing.

	* cal-xtra.texi, fortran-xtra.texi: Re-order a few things to reduce
	some underfull lines in dvi output.

	* emacs-xtra.texi (Introduction): Mention included in info Emacs manual.

	* sending.texi (Mail Sending): Add a tiny bit on mailclient.

	* vc-xtra.texi (Advanced VC Usage): End all menu items with a period.

2009-07-01  Jan Djärv  <jan.h.d@swipnet.se>

	* xresources.texi (Table of Resources): Mention maximized for
	fullscreen.

	* cmdargs.texi (Window Size X): -mm/--maximized is new.

2009-07-01  Chong Yidong  <cyd@stupidchicken.com>

	* anti.texi (Antinews): Correct the list of removed platforms.

2009-06-28  Glenn Morris  <rgm@gnu.org>

	* arevert-xtra.texi: Minor language tweaks.

	* dired-xtra.texi: Minor revisions.

2009-06-23  Miles Bader  <miles@gnu.org>

	* display.texi (Scrolling): Document `recenter-redisplay'.
	(Temporary Face Changes): Document `text-scale-set'.

2009-06-21  Chong Yidong  <cyd@stupidchicken.com>

	* Branch for 23.1.

2009-06-17  Kenichi Handa  <handa@m17n.org>

	* mule.texi (Charsets): Update the description for the new charset.
	(list-character-sets): New findex.
	(Language Environments): Add @anchor{Describe Language Environment}.

2009-06-10  Chong Yidong  <cyd@stupidchicken.com>

	* basic.texi (Moving Point): Fix tag.

	* picture-xtra.texi (Insert in Picture): Use <next> and <prior>.

	* mini.texi (Completion Commands): Decapitalize <next> and <prior>, and
	use camel-case for PageUp and PageDown.

	* display.texi (Scrolling): Decapitalize <next> and <prior>, and use
	camel-case for PageUp and PageDown.

	* calendar.texi (Scroll Calendar): Decapitalize <next> and <prior>.

	* search.texi (Isearch Scroll): Add isearch-allow-scroll to index.
	(Isearch Scroll): Decapitalize <next> and <prior>.

2009-06-09  Agustín Martín  <agustin.martin@hispalinux.es>

	* fixit.texi (Spelling): Set default dictionary.
	Improve descriptions (Bug#2554)

2009-06-08  David Reitter  <david.reitter@gmail.com>

	* macos.texi (Color panel, Font panel): Remove mention of Save Options,
	since saving colors and faces set this way is not implemented.
	(Environment variables): Remove mention of mac-fix-env, which is
	scheduled to be removed.

2009-06-04  Chong Yidong  <cyd@stupidchicken.com>

	* custom.texi (Init Examples): Add example of changing load-path.

	* building.texi (Lisp Libraries): Add example of changing
	load-path (Bug#3446).

2009-05-28  Chong Yidong  <cyd@stupidchicken.com>

	* mark.texi (Mark): Further clarifications.
	(Setting Mark): Emphasize that C-SPC activates the mark.

2009-05-28  Chong Yidong  <cyd@stupidchicken.com>

	* mark.texi (Mark): Clarify introduction.  Mention disabling Transient
	Mark mode.
	(Using Region, Persistent Mark): Use "active mark" instead of "active
	region".

2009-05-16  Ari Roponen  <ari.roponen@gmail.com>  (tiny change)

	* mule.texi (Select Input Method): Fix typo.

2009-05-13  Chong Yidong  <cyd@stupidchicken.com>

	* anti.texi (Antinews): Document completion changes.  Some additional
	copyedits and rearrangement of entries.

2009-05-12  Chong Yidong  <cyd@stupidchicken.com>

	* misc.texi (Interactive Shell, Saving Emacs Sessions)
	(Shell History Copying, Terminal emulator): Copyedits.

	* xresources.texi (Resources): Simplify descriptions.
	Shorten description of editres, which is not very useful these days.
	(Table of Resources): Document fontBackend resource.

	* trouble.texi (Quitting): Add other undo bindings to table.
	(DEL Does Not Delete): Note that the erasure key is usually labeled
	"Backspace".  Remove discussion of obscure Xmodmap issue.

2009-05-07  Chong Yidong  <cyd@stupidchicken.com>

	* files.texi (Visiting): Copyedits.

2009-05-06  Chong Yidong  <cyd@stupidchicken.com>

	* basic.texi (Inserting Text): Document ucs-insert.

	* mule.texi (International Chars): Define "multibyte".  Note that
	internal representation is unicode-based.  Simplify definition of raw
	bytes.  Mention ucs-insert.
	(Enabling Multibyte): Remove obsolete discussion.  Copyedits.
	(Language Environments): Add language environments new to Emacs 23.
	(Multibyte Conversion): Node deleted.
	(Coding Systems): Remove obsolete unify-8859-on-decoding-mode.
	Don't mention obsolete emacs-mule coding system.
	(Output Coding): Copyedits.

	* emacs.texi (Top): Update node listing.

2009-05-05  Per Starbäck  <per@starback.se>  (tiny change)

	* trouble.texi (Lossage): Use new binding of view-emacs-problems.

2009-04-28  Stefan Monnier  <monnier@iro.umontreal.ca>

	* building.texi (Lisp Libraries): `load-library' does offer completion.

2009-04-28  Chong Yidong  <cyd@stupidchicken.com>

	* frames.texi (Text-Only Mouse): Mention gpm-mouse-mode instead of
	t-mouse-mode.  Suggested by Per Starbäck (Bug#3126).

2009-04-25  Eli Zaretskii  <eliz@gnu.org>

	* maintaining.texi (Tags): Clarify text.  (Bug#3101)

2009-04-22  Chong Yidong  <cyd@stupidchicken.com>

	* entering.texi (Entering Emacs): Document initial-buffer-choice.

	* building.texi (Lisp Interaction): Document initial-scratch-message.

2009-04-18  Juanma Barranquero  <lekktu@gmail.com>

	* msdog.texi (Windows Fonts): Fix typos.

	* files.texi (Save Commands): Fix pxref.

2009-04-18  Chong Yidong  <cyd@stupidchicken.com>

	* files.texi (Save Commands): Mention diff-buffer-with-file.
	(Comparing Files): Document diff-buffer-with-file.  Suggested by Magnus
	Henoch (Bug#3036).

2009-03-15  Glenn Morris  <rgm@gnu.org>

	* sending.texi (Mail Format): Replace "Sender" with "Message-Id", since
	the former is not always used.
	(Mail Headers): Use active voice.  Add "Mail-reply-to".
	Change case of "Id".  Avoid repeated "appropriate".
	(Mail Aliases): Fix previous change - use an example with a ".", so it
	does actually get quoted when expanded.
	(Mail Sending): Mailclient is the default on some systems.
	(Citing Mail): Mention mail-indentation-spaces.
	(Mail Mode Misc): Add an @dfn for "mail signature".

2009-03-15  Chong Yidong  <cyd@stupidchicken.com>

	* mini.texi (Completion Commands): Describe Emacs 23 completion rules.
	(Completion Options): Document read-file-name-completion-ignore-case,
	read-buffer-completion-ignore-case, and completion-styles.
	Remove description of partial-completion-mode.

2009-03-14  Glenn Morris  <rgm@gnu.org>

	* sending.texi (Mail Format): Fix typo.  Add index entry for
	mail-header-separator.
	(Mail Headers): Put info about initialization and changing in one place
	at the start.  Update FCC section for mbox Rmail.  Clarify From
	section, mention mail-setup-with-from.  Clarify Reply-to section.
	Add Mail-followup-to and mail-mailing-lists.  Clarify References
	section.
	(Mail Aliases): Update example, make less contentious.
	Update for name change of mail-interactive-insert-alias.
	(Mail Mode): Remove mention of `%' as a word separator.
	(Mail Sending): Mention mail-send-hook.  Mention Mailclient.
	(Header Editing): Add reply-to, mail-reply-to, and mail-followup-to
	commands.  Clarify FCC handling.  In mail-complete, add reference to
	Mail Aliases section, and mention mail-complete-function.
	(Citing Mail): Mention mail-yank-ignored-headers and mail-citation-hook.
	(Mail Mode Misc): Clarify the mail-signature function.  Add basic
	signature netiquette.  Explain how the mail hooks work when continuing
	a composition.
	(Mail Amusements): Internationalize the spook section a bit.
	Remove the spook mail-setup-hook example, since it doesn't work well.
	Mention fortune-file.
	(Mail Methods): Mention read-mail-command.

2009-03-14  David Reitter  <david.reitter@gmail.com>

	* macos.texi (Mac / GNUstep Basics): Remove references to Prefs panel
	and NS resources following recent changes.

2009-03-10  Jason Rumney  <jasonr@gnu.org>

	* msdog.texi (Windows Misc): Remove doc for obsolete variable.  Modify
	w32-use-visible-system-caret doc to indicate that it should get set
	automatically.
	(Windows Fonts): Add doc for the uniscribe backend.

2009-03-08  Dan Nicolaescu  <dann@ics.uci.edu>

	* maintaining.texi (VC Directory Commands): Fix doc for the x key in
	vc-dir.  (Bug#2598)

2009-03-05  Reiner Steib  <Reiner.Steib@gmx.de>

	* fixit.texi (Spelling): Add turn-on-flyspell.  (Bug#2517)

2009-03-05  Glenn Morris  <rgm@gnu.org>

	* rmail.texi (Rmail Basics): Add reference to sorting.
	(Rmail Scrolling, Rmail Motion, Rmail Reply, Rmail Display):
	Minor re-wordings.
	(Rmail Motion): Mention rmail-next-same-subject.
	(Rmail Deletion): Expunging is not the only way to change the numbers.
	(Rmail Labels): Labels can also be used in sorting.
	(Rmail Summary Edit): Mention rmail-summary-next-same-subject.
	(Rmail Display): Mention rmail-mime.

2009-03-04  Glenn Morris  <rgm@gnu.org>

	* rmail.texi (Rmail Sorting): Add the keybindings associated with each
	sort command.  Fix `rmail-sort-by-labels' name.  Mention sorting from
	summary.  Mention sorts cannot be undone.
	(Rmail Display): Give an example of how to use goto-address-mode.
	(Rmail Editing): It's keybindings that are redefined, not commands.
	Fix some typos.
	(Movemail): Some minor rewording.
	(Remote Mailboxes): Emacs movemail supports pop by default.
	Fix some minor grammatical issues.  The "two alternative ways" to
	specify a POP mailbox are really just one.  Remove all reference to the
	variables rmail-pop-password and rmail-pop-password-required, obsolete
	since Emacs 22.1.  Clarify the four password steps.  Emacs movemail
	can support Kerberos.

2009-03-03  Glenn Morris  <rgm@gnu.org>

	* rmail.texi (Rmail Deletion): Revert previous change, which was
	describing the Rmail summary versions.
	(Rmail Reply): Give more details of rmail-dont-reply-to-names.
	Minor re-wording for rmail-resend.
	(Rmail Make Summary): Summaries apply to buffers rather than files.
	<rmail-summary-by-topic>: Headers includes the subject.
	<rmail-summary-by-recipients, rmail-summary-by-topic>: Give more
	details, including prefix arguments.
	Mention rmail-summary-by-senders on C-M-f.
	Not counting lines might be faster.
	(Rmail Summary Edit): More details on the delete commands.
	Mention rmail-summary-undelete-many, rmail-summary-bury, and C-M-n/p.
	Name the commands bound to the various keys.  Mention prefix argument
	for searching.
	(Rmail Display): Mention rmail-displayed-headers.  Fix typo.
	Simplify rmail-highlighted-headers description.  Update face name.

2009-03-02  Juanma Barranquero  <lekktu@gmail.com>

	* mark.texi (Marking Objects): Fix typo.

2009-03-01  Chong Yidong  <cyd@stupidchicken.com>

	* abbrevs.texi (Expanding Abbrevs): Mention abbrev-expand-functions
	instead of obsolete pre-abbrev-expand-hook.  Link to elisp manual.

2009-03-01  Glenn Morris  <rgm@gnu.org>

	* rmail.texi (Rmail): Fix some typos.  Use consistent case in menu.
	(Rmail Motion): - M-s searches from the end of messages.
	(Rmail Deletion): Minor clarification.  Fix numeric argument
	description.
	(Rmail Inbox): Fix default inbox description.  Mention `mbox' by name.
	newmail and RMAILOSE files need not be in home-directory.
	(Rmail Files): Mention I/O menus are unselectable if no files match.
	Mention `MAIL' env-var.

2009-02-24  Jason Rumney  <jasonr@gnu.org>

	* mule.texi (Fontsets): Mention fontset-default, font specs and
	fallback fontsets.
	(Defining Fontsets): Mention ns and w32 variants of
	standard-fontset-spec.  Update description of startup fontset to match
	Emacs 23 behavior.
	(Modifying Fontsets): New section.  (Bug#656)
	(International): Link to Modifying Fontsets.

2009-02-23  Adrian Robert  <Adrian.B.Robert@gmail.com>

	* macos.texi (Mac / GNUstep Basics, Mac / GNUstep Customization):
	Mention ns-extended-platform-support-mode.

2009-02-22  Karl Berry  <karl@gnu.org>

	* macos.texi (Mac / GNUstep Customization): One more duplicate "the".

2009-02-19  Juanma Barranquero  <lekktu@gmail.com>

	* basic.texi (Moving Point, Position Info):
	* files.texi (Visiting):
	* mini.texi (Completion Options):
	* text.texi (HTML Mode): Remove duplicate words.

2009-02-20  Glenn Morris  <rgm@gnu.org>

	* rmail.texi: Minor updates for mbox rather than Babyl.

2009-02-17  Karl Berry  <karl@gnu.org>

	* emacs.texi (Top): Add @insertcopying before master menu.  (Bug#1988)

2009-02-17  Richard M Stallman  <rms@gnu.org>

	* anti.texi (Antinews): Mention Babyl format.

	* emacs.texi (Top): Delete `Out of Rmail' from subnode menu.

	* rmail.texi: Update for mbox format.
	Various small fixes, as well as the following.
	(Out of Rmail): Node deleted.
	(Rmail): Update menu.
	(Rmail Files): Comment out set-rmail-inbox-list.
	Document rmail-inbox-list instead.
	(Rmail Output): Substantial changes since C-o is now
	rmail-output-as-seen and o is rmail-output.
	(Rmail Attributes): Delete `stored', add `retried'.
	(Rmail Display): Editing headers works in all cases.

2009-02-17  Glenn Morris  <rgm@gnu.org>

	* basic.texi (Position Info): M-x count-lines-region is not always on
	M-=.  (Bug#2269)

2009-02-09  Glenn Morris  <rgm@gnu.org>

	* calendar.texi (Holidays, Displaying the Diary): Update for new marker
	defaults.

2009-02-07  Eli Zaretskii  <eliz@gnu.org>

	* rmail.texi (Rmail Coding) <rmail-redecode-body>: Remove stale
	documentation of possible problems with redecoding.

2009-02-03  Glenn Morris  <rgm@gnu.org>

	* rmail.texi (Out of Rmail): Mention b2m.pl.

2009-01-31  Glenn Morris  <rgm@gnu.org>

	* rmail.texi (Out of Rmail): Correct b2m location.

2009-01-27  Chong Yidong  <cyd@stupidchicken.com>

	* fixit.texi (Undo): Update undo limit values.

2009-01-27  Glenn Morris  <rgm@gnu.org>

	* emacs.texi (Top): Fix Antinews menu entry.

2009-01-25  Karl Berry  <karl@gnu.org>

	* text.texi (Foldout): Use @itemize @w{} to make an itemize
	item with no marker, instead of the syntactically incorrect
	@itemize @asis.

2009-01-25  Juri Linkov  <juri@jurta.org>

	* building.texi (Grep Searching): Fix index entry for lgrep.

2009-01-24  Eli Zaretskii  <eliz@gnu.org>

	* msdog.texi (Windows Printing): Add an index entry for Ghostscript.

2009-01-21  Adrian Robert  <Adrian.B.Robert@gmail.com>

	* macos.texi (Preferences Panel): Update description of font setting to
	reflect that prior frame selection is no longer needed.

2009-01-20  Nick Roberts  <nickrob@snap.net.nz>

	* building.texi (Debuggers): Revert some of 2008-10-31 change  to
	raise GUD subsections.

2009-01-15  Glenn Morris  <rgm@gnu.org>

	* ack.texi (Acknowledgments): Another update based mainly on AUTHORS.

2009-01-10  Glenn Morris  <rgm@gnu.org>

	* ack.texi (Acknowledgments): Some more updates based on AUTHORS.

2009-01-04  Chong Yidong  <cyd@stupidchicken.com>

	* display.texi (Visual Line Mode): M-] and M-[ no longer move by
	logical lines.

2008-12-29  Juri Linkov  <juri@jurta.org>

	* mini.texi (Minibuffer History): Add a link to `Isearch Minibuffer'.

	* text.texi (Fill Commands): Replace `M-s' with `M-o M-s'.

2008-12-28  Chong Yidong  <cyd@stupidchicken.com>

	* misc.texi (Goto Address mode): Rename from Goto-address.  Refer to
	goto-address-mode instead of goto-address.

	* rmail.texi (Rmail Display): Goto-address renamed to Goto Address
	mode.

	* emacs.texi (Top): Update node listing.

2008-12-26  Eli Zaretskii  <eliz@gnu.org>

	* custom.texi (Directory Variables): Explain what is a "project".
	Add indexing.  Improve wording.  Add a footnote about using
	_dir-locals.el on MS-DOS.

2008-12-24  Dan Nicolaescu  <dann@ics.uci.edu>

	* files.texi (Misc File Ops): Mention chmod as an alias for
	set-file-modes.

2008-12-24  Martin Rudalics  <rudalics@gmx.at>

	* help.texi (Help): Fix typos and reword.
	(Help Summary): Add entries for C-h n and C-h r, reorder
	entries, and do some minor fixes.
	(Name Help): Say that C-h F works for commands only.
	(Misc Help): Say that view-lossage displays 300 keystrokes.

2008-12-20  Glenn Morris  <rgm@gnu.org>

	* ack.texi (Acknowledgments): General update based on AUTHORS,
	including removal of some stuff no longer distributed.

2008-12-19  Agustín Martín  <agustin.martin@hispalinux.es>

	* fixit.texi: Mention hunspell.

2008-12-19  Glenn Morris  <rgm@gnu.org>

	* ack.texi (Acknowledgments): Small grammar fix.
	Consolidate explanatory text at start.

	* display.texi (Text Display):
	* indent.texi (Indentation): Use @acronym with ASCII.

2008-12-18  Glenn Morris  <rgm@gnu.org>

	* ack.texi: Various small updates and fixes.

2008-12-18  Juri Linkov  <juri@jurta.org>

	* search.texi (Word Search): Replace `C-s RET C-w' with `M-s w RET'
	as a key binding to start a forward nonincremental word search.
	Replace `C-r RET C-w' with `M-s w C-r RET' as a key binding to start
	a backward nonincremental word search.  Add index for `M-s w'
	`isearch-forward-word'.
	(Regexp Search): Add a short summary of regexp key commands like
	in the node "Basic Isearch".
	(Other Repeating Search): Fix typo.

2008-12-14  Vinicius Jose Latorre  <viniciusjl@ig.com.br>

	* misc.texi (PostScript Variables): Fix doc.

2008-12-10  Chong Yidong  <cyd@stupidchicken.com>

	* programs.texi (Program Modes): Mention Ruby mode.

2008-12-10  Dan Nicolaescu  <dann@ics.uci.edu>

	* misc.texi (emacsclient Options): Describe what an empty string
	argument does for --alternate-editor.

2008-12-09  Frank Schmitt  <ich@frank-schmitt.net>

	* cmdargs.texi (Font X): Distinguish between client-side and
	server-side fonts.  List valid Fontconfig properties.  Add reference to
	Fontconfig manual.  List valid GTK font properties.  Explain use of
	fc-list.

2008-12-09  Chong Yidong  <cyd@stupidchicken.com>

	* cmdargs.texi (Font X): Move discussion of quoting to top.

2008-12-06  Glenn Morris  <rgm@gnu.org>

	* maintaining.texi (Old Revisions): Improve previous change.

2008-12-05  Richard M Stallman  <rms@gnu.org>

	* anti.texi (Antinews): Minor fixes.

2008-12-03  Glenn Morris  <rgm@gnu.org>

	* maintaining.texi (Old Revisions): Fix diff-switches description.

2008-12-01  Martin Rudalics  <rudalics@gmx.at>

	* emacs.texi (Top): Fix typo.

2008-11-30  Chong Yidong  <cyd@stupidchicken.com>

	* misc.texi (Document View): Explain dependence on gs at the top.
	Copyedits.

	* emacs.texi (Top): Add DocView nodes to detailed node listing.

	* programs.texi (Other C Commands): Document hide-ifdef-shadow.
	(Comment Commands): Discuss region-active behavior of M-; first.

2008-11-29  Martin Rudalics  <rudalics@gmx.at>

	* display.texi (Line Truncation): Add reference to Continuation
	Lines.

	* windows.texi (Pop Up Window): Mention split-height-threshold
	and split-width-threshold.
	(Split Window): Add reference to Continuation Lines.

2008-11-28  Adrian Robert  <Adrian.B.Robert@gmail.com>

	* macos.texi: Change references to "Mac" to "Mac / GNUstep".
	(GNUstep Support): New node.
	* anti.texi:
	* emacs.texi:
	* msdog.texi: Change reference to Mac OS node to Mac OS / GNUstep.

2008-11-28  Richard M Stallman  <rms@gnu.org>

	* misc.texi (Dissociated Press): Minor cleanups.

	* dired.texi (Image-Dired): Avoid passive.

2008-11-28  Eli Zaretskii  <eliz@gnu.org>

	* anti.texi (Antinews): Add stuff about Unicode vs emacs-mule
	representation.

2008-11-26  Richard M. Stallman  <rms@gnu.org>

	* files.texi (Visiting): Rewrite paragraph for clarity.

	* buffers.texi (Select Buffer): Rewrite paragraphs using active voice.

2008-11-25  Alan Mackenzie  <acm@muc.de>

	* programs.texi (Moving by Parens): Clarify that parens inside strings
	and comments are ignored, and that the commands assume the starting
	point isn't in a string or comment.

2008-11-26  Adrian Robert  <Adrian.B.Robert@gmail.com>

	* macos.texi: Add Prev/Next/Top pointers to all nodes.
	(Mac Basics): Merge in Grabbing Environment Variables from earlier
	version.
	(Mac Customization): Rewrite Preferences Panel section and merge in to
	this node, add Open files by dragging to an Emacs window.

	* emacs.texi: Remove TOC reference to Mac Preferences Panel section.

2008-11-26  Chong Yidong  <cyd@stupidchicken.com>

	* files.texi (Misc File Ops): Document set-file-modes.

	* windows.texi (Split Window): Document integer values of
	truncate-partial-width-windows.

	* text.texi (Text): Simplify description of markup languages.
	(TeX Mode): Simplify introduction.  Mention BibTeX mode.
	(TeX Editing): Note that `""' inserts one `"' character.
	(HTML Mode): Note in the introduction that XML mode is an alias for
	SGML mode.  Mention nXML mode.

2008-11-25  Chong Yidong  <cyd@stupidchicken.com>

	* building.texi (Watch Expressions): Fix typo.

2008-11-24  Chong Yidong  <cyd@stupidchicken.com>

	* files.texi (Visiting): Document new behavior of
	confirm-nonexistent-file-or-buffer.

	* buffers.texi (Select Buffer):
	Document confirm-nonexistent-file-or-buffer.

	* picture-xtra.texi (Picture Mode): Use picture-mode instead of
	edit-picture.

	* text.texi (Text): Simplify introduction.  Discard mention of `M-x
	edit-picture', since that is just an alias for picture-mode.
	(Sentences): Note that repeated M-@ extends the region.
	(Pages): Make terminology more consistent.  Link to Regexps node.
	(Longlines): Discuss relationship with Visual Line mode.
	(Text Mode): Remove extraneous discussion of other modes, since they
	were already introduced in the parent node.

2008-11-23  Chong Yidong  <cyd@stupidchicken.com>

	* anti.texi (Antinews): Rewrite.

	* entering.texi (Exiting): Mention "minimize" terminology.

	* frames.texi (Frame Commands): Mention "minimize" terminology.

	* cmdargs.texi (Font X): Document Fontconfig and GTK font specification
	formats.
	(Icons X): Mention "minimize" terminology and use of icons in taskbar.
	(Misc X): Don't document useless -hb option.

2008-11-22  Juri Linkov  <juri@jurta.org>

	* dired.texi (Dired Navigation): Change normal file name search option
	from `non-nil' to `t'.  Add `dwim' option.

2008-11-22  Juri Linkov  <juri@jurta.org>

	* custom.texi (Directory Variables): Rename ".dir-settings.el" to
	".dir-locals.el".  Rename `define-project-bindings' to
	`dir-locals-set-class-variables'.  Rename `set-directory-project' to
	`dir-locals-set-directory-class'.

2008-11-22  Lute Kamstra  <lute@gnu.org>

	* buffers.texi (Select Buffer): Index goto-line.
	* basic.texi (Moving Point): Mention the use of a numeric prefix
	argument with goto-line and refer to Select Buffer for the use of a
	plain prefix argument.

2008-11-19  Glenn Morris  <rgm@gnu.org>

	* doclicense.texi: Update to FDL 1.3.
	* emacs.texi, emacs-xtra.texi: Relicense under FDL 1.3 or later.

2008-11-17  Chong Yidong  <cyd@stupidchicken.com>

	* custom.texi (Minor Modes): Define mode commands and mode variables
	more precisely.  Recommend using mode commands instead of setting
	variables directly.  Put minor modes in a list, and add more modes.
	(Easy Customization): Use "init file" instead of .emacs.
	(Customization Groups): Update to new Custom buffer appearance.
	(Saving Customizations): Copyedits.  Update example.
	(Variables): Give example of variable type-sensitivity.
	(Examining): Update example.
	(Hooks): Copyedits.
	(Specifying File Variables): Use C comments instead of an artificial
	Lisp for the example.
	(Keymaps): Move internals discussion to Prefix Keymaps.
	(Rebinding): Remove redundant paragraph (stated in Key Binding).
	(Init Rebinding): Document kbd macro.
	(Init File): Link to Find Init.

	* mark.texi (Using Region): Document Delete Selection Mode more
	thoroughly.

	* frames.texi (Mouse Commands): Move most of the description of Delete
	Selection Mode to Using Region, and link to it.
	(Clipboard): Note that paste is bound to clipboard-yank.

	* building.texi (Compilation): Document first-error value of
	compilation-scroll-output.
	(Compilation Mode): Note that compilation-auto-jump-to-first-error
	works as soon as an error is available.  Suggested by Juri Linkov.

	* mini.texi (Passwords): New node.

	* files.texi (Remote Files): Link to Passwords node.

	* emacs.texi (Top): Update node listings.

2008-11-16  Chong Yidong  <cyd@stupidchicken.com>

	* ack.texi (Acknowledgments): Some updating of credits.

	* emacs.texi (Acknowledgments): Add a couple more names.

	* dired.texi (Dired Deletion): Document delete-by-moving-to-trash.

	* files.texi (Directories): Describe delete-directory in text.
	(Misc File Ops): Document use of trash.

2008-11-16  Juanma Barranquero  <lekktu@gmail.com>

	* macos.texi (Mac Customization): Fix typos.

2008-11-14  Chong Yidong  <cyd@stupidchicken.com>

	* macos.texi (Mac OS): Move Cocoa manual from ns-emacs.texi to here,
	replacing previous contents.  Numerous copyedits to adapt ns-emacs to
	the conventions of the main Emacs manual.

	* emacs.texi (Top): Update node listings.

2008-11-12  Chong Yidong  <cyd@stupidchicken.com>

	* cmdargs.texi (Emacs Invocation): Link to Emacs Server.  Note that
	command-line-args is processed during startup.
	(Action Arguments): Correctly describe how file arguments interact with
	the startup screen.  Link to Lisp Interaction for scratch buffer.
	(Initial Options): Link to Command Example for -batch option.
	(Environment): Document initial-environment.

	* entering.texi (Entering Emacs): Note that inhibit-startup-screen
	can't be changed in the site-start file.

2008-11-07  Chong Yidong  <cyd@stupidchicken.com>

	* dired.texi (Dired): Mention C-x C-d too.
	(Dired Enter): Document M-n in the Dired minibuffer.
	(Dired Navigation): Explain dired-goto-file more clearly.
	Document dired-isearch-filenames.
	(Dired Deletion): Remove unnecessary "expunged" terminology.
	(Flagging Many Files): & is now rebound to `% &'.
	(Shell Commands in Dired): Document dired-do-async-shell-command.
	Clarify how multi-file arguments are passed.
	(Misc Dired Features): Document dired-do-isearch.

2008-11-06  Chong Yidong  <cyd@stupidchicken.com>

	* entering.texi (Entering Emacs): Document inhibit-startup-screen.

2008-11-03  Chong Yidong  <cyd@stupidchicken.com>

	* search.texi (Other Repeating Search): Remove obsolete findex entries.

2008-11-01  Chong Yidong  <cyd@stupidchicken.com>

	* programs.texi (Program Modes): Link to Program Indent node.
	(Left Margin Paren): Explain consequences of changing
	open-paren-in-column-0-is-defun-start more concisely.
	(Which Function, Program Indent, Info Lookup): Minor edits.
	(Basic Indent): If region is active, TAB indents the region.
	(Multi-line Indent): If region is active, TAB indents the region.
	Note that indent-region is useful when Transient Mark mode is off.
	(Matching): The delimiter at the cursor is highlighted---the character
	changes color.
	(Symbol Completion): Link to Completion node.

	* misc.texi (Invoking emacsclient): Describe how to use Emacs server in
	a strictly text-only system.

	* abbrevs.texi (Saving Abbrevs): Note that abbrev file is not loaded in
	batch mode.

2008-11-01  Richard M. Stallman  <rms@gnu.org>

	* misc.texi (Document View): Major rewrite.

	* maintaining.texi (Types of Log File): Change logs are older than
	version control.
	(VCS Concepts): Simplify and rearrange.
	(Version Control Systems): Make it clear that Linux is only the kernel.
	(VC Mode Line): Shorten reference to menu item.
	(Basic VC Editing): Clarify VC fileset.  Shorten and simplify.
	(VC Directory Mode): Minor cleanup.
	Unchanged files are hidden, not omitted.
	(VC Directory Commands): Shorten and simplify.
	(Change Log Commands): New node, split from Change Logs.
	(VC Directory Buffer): New node, split from VC Directory Mode.

2008-10-31  Chong Yidong  <cyd@stupidchicken.com>

	* misc.texi (Document View): Rename from Document Files, moved here
	from files.texi.

	* files.texi (Version Control): Move to maintaining.texi.
	Subnodes moved as well.
	(Document Files): Move to misc.texi.

	* maintaining.texi (Change Log): Document log-edit-insert-changelog and
	vc-update-change-log.
	(Version Control): Move here from files.texi.
	(Format of ChangeLog): Make it a subnode of Change Log.

	* emacs.texi (Top): Update node listing.

2008-10-31  Tassilo Horn  <tassilo@member.fsf.org>

	* files.texi (Files): Add a section about document
	files (doc-view-mode).

2008-10-31  Chong Yidong  <cyd@stupidchicken.com>

	* building.texi (Compilation Mode):
	Document compilation-auto-jump-to-first-error.
	(Debuggers): Lower GUD subsections to subsubsections.
	(Starting GUD): Add cindex.
	(Lisp Interaction): Note that scratch is no longer the initial buffer.

2008-10-30  Chong Yidong  <cyd@stupidchicken.com>

	* indent.texi (Indentation): Link to Program Indent.

	* misc.texi (Invoking emacsclient): If Emacs has no available frame, it
	now uses emacsclient's terminal.

2008-10-29  Chong Yidong  <cyd@stupidchicken.com>

	* mark.texi (Using Region): Document use-empty-active-region.

	* emacs.texi (Top): Update node listings.

	* misc.texi (Emacs Server): Rewrite.  Document daemon-mode.
	Don't mention obsolete emacs.bash script.
	(Invoking emacsclient): Rewrite, moving optional arguments to
	emacsclient Options.
	(emacsclient Options): New node.  Document server-use-tcp and
	server-host.

2008-10-28  Chong Yidong  <cyd@stupidchicken.com>

	* indent.texi (Indentation): Replace list with paragraphed text,
	putting description of syntax-driven indentation first.  Document new
	effect of active regions on tab.
	(Tab Stops): Note that editable tab stops affect indentation commands.

2008-10-27  Dan Nicolaescu  <dann@ics.uci.edu>

	* cmdargs.texi (Initial Options): Document -daemon=SERVER_NAME.

2008-10-23  Chong Yidong  <cyd@stupidchicken.com>

	* custom.texi (Function Keys): Note that modified keypad keys are not
	translated.

	* basic.texi (Arguments): Explain how to insert multiple digits.

2008-10-22  Michael Albinus  <michael.albinus@gmx.de>

	* files.texi (Remote Files): Precise selection of default method.
	Rewrite paragraph about disabling remote file names.

2008-10-22  Chong Yidong  <cyd@stupidchicken.com>

	* search.texi (Special Isearch): Document M-TAB is isearch.

	* files.texi (VC Mode Line): Use @kbd instead of @key for mouse
	command.

	* frames.texi: Use @kbd instead of @key for mouse commands throughout.

2008-10-22  Tassilo Horn  <tassilo@member.fsf.org>

	* emacs.texi (Acknowledgments): Add myself to Acknowledgments
	section.

2008-10-21  Chong Yidong  <cyd@stupidchicken.com>

	* vc1-xtra.texi: Move nodes VC Directory Mode and VC Directory Commands
	to files.texi.  Move contents of vc2-xtra.texi here.

	* vc2-xtra.texi: File removed.

	* vc-xtra.texi (Advanced VC Usage): Remove VC Directory Mode and VC
	Directory Commands from the submenu.  Don't include deleted file
	vc2-xtra.texi.

	* files.texi (Visiting): Document find-file-confirm-nonexistent-file.
	(Version Control): Add VC Directory Mode and VC Directory Commands to
	the submenu.
	(Why Version Control?): Use table format.
	(Version Control Systems): Note that Meta-CVS support is gone.
	(VCS Concepts): Note precisely when VC started supporting filesets.
	Remove bogus xref to CVS Options node.
	(Types of Log File): Copyedits.
	(VC Mode Line): Document tooltips and mouse-1 on VC indicator.
	(Basic VC Editing): Content moved from Selecting A Fileset and Doing
	The Right Thing.
	(Selecting A Fileset, Doing The Right Thing): Nodes deleted.
	(Log Buffer): Reorganize node, putting C-c C-c description first.
	(Old Revisions): Use CVS for example, not RCS.
	(Secondary VC Commands): Remove VC Directory Mode and VC Directory
	Commands from the submenu, putting them under Version Control.
	(VC Directory Mode): Move node contents here from vc1-xtra.texi; we
	need to include it in the manual unconditionally, since it is now
	crucial to using distributed version control systems.
	(Comparing Files): Note that diff uses the minibuffer, and that the
	output is shown using Diff mode.
	(Diff Mode): Explain what "patch" and "hunk" mean.
	Document diff-update-on-the-fly, diff-refine-hunk, and
	diff-show-trailing-whitespaces.
	(File Archives): Add rar support.

	* major.texi (Choosing Modes): Make mode selection sequence more
	obvious by describing the steps in order of priority.  Note that
	magic-mode-alist is nil by default.
	Document magic-fallback-mode-alist.

2008-10-20  Chong Yidong  <cyd@stupidchicken.com>

	* frames.texi (Mouse References): Copyedits.

2008-10-20  Tassilo Horn  <tassilo@member.fsf.org>

	* ack.texi (Acknowledgments): Add myself as doc-view author.

2008-10-20  Eli Zaretskii  <eliz@gnu.org>

	* frames.texi (Dialog Boxes): Add @cindex entries.

2008-10-20  Chong Yidong  <cyd@stupidchicken.com>

	* frames.texi (Dialog Boxes): Clarify description of GTK+ file chooser.
	(Text-Only Mouse): Copyedit.

2008-10-19  Chong Yidong  <cyd@stupidchicken.com>

	* frames.texi: Use @key throughout for mouse clicks.
	(Cut/Paste Other App): Document yank-pop-change-selection.
	(Secondary Selection): Fix modified mouse click syntax.
	(Clipboard): Describe Cut, Copy and Paste commands.
	(Mouse References): Not all references are in read-only buffers.
	Copyedits.
	(Creating Frames): Add xref to Init File.
	(Frame Commands): Add xref to Exiting.
	(Scroll Bars): Document GTK vs toolkit behavior.

2008-10-15  Chong Yidong  <cyd@stupidchicken.com>

	* files.texi (Version Control): Copyedits.  Add Bazaar.
	(Version Control Systems): List different VCS's using an itemized list.
	Add Bazaar.
	(VCS Concepts): Copyedits.  Tweak description of file merging.

	* frames.texi (Mouse Commands, Cut/Paste Other App): Rewrite.
	(Cut/Paste Other App): Document select-active-regions and
	x-select-enable-primary.

2008-10-13  Chong Yidong  <cyd@stupidchicken.com>

	* mark.texi (Shift Selection): Correct case in node name.

	* emacs.texi (Top): Update node order in Mark chapter.

2008-10-12  Eli Zaretskii  <eliz@gnu.org>

	* msdog-xtra.texi (MS-DOS): Fix bad pxref.

	* mini.texi (Minibuffer File): Fix markup in last change.  Refer to
	elsewhere in the manual instead of describing yet again the intricacies
	of $HOME on MS-Windows and MS-DOS.

2008-10-12  Chong Yidong  <cyd@stupidchicken.com>

	* mini.texi (Minibuffer File): Add xref to File Names.
	(Minibuffer File): Add discussion of `~' in file names.
	Add insert-default-directory index reference.

	* files.texi (File Names): Reorganize description.
	(Visiting): Add xref to Mode Line.  Copyedits.
	(Save Commands): Mention prefix behavior of C-x C-s.
	(Numbered Backups): Node deleted.
	(Backup Names): Contents of Numbered Backups moved here.  State default
	of version-control variable.
	(Reverting): Copyedits.
	(Version Control): Add additional version control systems.

	* emacs.texi (Top): Delete Numbered Backups node.

	* cmdargs.texi (General Variables): Change Numbered Backups xref to
	Backup Names.
	(Initial Options): Document renamed variable inhibit-startup-screen.

2008-10-11  Romain Francoise  <romain@orebokech.com>

	* kmacro.texi (Edit Keyboard Macro): Lossage is now 300 keys.

2008-10-11  Chong Yidong  <cyd@stupidchicken.com>

	* buffers.texi (Buffers): Add xrefs to Mode Line and Lisp Interaction.
	(Select Buffer): Mention use of minibuffer history.  Describe default
	value of default-major-mode.  Mention that C-x 4 b selects the other
	window.
	(List Buffers): Document CRM indicators in the order they appear.
	(Kill Buffer): Document new command kill-matching buffers.
	(Several Buffers): Move explanation of the relationship between buffer
	list and buffer menu to the top.
	(Indirect Buffers): Document new variable clone-indirect-buffer-hook.

2008-10-10  Chong Yidong  <cyd@stupidchicken.com>

	* entering.texi (Exiting): Document change of C-x C-c to
	save-buffers-kill-terminal.  Document kill-emacs.

2008-09-30  Eli Zaretskii  <eliz@gnu.org>

	* mule.texi (Coding Systems): Don't mention codepage-setup.

	* msdog-xtra.texi (MS-DOS Printing, MS-DOS and MULE): No need to create
	cpNNN coding systems anymore.
	(MS-DOS and MULE): Don't mention code-pages.el.  Don't mention support
	for unibyte mode.  Don't mention line-drawing characters.
	Don't mention dos-unsupported-char-glyph.

2008-09-25  Chong Yidong  <cyd@stupidchicken.com>

	* search.texi (Search): Shorten introduction.
	(Basic Isearch): Add command table.  Discuss reverse isearch and
	isearch highlighting.
	(Repeat Isearch): Move lazy highlighting discussion here.  Add search
	ring to cindex.
	(Special Isearch): Move input methods discussion here.
	(Non-ASCII Isearch): Node deleted, merged with Special Isearch.
	(Isearch Yank): Node deleted, and contents moved into Basic Isearch and
	Repeat Isearch.
	(Isearch Minibuffer): New node.
	(Word Search): Document new word search commands.
	(Regexp Example): Simplify example using sentence-end-base variable.
	(Replace): Reword introduction.
	(Unconditional Replace): Remove unnecessary example.
	(Other Repeating Search): Document new `M-s o' binding.

	* emacs.texi (Top): Update node listings.

2008-09-22  Juanma Barranquero  <lekktu@gmail.com>

	* emacs.texi (Top): Remove Kill Errors from menu.

2008-09-22  Chong Yidong  <cyd@stupidchicken.com>

	* kmacro.texi (Basic Keyboard Macro): Make F3 and F4 the preferred
	interface for defining macros.  Simplify examples.  Note that C-g quits
	macro definitions.
	(Keyboard Macro Counter): Document using F3 to insert counter.
	Give usage example.
	(Keyboard Macro Query): Organize query responses in a table.

	* fixit.texi (Fixit): Favor C-/ keybinding for undo throughout.
	Link to Erasing node.
	(Undo): Reorganize paragraphs for logical flow.  Move keybinding
	rationale to a footnote.
	(Kill Errors): Remove node, due to redundancy with Erasing.
	(Spelling): Move discussion of flyspell to end.  Note new behavior of
	M-$ in active region.  Remove non-ispell-specific keybindings from
	table.

2008-09-21  Dan Nicolaescu  <dann@ics.uci.edu>

	* cmdargs.texi (Initial Options): Document --daemon.

2008-09-20  Glenn Morris  <rgm@gnu.org>

	* files.texi (Numbered Backups): Mention that some modes set
	version-control.

2008-09-20  Jim Blandy  <jimb@red-bean.com>

	* files.texi (Numbered Backups): Reference File Variables, as well.
	Remove discussion of Rmail's implementation.

2008-09-06  Chong Yidong  <cyd@stupidchicken.com>

	* misc.texi (Recursive Edit): Note that top-level exits active
	minibuffers.

	* trouble.texi (Quitting): Likewise.

2008-08-31  Chong Yidong  <cyd@stupidchicken.com>

	* emacs.texi (Top): Add Temporary Face Changes xref.

	* display.texi (Display): Move Temporary Face Changes node to just
	after Standard Faces.
	(Scrolling): Document recenter-top-bottom instead of recenter.
	(Horizontal Scrolling): Move auto hscroll discussion to the top.
	(Faces, Standard Faces, Temporary Face Changes, Useless Whitespace)
	(Display Custom): Copyedits.
	(Optional Mode Line): Document display-battery-mode.

2008-08-27  Romain Francoise  <romain@orebokech.com>

	* custom.texi (Directory Variables): Minor fix.

2008-08-27  Glenn Morris  <rgm@gnu.org>

	* cal-xtra.texi (Advanced Calendar/Diary Usage): Tweak some menu
	descriptions.
	(Calendar Customizing): Tweak layout description.
	Move calendar-today-marker and calendar-today face to the other
	markers.  Condense calendar-star-date and calendar-mark-today
	description.
	(Holiday Customizing): Add oriental and solar holidays.
	Add index entries for Baha'i, Christian, Hebrew and Islamic holidays.
	Fix holiday-float description.  Use zerop in examples.  Be less verbose.
	(Date Display Format): Change ISO format.  Be less verbose.
	(Diary Customizing): Mention day and month abbrev arrays.
	Mention the date-form variables by name.  Update European example.
	(Non-Gregorian Diary): Change node name.  Mention Baha'i functions.
	Condense examples.  Mention diary-entry-symbols by name.
	Condense table for insertion commands.
	(Fancy Diary Display): Mention diary-include-string and
	diary-sexp-entry-symbol.  Condense example.  Add Chinese, Coptic,
	Ethiopic, Persian date functions.  Condense descriptions.

	* calendar.texi (Format of Diary File): Mention diary-nonmarking-symbol.
	(Adding to Diary): Adapt for changed node name.

2008-08-26  Glenn Morris  <rgm@gnu.org>

	* cal-xtra.texi (Non-Gregorian Diary Entries): New name for
	node "Hebrew/Islamic Entries".

	* calendar.texi (Specified Dates): Fix names of iso functions.
	(General Calendar): There may not be another window.
	(Writing Calendar Files, Holidays): Tweak intro.
	(Holidays): Mention Baha'i and Chinese holidays.
	(Sunrise/Sunset): Add M-x calendar-sunrise-sunset-month.
	(Lunar Phases): Remove incorrect reference to calendar-time-zone.
	(To Other Calendar): Add calendar-print-other-dates.
	Refer to "graphic display" rather than "X.
	(From Other Calendar): Add calendar-bahai-goto-date.  Fix reference.
	(Displaying the Diary): Fix whitespace after reference.
	Fix `diary-number-of-entries' reference.
	(Date Formats): Explicitly mention that day names can be abbreviated.
	(Adding to Diary): Add some references to other sections.
	(Special Diary Entries): Fix reference.
	(Appointments): Simplify appt-message-warning-time entry.
	Clarify where times must be.
	(Importing Diary): Comment out icalendar paragraph that does not apply.
	(Time Intervals): Simplify entry for timeclock-ask-before-exiting.

2008-08-23  Glenn Morris  <rgm@gnu.org>

	* fortran-xtra.texi (Fortran): Change description of free form and
	fixed form a bit.  Mention hideshow and imenu.
	(Fortran Motion): Mention fortran-end-of-subprogram,
	fortran-beginning-of-subprogram, fortran-mark-do, fortran-mark-if.
	(Fortran Indent): Minor re-word.
	(ForIndent Commands): Mention fortran-fill-paragraph and
	fortran-fill-statement.
	(ForIndent Cont): Mention fortran-tab-mode-string.
	(Fortran Comments): Mention fortran-comment-line-start-skip.
	(Fortran Columns): Mention font-locking.
	(Fortran Abbrev): Word syntax not relevant with new-style abbrev.

2008-08-23  Johan Bockgård  <bojohan@muon>

	* basic.texi (Moving Point): Fix <prior>/<next> confusion.

2008-08-22  Chong Yidong  <cyd@stupidchicken.com>

	* mini.texi (Minibuffer): Simplify introduction.
	(Minibuffer File): Document tilde in minibuffer filenames.
	(Minibuffer Edit): Mention that the prompt is read-only.  Describe how
	to enter tabs, spaces, and question marks.  Describe behavior of C-a.
	(Completion Example): Update example to current command list.
	(Completion Options): Document `lazy' value of completion-auto-help.
	Update contents of completion-ignored-extensions.
	(Minibuffer History): Describe "future history" list.  State default
	value of history-delete-duplicates.

2008-08-21  Glenn Morris  <rgm@gnu.org>

	* fortran-xtra.texi (Fortran Columns): Document `fortran-line-length'.
	(Fortran Comments): Replace fortran-indent-comment with comment-dwim.

2008-08-17  Chong Yidong  <cyd@stupidchicken.com>

	* regs.texi (Registers): Clarify valid register names.
	(RegPos): Note that buffer is saved and restored too.
	(RegText): Note that mark is reactivated/deactivated.
	(RegConfig): Xref to Windows node.

2008-08-16  Chong Yidong  <cyd@stupidchicken.com>

	* basic.texi (Inserting Text): Provide command name for C-q.

	* killing.texi (Killing): Copyedit.  Define read-only text.
	(Deletion): DEL and C-d were already explained in Erasing; xref there.
	(Killing by Lines): Copyedit.
	(Other Kill Commands): Move M-w description here.
	(Yanking): Move M-w to Other Kill Commands.
	(Kill Ring): Also mention saving text in registers.  Link to Text
	Properties in elisp manual.
	(Accumulating Text): Copyedit.
	(CUA Bindings): Shift selection is now the default.

2008-08-12  Teodor Zlatanov  <tzz@lifelogs.com>

	* maintaining.texi (Change Log): Mention next-error is available.

2008-08-10  Glenn Morris  <rgm@gnu.org>

	* cal-xtra.texi (Calendar Customizing): Mention whitespace variables
	and intermonth text.
	(Holiday Customizing): Add holiday-chinese.

2008-08-08  Eli Zaretskii  <eliz@gnu.org>

	* files.texi (Log Buffer, Diff Mode): Fix last changes.  Add indexing.

2008-08-07  Dan Nicolaescu  <dann@ics.uci.edu>

	* files.texi (Log Buffer): Describe C-c C-d.
	(Diff Mode): Describe C-x 4 A.

2008-08-06  Eli Zaretskii  <eliz@gnu.org>

	* vc1-xtra.texi (VC Directory Mode): Fix last change.

2008-08-06  Dan Nicolaescu  <dann@ics.uci.edu>

	* files.texi (Old Revisions): Update the keys used by vc-annotate and
	describe the new bindings to show the changeset diff, toggle annotation
	visibility, show revisions.
	(VC Status): Describe key bindings for modifying the change comments,
	displaying changeset diffs and annotations.

	* vc1-xtra.texi (VC Directory Mode): Talk about multiple VC systems.

2008-08-05  Nick Roberts  <nickrob@snap.net.nz>

	* vc1-xtra.texi (VC Directory Mode): Fix typo.

2008-08-02  Eli Zaretskii  <eliz@gnu.org>

	* vc1-xtra.texi (VC Directory Mode, VC Directory Commands): Fix English
	and wording.

2008-08-02  Dan Nicolaescu  <dann@ics.uci.edu>

	* vc1-xtra.texi (VC Directory Mode): Fix and improve the info about
	marking/unmarking.  Add descriptions for the multiple file search
	commands.  Improve some old info.

2008-07-31  Chong Yidong  <cyd@stupidchicken.com>

	* display.texi (Visual Line Mode): New node.

	* basic.texi (Inserting Text): Move DEL to deletion node.
	(Moving Point): Add additional alternative key bindings.
	Describe line-move-visual.
	(Erasing): Describe DEL.
	(Basic Undo, Blank Lines, Arguments): Copyedit.
	(Continuation Lines): Mention Visual Line mode.
	(Position Info): Move extended discussion to mule.texi.

	* mule.texi (International Chars): Describe C-x =.

	* emacs.texi (Top): Add Visual Line Mode node.

2008-07-31  Dan Nicolaescu  <dann@ics.uci.edu>

	* emacs.texi: Remove VMS support.

2008-07-30  Dan Nicolaescu  <dann@ics.uci.edu>

	* vc1-xtra.texi (VC Directory Mode): Update the display format and fix
	the vc-dir command name.

2008-07-27  Dan Nicolaescu  <dann@ics.uci.edu>

	* xresources.texi: Remove mentions of Mac Carbon.

2008-07-19  Andreas Schwab  <schwab@suse.de>

	* ns-emacs.texi: Move to ../misc.

2008-07-15  Chong Yidong  <cyd@stupidchicken.com>

	* entering.texi (Exiting): Don't describe text-only terminals as the
	default.  Describe the new startup screen.
	(Exiting): Describe how to kill Emacs first.  Change description of
	iconification to handle modern window systems.

2008-07-15  Adrian Robert  <Adrian.B.Robert@gmail.com>

	* ns-emacs.texi: New file, documents features of Emacs port under
	NeXTstep windowing.

2008-07-15  Chong Yidong  <cyd@stupidchicken.com>

	* entering.texi (Entering Emacs): Update prev node.

	* glossary.texi (Glossary): Remove xref to Text Characters.

	* commands.texi (User Input): Rewrite.  Describe Emacs' behavior
	directly, rather than in the context of ASCII.  Move description of
	special properties of modifier key to new Modifier Keys node.
	(Keys): Copyedit.
	(Text Characters): Delete node.  Multibyte is the default nowadays, and
	the node contents are obsolete.

	* custom.texi (Modifier Keys): New node.

	* emacs.texi (Top): Update node list.

2008-07-13  Chong Yidong  <cyd@stupidchicken.com>

	* emacs.texi (Intro): Increase conciseness slightly.  Remove paragraph
	saying that Emacs provides menus and mouse support (which is par for
	the course).

	* screen.texi (Screen): Copyedit.  Define "buffer" and "current buffer"
	early on.
	(Point): Copyedit.  Relegate historical trivia to a footnote.
	(Mode Line): Explain mode-line format more consistently.
	(Menu Bar): Copyedit.

2008-06-27  Glenn Morris  <rgm@gnu.org>

	* cal-xtra.texi (Sexp Diary Entries):
	* calendar.texi (Lunar Phases): Update for lunar.el name changes.

2008-06-26  Chong Yidong  <cyd@stupidchicken.com>

	* mark.texi (Shift selection): New node.
	(Mark): Copyedits.
	(Persistent Mark): Move to the end of the chapter.

2008-06-20  Eli Zaretskii  <eliz@gnu.org>

	* makefile.w32-in (distclean): Remove makefile.

2008-06-17  Nick Roberts  <nickrob@snap.net.nz>

	* building.texi (Starting GUD): Add an entry for gud-gdb.
	(GDB Graphical Interface): Explain that gud-gdb is now needed for text
	command mode.

2008-06-17  Glenn Morris  <rgm@gnu.org>

	* calendar.texi: Fix references to mouse-2 and mouse-3 in calendar.

2008-06-17  Nick Roberts  <nickrob@snap.net.nz>

	* building.texi (Starting GUD): Expand on remote debugging.
	(Other GDB-UI Buffers): Mention new keyboard bindings.

2008-06-15  Glenn Morris  <rgm@gnu.org>

	* gnu.texi: Use a verbatim license for this invariant section,
	as per etc/GNU.

2008-06-13  Daniel Engeler  <engeler@gmail.com>

	* emacs.texi, misc.texi: Add documentation about serial port access.

2008-06-13  Glenn Morris  <rgm@gnu.org>

	* emacs-xtra.texi, emacs.texi: Update Back-Cover text per
	maintain.info.

2008-06-05  Miles Bader  <miles@gnu.org>

	* display.texi (Temporary Face Changes): Update to reflect function
	renamings in face-remap.el.

2008-06-04  Miles Bader  <miles@gnu.org>

	* display.texi (Temporary Face Changes):
	Add `adjust-buffer-face-height'.  Rewrite description of
	`increase-buffer-face-height' and `decrease-default-face-height' now
	that they aren't bound by default.

2008-06-03  Miles Bader  <miles@gnu.org>

	* display.texi (Temporary Face Changes): New node.

2008-05-31  Eli Zaretskii  <eliz@gnu.org>

	* msdog.texi (Windows Keyboard): Fix text added on 2008-05-29.

2008-05-31  Glenn Morris  <rgm@gnu.org>

	* cal-xtra.texi (Fancy Diary Display): Simplify.

2008-05-30  Glenn Morris  <rgm@gnu.org>

	* cal-xtra.texi (Fancy Diary Display): Update for
	diary-display-function replacing diary-display-hook.

2008-05-29  Drew Adams  <drew.adams@oracle.com>

	* msdog.texi (Windows Keyboard): Add descriptions of
	w32-register-hot-key and w32-unregister-hot-key.

2008-05-21  Tom Tromey  <tromey@redhat.com>

	* custom.texi (Directory Variables): Grammar fix.  Link to Safe File
	Variables node.

2008-05-19  Tom Tromey  <tromey@redhat.com>

	* custom.texi (Variables): Add Directory Variables to menu.
	(Directory Variables): New node.

2008-05-16  Eric S. Raymond  <esr@snark.thyrsus.com>

	* vc2-xtra.texi: Modify an example so it reflects what vc.el now does.

2008-05-15  Eric S. Raymond  <esr@snark.thyrsus.com>

	* vc2-xtra.texi, emacs.texi, files.texi: Snapshots node renamed to
	Revision Tags and rewritten.  Section now uses modern terminology,
	(tags rather than snapshots) and describes post-SCCS systems more
	accurately.

2008-05-10  Eli Zaretskii  <eliz@gnu.org>

	* msdog.texi (Windows Files): Update documentation of
	w32-get-true-file-attributes.

2008-05-09  Eric S. Raymond  <esr@snark.thyrsus.com>

	* files.texi, vc-xtra.texi, vc1-xtra.texi: Document the new VC
	directory mode.

2008-05-08  Chong Yidong  <cyd@stupidchicken.com>

	* killing.texi (Appending Kills): Remove a strangely off-topic index
	entry "television".

2008-05-07  Eric S. Raymond  <esr@snark.thyrsus.com>

	* ack.texi, files.texi, vc2-xtra.texi: Meta-CVS is no longer supported.

2008-05-02  Eric S. Raymond  <esr@snark.thyrsus.com>

	* buffers.texi, files.texi (Version-control):
	vc-toggle-read-only is no longer a good idea...

2008-04-29  Glenn Morris  <rgm@gnu.org>

	* cal-xtra.texi (Sexp Diary Entries): Clarify diary-float.

2008-04-22  Juri Linkov  <juri@jurta.org>

	* dired.texi (Subdirectories in Dired): Describe using `^'
	to return to the parent directory.

2008-04-22  Nick Roberts  <nickrob@snap.net.nz>

	* building.texi (GDB-UI Layout, Other GDB-UI Buffers): Update for
	recent changes.

2008-04-19  Nick Roberts  <nickrob@snap.net.nz>

	* building.texi (GDB-UI Layout, Breakpoints Buffer)
	(Other GDB-UI Buffers): Update for recent thread related changes.

2008-04-11  Mirko Vukovic  <mirko.vukovic@gmail.com>  (tiny change)

	* maintaining.texi (Maintaining):
	* emacs.texi (Top): Typo.

2008-04-08  Stefan Monnier  <monnier@iro.umontreal.ca>

	* display.texi (Font Lock): Prefer add-hook to using a non-nil `mode'
	arg in `font-lock-add-keywords'.

2008-04-08  Glenn Morris  <rgm@gnu.org>

	* cal-xtra.texi, calendar.texi: Update for calendar name changes.
	Also add Baha'i calendar references where appropriate.

2008-04-05  Glenn Morris  <rgm@gnu.org>

	* custom.texi (Init File): Byte-compiling .emacs is bad.

2008-04-04  Stefan Monnier  <monnier@iro.umontreal.ca>

	* mini.texi (Minibuffer Edit) <resize-mini-windows>: Adjust default.

2008-03-29  Glenn Morris  <rgm@gnu.org>

	* calendar.texi: Update for `calendar-date-style' replacing
	`european-calendar'.

2008-03-28  Jason Rumney  <jasonr@gnu.org>

	* display.texi (Display Custom): Mention overlay-margin in text.

2008-03-12  Reiner Steib  <Reiner.Steib@gmx.de>

	* custom.texi, dired.texi, mini.texi, mule.texi: Add `referenced in the
	tutorial' comments.

2008-03-28  Chong Yidong  <cyd@stupidchicken.com>

	* mark.texi (Mark): Rearrange nodes.
	(Persistent Mark): Rename from Transient Mark.
	(Mark, Setting Mark, Marking Objects, Persistent Mark, Mark Ring):
	Describe Transient Mark mode as the default.

	* basic.texi (Basic Undo): Don't mention setting the mark, which isn't
	the default behavior with Transient Mark mode off.
	(Position Info): Fix typo.

	* display.texi (Standard Faces): Reference the Mark node.
	Remove discussion of the region face, which is discussed there.

	* emacs.texi (Top): Update node listings.

	* files.texi (Diff Mode, Misc File Ops): Describe Transient Mark mode
	as the default.

	* fixit.texi (Undo): Standardize choice of undo key sequence.
	(Undo, Spelling): Describe Transient Mark mode as the default.

	* frames.texi (Mouse Commands): Treat Transient Mark mode as the
	default.

	* glossary.texi (Glossary): Treat Transient Mark mode as the default.

	* killing.texi (Kill Ring, Accumulating Text): Assume Transient Mark
	mode is the default, and note that the mark is not activated when set.

	* programs.texi (Moving by Defuns, Expressions, Comment Commands):
	Describe Transient Mark mode as the default.

	* search.texi (Basic Isearch): Reference the Mark Ring node.
	(Replace, Unconditional Replace, Other Repeating Search):
	Describe Transient Mark mode as the default.

	* text.texi (Words, Pages, Fill Commands, HTML Mode):
	Describe Transient Mark mode as the default.
	(Paragraphs): Describe how M-h behaves when region is active.

	* trouble.texi (Quitting): Clarify effects of C-g.

2008-03-13  Glenn Morris  <rgm@gnu.org>

	* emacs.texi (EMACSVER): Set to 23.0.60.

2008-03-05  Glenn Morris  <rgm@gnu.org>

	* dired.texi (Hiding Subdirectories): Fix previous change.

2008-03-05  Drew Adams  <drew.adams@oracle.com>

	* dired.texi (Hiding Subdirectories): Document `dired-hide-subdir'.

2008-02-28  Kim F. Storm  <storm@cua.dk>

	* help.texi (Help Files): Move describe-gnu-project to C-h g.
	Move describe-distribution to C-h C-o.
	Move view-emacs-problems to C-h C-p.
	Add view-emacs-debugging on C-h C-d.
	Add view-external-packages on C-h C-e.
	Add view-order-manuals on C-h C-m.

2008-02-17  Ulrich Mueller  <ulm@kph.uni-mainz.de>

	* msdog-xtra.texi (MS-DOS): Docstring fix.

2008-02-09  Eli Zaretskii  <eliz@gnu.org>

	* msdog.texi (Windows Fonts): Use a @table for describing font
	properties.

2008-02-07  Jason Rumney  <jasonr@gnu.org>

	* msdog.texi (Windows Files): w32-get-true-file-attributes default
	value has changed.
	(Windows HOME): Clarify what is meant by "if that fails as well".
	(Windows Fonts): New section.

2008-02-07  D. E. Evans  <sinuhe@gnu.org>  (tiny change)

	* basic.texi (Basic Undo): Remove duplicate "you can".

2008-02-02  Eli Zaretskii  <eliz@gnu.org>

	* maintaining.texi (Tags): Fix last change.

2008-01-31  Nick Roberts  <nickrob@snap.net.nz>

	* trouble.texi (Checklist): Direct users to emacs-devel@gnu.org.

2008-01-26  Richard Stallman  <rms@gnu.org>

	* maintaining.texi (Tags): Delete redundant index entry.

2008-01-26  Eli Zaretskii  <eliz@gnu.org>

	* programs.texi (Imenu): Move "@cindex tags" from here...
	* maintaining.texi (Tags): ...to here.

2008-01-23  Kevin Ryde  <user42@zip.com.au>

	* custom.texi (Mouse Buttons): Update elisp xref to "Click Events" on
	click count.

2008-01-21  Juanma Barranquero  <lekktu@gmail.com>

	* entering.texi (Exiting): Fix typo.
	Reported by D. E. Evans <sinuhe@gnu.org>.

2007-12-31  Martin Rudalics  <rudalics@gmx.at>

	* glossary.texi (Glossary): Fix typo.

2007-12-27  Richard Stallman  <rms@gnu.org>

	* text.texi (Formatted Text): Improve menu tag.
	(Editing Format Info): In Info, add duplicate menu of nodes
	about the submenus.
	(Format Faces): Say where Faces menu is found.  Mention Other.
	(Format Colors): Say where these submenus are found.
	(Format Indentation, Format Justification): Likewise.
	(Format Properties): Likewise.

2007-12-22  Richard Stallman  <rms@gnu.org>

	* search.texi (Query Replace): Make exp of query-replace more
	self-contained, and clarify.

2007-12-15  Richard Stallman  <rms@gnu.org>

	* files.texi (Auto Save): Clarify definition of auto-saving.

2007-11-26  Richard Stallman  <rms@gnu.org>

	* help.texi (Help Echo): Cleanups.

2007-11-23  Thien-Thi Nguyen  <ttn@gnuvola.org>

	* files.texi (Why Version Control?): Fix typo.
	(VCS Concepts): Fix typos; small tense fix.
	(Selecting a Fileset): Fix typos; small rewording.
	(Log Buffer): Likewise.
	(Old Revisions): Likewise.

2007-11-17  Eli Zaretskii  <eliz@gnu.org>

	* mule.texi (Communication Coding): Fix wording of last change.

2007-11-16  Werner Lemberg  <wl@gnu.org>

	* custom.texi (Specifying File Variables):
	* major.texi (Choosing Modes): Mention '\" in man pages.

2007-11-16  Kenichi Handa  <handa@ni.aist.go.jp>

	* mule.texi (Communication Coding): Document x-select-request-type.

	* frames.texi (Cut/Paste Other App): Mention x-select-request-type.

2007-11-15  Francesco Potortì  <pot@gnu.org>

	* maintaining.texi (TEXTAGS): Note that you can use "-" for stdout with
	--output=file.

2007-11-13  Martin Rudalics  <rudalics@gmx.at>

	* help.texi (Help Summary, Apropos, Misc Help): Fix typos.
	(Help Echo): Avoid mentioning the term "region" here and
	consistently use the term "active text".

2007-11-11  Glenn Morris  <rgm@gnu.org>

	* calendar.texi (Special Diary Entries): Fix Thanksgiving example.

2007-11-10  Paul Pogonyshev  <pogonyshev@gmx.net>

	* search.texi (Query Replace):
	Mention `query-replace-show-replacement'.

2007-11-09  Nick Roberts  <nickrob@snap.net.nz>

	* building.texi (Watch Expressions): Remove obscure sentence.

2007-11-06  Kenichi Handa  <handa@ni.aist.go.jp>

	* mule.texi (Select Input Method): Describe how to activate an input
	method in the text mode.

2007-11-01  Dan Nicolaescu  <dann@ics.uci.edu>

	* cmdargs.texi (Misc Variables): Remove Sun windows info.

2007-10-30  Nick Roberts  <nickrob@snap.net.nz>

	* building.texi (Watch Expressions): Describe gdb-delete-out-of-scope.

2007-10-30  Glenn Morris  <rgm@gnu.org>

	* misc.texi (Directory Tracking): Explain a bit more about
	dirtrack-mode.

2007-10-25  Glenn Morris  <rgm@gnu.org>

	* fortran-xtra.texi (Fortran): F90 mode handles F2003.

2007-10-24  Richard Stallman  <rms@gnu.org>

	* misc.texi (Interactive Shell): Cleanup last change.

2007-10-22  Juri Linkov  <juri@jurta.org>

	* mini.texi (Minibuffer History): Add text about a list of minibuffer
	default values.

2007-10-20  Eric S. Raymond  <esr@snark.thyrsus.com>

	* files.texi: Disambiguate two slightly different uses of the term
	'filesets'.

2007-10-18  Martin Rudalics  <rudalics@gmx.at>

	* trouble.texi (Quitting): Fix typo.

2007-10-18  Glenn Morris  <rgm@gnu.org>

	* frames.texi (Mode Line Mouse): Mention minor mode names.

2007-10-17  Juri Linkov  <juri@jurta.org>

	* text.texi (Fill Commands): Undocument fill-paragraph-or-region.
	fill-paragraph operates on the active region in Transient Mark mode.
	(Fill Prefix, Format Indentation): Replace fill-paragraph-or-region
	with fill-paragraph.

	* basic.texi (Arguments): Replace fill-paragraph-or-region with
	fill-paragraph.

	* fixit.texi (Spelling): ispell-word operates on the active region
	in Transient Mark mode.

2007-10-17  Aaron S. Hawley  <aaronh@garden.org>

	* building.texi (Source Buffers):
	* custom.texi (Init Non-ASCII):
	* glossary.texi (Glossary): Use "key binding" consistently.

2007-10-17  Juanma Barranquero  <lekktu@gmail.com>

	* calendar.texi (Diary): Fix directive.

2007-10-16  Richard Stallman  <rms@gnu.org>

	* calendar.texi (Diary): Clarify text about diary file example.

2007-10-13  Eric S. Raymond  <esr@snark.thyrsus.com>

	* files.texi: Capitalize node names according to convention.

2007-10-13  Glenn Morris  <rgm@gnu.org>

	* misc.texi (Interactive Shell): Correct INSIDE_EMACS reference.

2007-10-11  Eric S. Raymond  <esr@snark.thyrsus.com>

	* emacs.texi:
	* files.texi (Version Systems): Minor fixes to version-control material
	suggested by RMS and Robert J. Chassell.

2007-10-10  Eric S. Raymond  <esr@snark.thyrsus.com>

	* files.texi (Version Systems):
	* vc-xtra.texi:
	* vc1-xtra.texi:
	* vc2-xtra.texi: Merge in changes for new VC with fileset-oriented
	operations.  Change of terminology from `version' to `revision'.
	Revise text for adequate description of VCSes with monotonic IDs.
	* emacs.texi: Change of terminology from `version' to `revision'.

2007-10-09  Eric S. Raymond  <esr@snark.thyrsus.com>

	* files.texi (Version Systems): Describe newer VCses.
	Reorder the descriptions to be chronological.

2007-10-09  Richard Stallman  <rms@gnu.org>

	* display.texi (Cursor Display): Correct how cursor appears
	in nonselected windows.

2007-10-04  Nick Roberts  <nickrob@snap.net.nz>

	* building.texi (GDB Graphical Interface): Remove references to gdba
	and mention gud-gdb.

2007-08-31  Eli Zaretskii  <eliz@gnu.org>

	* rmail.texi (Rmail Sorting): Improve indexing.

2007-10-06  Juri Linkov  <juri@jurta.org>

	* text.texi (Fill Commands): Document fill-paragraph-or-region.
	(Fill Prefix, Format Indentation): Replace fill-paragraph with
	fill-paragraph-or-region.

	* basic.texi (Arguments): Replace fill-paragraph with
	fill-paragraph-or-region.

2007-10-06  Eric S. Raymond  <esr@snark.thyrsus.com>

	* files.texi: Update the section on version control for 2007
	conditions.  None of these changes are new-VC-specific; that
	will come later.

2007-09-15  Glenn Morris  <rgm@gnu.org>

	* calendar.texi (Holidays): Change all instances of `holiday-list' back
	to `list-holidays'.

2007-09-14  Glenn Morris  <rgm@gnu.org>

	* calendar.texi: Update all instances of mark-calendar-holidays,
	list-calendar-holidays, list-holidays with the new names.

2007-09-06  Glenn Morris  <rgm@gnu.org>

	Move manual sources from man/ to subdirectories of doc/.
	Split into the Emacs manual in emacs/, and other manuals in misc/.
	* Makefile.in (INFO_TARGETS, DVI_TARGETS): Reduce to just the Emacs
	manual.
	(infodir): New variable.
	(info): Use $infodir.
	(emacsman): Delete target, not needed any more.
	Move all targets that are not the Emacs manual to misc/Makefile.in.
	(mostlyclean): Remove `gnustmp'.
	* makefile.w32-in (INFO_TARGETS, DVI_TARGETS): Reduce to just the Emacs
	manual.
	(MULTI_INSTALL_INFO, ENVADD, infodir): Go up one more level.
	(emacsman): Delete target, not needed any more.
	(clean): Remove all info files but Emacs manual.
	Move all targets that are not the Emacs manual to misc/Makefile.in.
	* emacs-xtra.texi, emacs.texi (setfilename): Go up one more level.

	* Makefile.in (INFOSOURCES): Delete.
	(.SUFFIXES): Use $(TEXI2DVI) rather than texi2dvi.
	(mostlyclean): Add *.op, *.ops.  Move *.aux *.cps *.fns *.kys *.pgs
	*.vrs *.toc here...
	(maintainer-clean): ...from here.

2007-09-05  Glenn Morris  <rgm@gnu.org>

	* custom.texi (Safe File Variables): Clarify `!' and risky variables.

2007-08-29  Glenn Morris  <rgm@gnu.org>

	* emacs.texi (EMACSVER): Increase to 23.0.50.

2007-08-27  Richard Stallman  <rms@gnu.org>

	* emacs.texi (Top): Clarify menu item for Glossary.

	* display.texi (Faces): Change secn title.
	Clarify not all fonts come from Font Lock.

2007-08-17  Eli Zaretskii  <eliz@gnu.org>

	* basic.texi (Position Info): Add index entry for face at point.
	Mention that character faces are also displayed by "C-u C-x =".

2007-08-08  Glenn Morris  <rgm@gnu.org>

	* glossary.texi (Glossary): Deprecate `iff'.

2007-08-07  Chong Yidong  <cyd@stupidchicken.com>

	* files.texi (File Conveniences): Document point motion keys in Image
	mode.

2007-07-27  Glenn Morris  <rgm@gnu.org>

	* emacs.texi (Copying): Include license text from gpl.texi, rather than
	in-line.

	* gpl.texi: New file with text of GPL.
	* Makefile.in (EMACSSOURCES): Add gpl.texi.

2007-07-26  Dan Nicolaescu  <dann@ics.uci.edu>

	* vc2-xtra.texi (Customizing VC): Add GIT and HG.

	* dired.texi (Wdired): Mention C-x C-q key binding.

2007-07-28  Nick Roberts  <nickrob@snap.net.nz>

	* building.texi (GDB Graphical Interface): Qualify use of "M-x gdba".

2007-07-25  Glenn Morris  <rgm@gnu.org>

	* emacs.texi (Copying): Replace license with GPLv3.

	* Relicense all FSF files to GPLv3 or later.

2007-07-24  Glenn Morris  <rgm@gnu.org>

	* calendar.texi (Writing Calendar Files): cal-tex-diary etc only work
	for some calendars.

2007-07-23  Nick Roberts  <nickrob@snap.net.nz>

	* screen.texi (Mode Line): Describe new mode-line flag that shows if
	default-directory for the current buffer is on a remote machine.

2007-07-21  Eli Zaretskii  <eliz@gnu.org>

	* vc2-xtra.texi (Customizing VC) <vc-handled-backends>: Update the
	default value.

2007-07-21  Richard Stallman  <rms@gnu.org>

	* files.texi (Why Version Control?): Improve previous change.

2007-07-18  Eric S. Raymond  <esr@snark.thyrsus.com>

	* files.texi (Why Version Control?): New node.

2007-07-12  Nick Roberts  <nickrob@snap.net.nz>

	* building.texi (Starting GUD): Add xref to this anchor.

2007-06-24  Karl Berry  <karl@gnu.org>

	* emacs.texi: New Back-Cover Text.

2007-06-07  Alan Mackenzie  <acm@muc.de>

	* display.texi (Optional Mode Line): Document the new form of
	line+column numbers, "(561,2)".

2007-06-06  Juanma Barranquero  <lekktu@gmail.com>

	* maintaining.texi (Create Tags Table): Fix typos.

2007-06-02  Chong Yidong  <cyd@stupidchicken.com>

	* Version 22.1 released.

2007-05-07  Karl Berry  <karl@gnu.org>

	* emacs.texi (EMACSVER): Back to 22.

2007-05-06  Richard Stallman  <rms@gnu.org>

	* maintaining.texi (Create Tags Table): Clean up previous change.

2007-05-05  Francesco Potortì  <pot@gnu.org>

	* maintaining.texi (Create Tags Table): Add text about the dangers of
	making symbolic links to tags files.

2007-05-04  Karl Berry  <karl@gnu.org>

	* emacs.texi (EMACSVER) [smallbook]: 22.1 for printed version, not 22.

2007-05-03  Karl Berry  <karl@gnu.org>

	* emacs.texi (EMACSVER) [smallbook]: 22 for printed version.

	* .cvsignore (*.pdf): New entry.

	* emacs.texi (\urlcolor, \linkcolor) [smallbook]: \let to \Black
	for printing.

2007-05-01  Richard Stallman  <rms@gnu.org>

	* cmdargs.texi (Initial Options): Under --batch, mention --eval.

2007-04-28  Glenn Morris  <rgm@gnu.org>

	* ack.texi (Acknowledgments):
	* anti.texi (Antinews):
	* programs.texi (Program Modes): Restore mention of python.el pending
	consideration of legal status.

2007-04-28  Richard Stallman  <rms@gnu.org>

	* files.texi (File Names): Fixes to ~ description on MS systems.

2007-04-26  Glenn Morris  <rgm@gnu.org>

	* emacs.texi (EMACSVER): Increase to 22.1.50.

2007-04-25  Karl Berry  <karl@gnu.org>

	* emacs.texi: Improve line breaks on copyright page,
	similar layout to lispref, 8.5x11 by default.

	* dired.texi (Image-Dired): Improve line break, fix typo.

2007-04-24  Chong Yidong  <cyd@stupidchicken.com>

	* programs.texi (Program Modes):
	* anti.texi (Antinews):
	* ack.texi (Acknowledgments): python.el removed.

2007-04-23  Chong Yidong  <cyd@stupidchicken.com>

	* display.texi (Highlight Interactively): Correct description of
	hi-lock-file-patterns-policy.

	* files.texi (File Archives): Mention self-extracting executables.

2007-04-23  Eli Zaretskii  <eliz@gnu.org>

	* search.texi (Unconditional Replace, Query Replace): Add xref to
	"Replacement and Case".

2007-04-22  Chong Yidong  <cyd@stupidchicken.com>

	* dired.texi (Image-Dired): Move from Thumbnails node.
	* misc.texi (Thumbnails): Node deleted.
	* emacs.texi (Top): Update node listing.

	* files.texi (File Conveniences):
	* ack.texi (Acknowledgments): Rename "tumme" to "image-dired".

2007-04-21  Richard Stallman  <rms@gnu.org>

	* display.texi (Highlight Interactively): Correct previous change.
	Clarify doc of hi-lock-find-patterns, and move new features into it.

2007-04-20  David Koppelman  <koppel@ece.lsu.edu>

	* display.texi (Highlight Interactively):
	Document hi-lock-file-patterns-policy.

2007-04-20  Martin Rudalics  <rudalics@gmx.at>

	* display.texi (Scrolling): Fix typo.

2007-04-15  Chong Yidong  <cyd@stupidchicken.com>

	* doclicense.texi: Remove node heading, so that it can be included by
	other files.

	* emacs.texi: Insert node heading for GFDL.

2007-04-14  Eli Zaretskii  <eliz@gnu.org>

	* cmdargs.texi (Colors): Qualify "color of window" index entry by
	"command line".

	* display.texi (Faces): Refer to "Creating Frames" for face
	and other frame customizations in .emacs.

	* frames.texi (Creating Frames): Mention that face customizations can
	be put in .emacs.  Add index entries.

2007-04-12  Richard Stallman  <rms@gnu.org>

	* glossary.texi (Glossary): Explain `iff'.

2007-04-11  Karl Berry  <karl@gnu.org>

	* gnu.texi (Top),
	* macos.texi (Mac Font Specs),
	* anti.texi (Antinews),
	* xresources.texi (Resources),
	* misc.texi (Emulation),
	* calendar.texi (Daylight Saving),
	* dired.texi (Dired and Find),
	* rmail.texi (Remote Mailboxes),
	* sending.texi (Mail Headers),
	* programs.texi (Which Function),
	* files.texi (Recover),
	* buffers.texi (Uniquify),
	* frames.texi (Wheeled Mice),
	* killing.texi (Rectangles): Wording to improve breaks in
	8.5x11 format.
	* mule.texi (Language Environments): \hbadness=10000 since there's
	no way to reword.
	* emacs.texi (smallbook): New @set to more easily switch between
	smallbook and 8.5x11.

2007-04-11  Richard Stallman  <rms@gnu.org>

	* files.texi (File Conveniences): Add xref to Tumme.
	Delete text about Thumbnail mode.

2007-04-09  Alan Mackenzie  <acm@muc.de>

	* cmdargs.texi (Initial Options): Call "inhibit-splash-screen" by its
	new name.  Insert concept index entries.

2007-04-08  Chong Yidong  <cyd@stupidchicken.com>

	* display.texi (Standard Faces): Document prefix arg for
	list-faces-display.

	* rmail.texi (Rmail Scrolling): Document rmail-end-of-message.

2007-04-07  Chong Yidong  <cyd@stupidchicken.com>

	* killing.texi (Deletion): Rewrite description of M-\ prefix argument.

	* files.texi (Misc File Ops): Rewrite description of
	insert-file-literally.

2007-03-31  Eli Zaretskii  <eliz@gnu.org>

	* misc.texi (Printing): Postscript -> PostScript.

	* ack.texi (Acknowledgments): Postscript -> PostScript.

	* custom.texi (Init File, Init Non-ASCII): Fix last change.

	* emacs.texi (Top): Fix the menu due to the change in custom.texi
	below.

2007-03-30  Chong Yidong  <cyd@stupidchicken.com>

	* custom.texi (Non-ASCII Rebinding): Node deleted.  Material moved to
	Init Non-ASCII.
	(Init Rebinding, Init Syntax): Link to Init Non-ASCII instead.
	(Init Non-ASCII): New node.

2007-03-28  YAMAMOTO Mitsuharu  <mituharu@math.s.chiba-u.ac.jp>

	* macos.texi (Mac Font Specs): Mention AppleAntiAliasingThreshold.

2007-03-12  Glenn Morris  <rgm@gnu.org>

	* calendar.texi, emacs.texi (Daylight Saving): Rename node from
	"Daylight Savings".

	* calendar.texi: Replace "daylight savings" with "daylight
	saving" in text throughout.

2007-03-04  Richard Stallman  <rms@gnu.org>

	* custom.texi (Safe File Variables): Minor correction.

2007-02-28  Thien-Thi Nguyen  <ttn@gnu.org>

	* rmail.texi (Movemail): Add internal ref.
	Don't indent the intro for the PROTO table.
	Format PROTO table items with @code.

2007-02-26  Nick Roberts  <nickrob@snap.net.nz>

	* building.texi: Remove references to bashdb.

2007-02-19  Juanma Barranquero  <lekktu@gmail.com>

	* mule.texi (Language Environments): Update list of supported language
	environments.

2007-02-14  Kim F. Storm  <storm@cua.dk>

	* building.texi (Grep Searching): Fix lgrep doc.

2007-02-12  Chong Yidong  <cyd@stupidchicken.com>

	* back.texi: Remove unused file.

2007-02-05  Francesco Potortì  <pot@gnu.org>

	* maintaining.texi (Tag Syntax): Now --members is the default for
	etags, not for ctags yet.

2007-02-03  Eli Zaretskii  <eliz@gnu.org>

	* emacs.texi (Top): Update the top-level menus.  Make the detailed menu
	headers compliant with Texinfo guidelines and with what texnfo-upd.el
	expects.  Add comments to prevent people from inadvertently modifying
	the key parts needed by `texinfo-multiple-files-update'.

2007-01-29  Chong Yidong  <cyd@stupidchicken.com>

	* frames.texi (Secondary Selection): Window clicked does not matter
	when mouse-yank-at-point is non-nil.

2007-01-27  Eli Zaretskii  <eliz@gnu.org>

	* msdog.texi (ls in Lisp): Document ls-lisp-format-time-list and
	ls-lisp-use-localized-time-format.

2007-01-16  Glenn Morris  <rgm@gnu.org>

	* abbrevs.texi (Editing Abbrevs): Describe how to disable a
	system abbrev.

2007-01-11  Richard Stallman  <rms@gnu.org>

	* msdog.texi (Windows Keyboard): Another small cleanup.

2007-01-10  Richard Stallman  <rms@gnu.org>

	* msdog.texi (Windows Keyboard): Yet another try to make
	everyone happy with that passage.

2007-01-05  Richard Stallman  <rms@gnu.org>

	* anti.texi (Antinews): Mention M-x shell scrolling.

2007-01-05  Nick Roberts  <nickrob@snap.net.nz>

	* building.texi (Watch Expressions): Describe gdb-max-children.

2007-01-04  Richard Stallman  <rms@gnu.org>

	* msdog.texi (Windows Keyboard): Clarify previous change.

2007-01-02  Richard Stallman  <rms@gnu.org>

	* custom.texi (Changing a Variable): Minor clarification.
	(Specific Customization): customize-customized => customize-unsaved.

	* entering.texi (Entering Emacs): Clean up text about restarting
	Emacs for each file.

	* misc.texi (Shell Options): Minor cleanup.

	* msdog.texi (Windows Keyboard): Explain that Windows was incompatible
	with Emacs, not vice versa.

	* programs.texi (Symbol Completion): Recommend customizing
	window manager.

	* xresources.texi (Resources): Minor fix.

2007-01-01  Jan Djärv  <jan.h.d@swipnet.se>

	* xresources.texi (Table of Resources): Add scrollBarWidth resource.

2007-01-01  Richard Stallman  <rms@gnu.org>

	* commands.texi (User Input): Document keys stolen by window mangers.

2006-12-31  Richard Stallman  <rms@gnu.org>

	* custom.texi (Specific Customization): Document customize-option
	instead of customize-variable.

2006-12-31  Kim F. Storm  <storm@cua.dk>

	* major.texi (Choosing Modes): Document auto-mode-case-fold.

2006-12-30  Kim F. Storm  <storm@cua.dk>

	* killing.texi (CUA Bindings): Fix typo.

	* xresources.texi (Table of Resources): Mention grow-only value for
	auto-resize-tool-bars.

2006-12-27  Eli Zaretskii  <eliz@gnu.org>

	* msdog.texi (Windows Keyboard): Mention widespread Windows bindings,
	and how to get them back.

2006-12-26  Richard Stallman  <rms@gnu.org>

	* calendar.texi (Holidays): Holiday listing is based on current
	practice, but DST is not.

2006-12-25  Richard Stallman  <rms@gnu.org>

	* emacs.texi (Top): Update subnode menus.

	* mark.texi (Transient Mark): Fix xref.

	* killing.texi (Graphical Kill): Node deleted.
	(Killing): Add xref to Cut and Paste.
	(CUA Bindings): Update xref.

	* frames.texi (Cut and Paste): New section to hold other nodes.
	(Mouse Commands): Node demoted.
	(Cut/Paste Other App): Split out from Mouse Commands.
	(Word and Line Mouse): Likewise.
	(Secondary Selection, Clipboard): Nodes demoted.

2006-12-24  Kevin Ryde  <user42@zip.com.au>

	* calendar.texi (Holidays): US daylight saving begins second Sunday
	in March for 2007 onwards.
	(Daylight Savings): Show new US default daylight saving rules, 2nd
	Sun in Mar to 1st Sun in Nov, now in cal-dst.el.

2006-12-23  Chong Yidong  <cyd@stupidchicken.com>

	* calendar.texi (Scroll Calendar): < and > are switched.

2006-12-23  Kevin Rodgers  <ihs_4664@yahoo.com>

	* killing.texi (Deletion): Describe M-\ prefix argument.

2006-12-23  Richard Stallman  <rms@gnu.org>

	* search.texi (Regexp Search): Explain why forward and reverse regexp
	search are not mirror images.

2006-12-19  Kim F. Storm  <storm@cua.dk>

	* major.texi (Choosing Modes): Describe match-function elements for
	magic-mode-alist.

2006-12-18  Eli Zaretskii  <eliz@gnu.org>

	* msdog.texi (Windows Keyboard): Add a footnote about "Windows" keys
	peculiarities.

2006-12-18  Richard Stallman  <rms@gnu.org>

	* abbrevs.texi (Editing Abbrevs): Fix previous change.

2006-12-17  Alan Mackenzie  <acm@muc.de>

	* programs.texi (Left Margin Paren): Remove the bit which says
	that CC Mode sets open-paren-in-column-0-is-defun-start to nil.
	Discuss some of the issues of setting this option to nil.

2006-12-17  Glenn Morris  <rgm@gnu.org>

	* abbrevs.texi (Editing Abbrevs): Mention system abbrevs.

2006-12-16  Eli Zaretskii  <eliz@gnu.org>

	* msdog.texi (Windows Keyboard): Clarify `w32-recognize-altgr' effect.
	(Windows Files): `w32-get-true-file-attributes' is only relevant for
	NTFS volumes.
	(ls in Lisp): `links' in `ls-lisp-verbosity' is only relevant to NTFS
	volumes.

2006-12-15  Eli Zaretskii  <eliz@gnu.org>

	* text.texi (HTML Mode): Fix "C-c TAB".

2006-12-09  Richard Stallman  <rms@gnu.org>

	* misc.texi (Invoking emacsclient): Simplify TCP file text.

2006-12-08  Kevin Rodgers  <ihs_4664@yahoo.com>

	* files.texi (Misc File Ops): Document insert-file-literally.

2006-12-08  Eli Zaretskii  <eliz@gnu.org>

	* cmdargs.texi (Colors): Note that --color is intended for overriding
	the terminal defaults, not for normal invocation.

	* misc.texi (Emacs Server): Improve wording.  Don't mention the
	``server program''.  Add a cross-reference to "Init File" node.
	(Invoking emacsclient): Add index entries.  Document both short and
	long versions of command-line options.  Document the -f option.

2006-12-06  Richard Stallman  <rms@gnu.org>

	* text.texi (Outline Format): Say to set outline-regexp
	and outline-level with major modes and file local variables.

2006-12-05  Michaël Cadilhac  <michael.cadilhac@lrde.org>

	* anti.texi (Antinews): Mention the alternative to
	`~/.emacs_SHELLNAME', which is `~/.emacs.d/init_SHELLNAME.sh'.

	* misc.texi (Interactive Shell): Ditto.

2006-12-04  Eli Zaretskii  <eliz@gnu.org>

	* emacs.texi (Acknowledgments): Fix Arne J@o{}rgensen's name.

	* ack.texi (Acknowledgments): Fix Arne J@o{}rgensen's name.

2006-12-01  Eli Zaretskii  <eliz@gnu.org>

	* mule.texi (Enabling Multibyte): Rephrase the confusing reference to a
	colon in the mode line.

	* msdog.texi (Windows Processes) [@ifnottex]: Mention w32-shell-execute.

2006-11-26  Nick Roberts  <nickrob@snap.net.nz>

	* building.texi (Watch Expressions): Mention SPC for expanding/
	contracting watch expressions.

2006-11-26  Kim F. Storm  <storm@cua.dk>

	* kmacro.texi (Basic Keyboard Macro): Mention F3/F4 more.

2006-11-26  Nick Roberts  <nickrob@snap.net.nz>

	* building.texi (Debugger Operation): Define text command mode.
	Clarify how tooltips work.
	(GDB Graphical Interface): Explain how to run in text command mode
	more clearly.

2006-11-25  Juanma Barranquero  <lekktu@gmail.com>

	* mule.texi (Defining Fontsets): Fix use of `charset' and `font'.

2006-11-22  Juanma Barranquero  <lekktu@gmail.com>

	* anti.texi (Antinews): Mention --server-file and TCP sockets.

2006-11-18  Chong Yidong  <cyd@stupidchicken.com>

	* misc.texi (Interactive Shell): INSIDE_EMACS is set to t,
	and EMACS is deprecated.

2006-11-18  Juanma Barranquero  <lekktu@gmail.com>

	* makefile.w32-in (emacs.dvi): Remove xresmini.texi.

2006-11-18  Jan Djärv  <jan.h.d@swipnet.se>

	* Makefile.in (emacs.dvi): Remove xresmini.texi.

	* emacs.texi: Include xresources.texi both for info and dvi.

	* xresources.texi: Merge text from xresmini.texi.

2006-11-12  Roberto Rodríguez  <lanubeblanca@googlemail.com>  (tiny change)

	* glossary.texi: Fix typos.

2006-11-06  Richard Stallman  <rms@gnu.org>

	* emacs.texi (Acknowledgments): Fix name spelling, add Anna Bigatti.

	* ack.texi (Acknowledgments): Fix name spelling.

2006-11-01  Juri Linkov  <juri@jurta.org>

	* search.texi (Word Search): Document incremental word search.

2006-10-28  Glenn Morris  <rgm@gnu.org>

	* ack.texi (Acknowledgments): Add cal-html author.

	* calendar.texi (Writing Calendar Files): Rename section (was "LaTeX
	Calendar").  Describe new package cal-html.
	* emacs.texi (Top): Rename old node "LaTeX Calendar" to "Writing
	Calendar Files."

2006-10-23  Richard Stallman  <rms@gnu.org>

	* abbrevs.texi (Expanding Abbrevs): Expansion happens only when
	Abbrev mode is enabled.

2006-10-16  Richard Stallman  <rms@gnu.org>

	* emacs.texi: Update ISBN.

2006-10-11  Kim F. Storm  <storm@cua.dk>

	* emacs.texi (Acknowledgments): Use @dotless{i}.

2006-10-08  Nick Roberts  <nickrob@snap.net.nz>

	* building.texi (Breakpoints Buffer): Mention catchpoints.

2006-10-08  Kim F. Storm  <storm@cua.dk>

	* ack.texi (Acknowledgments): Update.

	* emacs.texi (Acknowledgments): Fix bad @/ form.

2006-10-05  Kim F. Storm  <storm@cua.dk>

	* emacs.texi (Acknowledgments): Add more contributors.

2006-10-03  Richard Stallman  <rms@gnu.org>

	* emacs.texi (Acknowledgments): Update version and edition.

2006-10-01  Karl Berry  <karl@gnu.org>

	* custom.texi (Customization Groups): Page break to keep example buffer
	on one page.

2006-09-30  Karl Berry  <karl@gnu.org>

	* programs.texi (Basic Indent): @need to improve page break.
	* text.texi: Rewording to improve page breaks, and use @LaTeX{}.

2006-09-29  Glenn Morris  <rgm@gnu.org>

	* calendar.texi (Date Formats): Doc fix for european-calendar-style.

2006-09-29  Karl Berry  <karl@gnu.org>

	* windows.texi (Basic Window): Remove forced @break, no longer
	desirable.
	* frames.texi (Frame Commands),
	* mark.texi (Marking Objects): Reword to avoid bad page break.
	* display.texi (Auto Scrolling): Use @tie{} to avoid bad line break.

2006-09-19  Richard Stallman  <rms@gnu.org>

	* frames.texi (Dialog Boxes): Clean up wording: avoid passive,
	stick to present tense.

2006-09-18  Jan Djärv  <jan.h.d@swipnet.se>

	* frames.texi (Dialog Boxes): Rename x-use-old-gtk-file-dialog
	to x-gtk-use-old-file-dialog.
	(Dialog Boxes): Document x-gtk-file-dialog-help-text.

2006-09-15  Jay Belanger  <belanger@truman.edu>

	* emacs.texi (GNU GENERAL PUBLIC LICENSE):
	Change "Library Public License" to "Lesser Public License"
	throughout.  Use "yyyy" to represent year.

2006-09-12  Paul Eggert  <eggert@cs.ucla.edu>

	* misc.texi (Interactive Shell): EMACS is now set
	to Emacs's absolute file name, not to "t".

2006-09-12  Reiner Steib  <Reiner.Steib@gmx.de>

	* files.texi (Visiting): Add index entry "open file".

2006-09-11  Richard Stallman  <rms@gnu.org>

	* building.texi (Compilation Mode): Clarification.
	(Grep Searching): Add xref to Compilation Mode.

2006-09-08  Richard Stallman  <rms@gnu.org>

	* search.texi (Search): Ref multi-file search commands here.
	(Other Repeating Search): Not here.

2006-08-28  Richard Stallman  <rms@gnu.org>

	* windows.texi (Split Window): Update xref.

	* basic.texi (Continuation Lines): Update xref.

	* indent.texi (Tab Stops): Update xref.

	* emacs.texi (Top): Update subnode menu.

	* display.texi (Line Truncation, Displaying Boundaries): New nodes,
	split out of Display Custom.

2006-08-25  Kim F. Storm  <storm@cua.dk>

	* display.texi (Display Custom): Add variables overline-margin
	and x-underline-at-descent-line.

2006-08-25  Richard Stallman  <rms@gnu.org>

	* entering.texi (Exiting): Rewrite to give graphical displays
	priority over text terminals.

	* search.texi (Incremental Search): Move index entries.

2006-08-23  Chong Yidong  <cyd@stupidchicken.com>

	* custom.texi (Init File): Reference Find Init to avoid "home
	directory" confusion.

2006-08-22  Nick Roberts  <nickrob@snap.net.nz>

	* building.texi (Other GDB-UI Buffers): Describe how to edit
	a value in the locals buffer.

2006-08-21  Richard Stallman  <rms@gnu.org>

	* search.texi (Basic Isearch): Add `isearch' index entry.

2006-08-16  Richard Stallman  <rms@gnu.org>

	* misc.texi (Saving Emacs Sessions): Clean up wording.

	* mark.texi (Marking Objects): Mention term "select all".

	* emacs.texi (Top): Update subnode menu.

	* help.texi (Help Mode): Move node up in file.

2006-08-15  Nick Roberts  <nickrob@snap.net.nz>

	* building.texi (Stack Buffer): Explain fringe arrow.

2006-08-12  Eli Zaretskii  <eliz@gnu.org>

	* misc.texi (Saving Emacs Sessions): Clarify when desktop is restored
	on startup.

2006-08-11  Romain Francoise  <romain@orebokech.com>

	* ack.texi (Acknowledgments): Delete mention to zone-mode.el.

2006-08-10  Sven Joachim  <svenjoac@gmx.de>  (tiny change)

	* mule.texi (Recognize Coding, Text Coding): Fix typos.

2006-08-10  Richard Stallman  <rms@gnu.org>

	* text.texi (Format Faces): Substantial rewrites to deal
	with face merging.  Empty regions don't count.
	Clarify face property inheritance.

2006-08-08  Romain Francoise  <romain@orebokech.com>

	* dired.texi (Marks vs Flags): Fix typo reported by Ari Roponen
	<arjuropo@cc.jyu.fi>.

2006-08-04  Eli Zaretskii  <eliz@gnu.org>

	* cmdargs.texi (Window Size X) <--geometry>: Only width and height
	apply to all frames.

2006-08-01  Richard Stallman  <rms@gnu.org>

	* help.texi (Name Help): Add index entries for describe-variable.

2006-08-01  Nick Roberts  <nickrob@snap.net.nz>

	* building.texi (GDB Graphical Interface): Shorten node names.
	(GDB-UI Layout): Use GDB-related.
	(Other GDB-UI Buffers): Simplify English.

2006-07-31  Richard Stallman  <rms@gnu.org>

	* search.texi (Query Replace): Add xref for Dired's Q command.

2006-07-31  Nick Roberts  <nickrob@snap.net.nz>

	* building.texi (GDB commands in Fringe): Rename to...
	(Source Buffers): ..this and move forward.  Describe hollow arrow and
	new option gdb-find-source-frame.

2006-07-29  Richard Stallman  <rms@gnu.org>

	* dired.texi (Operating on Files): Simplify previous change
	and fix Texinfo usage.

2006-07-29  Eli Zaretskii  <eliz@gnu.org>

	* dired.texi (Operating on Files): Add cross-references.  State the
	Unix commands that do similar things.

2006-07-28  Richard Stallman  <rms@gnu.org>

	* mark.texi (Transient Mark): Clarify that region never disappears
	when Transient Mark mode is off, and not when it is on.

2006-07-27  Richard Stallman  <rms@gnu.org>

	* search.texi (Non-ASCII Isearch): Clarify.  Mention C-q.

2006-07-24  Richard Stallman  <rms@gnu.org>

	* xresources.texi (GTK styles): Fix texinfo usage.

	* commands.texi (User Input): Explain why we teach keyboard cmds.

	* xresources.texi, xresmini.texi, search.texi, programs.texi:
	* misc.texi, kmacro.texi, killing.texi, glossary.texi:
	* fortran-xtra.texi, files.texi, emacs.texi, emacs-xtra.texi:
	* doclicense.texi, display.texi, dired.texi, basic.texi:
	* anti.texi, ack.texi: Move periods and commas inside quotes.

2006-07-22  Eli Zaretskii  <eliz@gnu.org>

	* cmdargs.texi (General Variables): Document EMAIL.

2006-07-21  Eli Zaretskii  <eliz@gnu.org>

	* frames.texi (Frame Commands): Mention that focus-follows-mouse
	doesn't have effect on MS-Windows.

2006-07-17  Richard Stallman  <rms@gnu.org>

	* building.texi (Grep Searching): Explain about chaining grep commands.

2006-07-10  Nick Roberts  <nickrob@snap.net.nz>

	* killing.texi, mini.texi: Fix typos.

2006-07-09  Chong Yidong  <cyd@stupidchicken.com>

	* misc.texi (Invoking emacsclient): Document behavior when emacsclient
	is invoked for multiple files.

2006-07-08  Eli Zaretskii  <eliz@gnu.org>

	* msdog.texi (Windows Keyboard) [@iftex]: Add an @inforef to the
	on-line manual for the rest of this node.
	(Windows Mouse) <w32-pass-extra-mouse-buttons-to-system>: Include
	unconditionally.
	(Windows Processes) <w32-quote-process-args>: Include unconditionally.
	Improve wording.
	(Windows Printing): Improve wording.
	(Windows Misc) [@iftex]: Add an @inforef to the on-line manual for the
	rest of this node.

2006-07-05  Thien-Thi Nguyen  <ttn@gnu.org>

	* building.texi (Lisp Eval): Throughout, replace eval-current-buffer
	with eval-buffer.

2006-07-05  Nick Roberts  <nickrob@snap.net.nz>

	* mule.texi (Coding Systems, Specify Coding): Link descriptions
	of character translation.

2006-07-04  Nick Roberts  <nickrob@snap.net.nz>

	* rmail.texi (Remote Mailboxes): Add missing @code keyword.

2006-07-03  Karl Berry  <karl@gnu.org>

	* emacs.texi (\hbadness): Set to 6000 so we aren't bothered by
	not-too-underfull hboxes in the TeX output.
	* abbrevs.texi, buffers.texi, building.texi, calendar.texi,
	* cmdargs.texi, custom.texi, dired.texi, macos.texi,
	* maintaining.texi, misc.texi, mule.texi, programs.texi, rmail.texi,
	* sending.texi, text.texi: Fix overfull/underfull boxes.

2006-07-03  Romain Francoise  <romain@orebokech.com>

	* m-x.texi (M-x): Fix.

2006-07-03  Richard Stallman  <rms@gnu.org>

	* search.texi (Other Repeating Search): filename -> file name.

	* misc.texi (Narrowing): Minor cleanups.

	* files.texi (Visiting): filename -> file name.

	* emacs.texi (Top): Update subnode menus.

	* mule.texi (Coding Systems): Move char translation stuff here.
	(Specify Coding, Output Coding): New nodes, out of Recognize Coding.
	(Recognize Coding): Substantial local rewrites.
	(International): Update menu.

	* display.texi (Auto Scrolling): New node, broken out of Scrolling.
	(Scrolling): Substantial local rewrites.
	(Display): Update menu and intro.

	* dired.texi: filename -> file name.

	* custom.texi (Safe File Variables): Texinfo usage fix.

2006-07-03  Teodor Zlatanov  <tzz@lifelogs.com>

	* help.texi, m-x.texi: Lots of cleanups.

2006-06-30  Eli Zaretskii  <eliz@gnu.org>

	* msdog.texi (ls in Lisp, Windows Keyboard, Windows Mouse)
	(Windows Processes, Windows Misc): Shorten the printed version by
	selectively conditioning less important portions by @ifnottex.

2006-06-27  Richard Stallman  <rms@gnu.org>

	* mini.texi (Minibuffer File): Minor cleanup.

2006-06-25  Nick Roberts  <nickrob@snap.net.nz>

	* frames.texi (XTerm Mouse): Rename to...
	(Text-Only Mouse): ...this.  Mention t-mouse-mode.

	* emacs.texi (Top): Use new node name.

2006-06-24  Eli Zaretskii  <eliz@gnu.org>

	* emacs.texi (Top): Update the detailed menu according to changes in
	msdog.texi.

	* msdog.texi (Windows Keyboard): New section.
	(Windows Mouse): New section.
	(Windows System Menu): Remove section (text merged with "Windows
	Keyboard").
	(Windows Misc): New section.

	* dired.texi (Dired Enter): Refer to msdog.texi for ls-lisp emulation.

	* msdog.texi (ls in Lisp): New section.

	* files.texi (Visiting): Document case-insensitive wildcard matching
	under find-file-wildcards.

2006-06-16  YAMAMOTO Mitsuharu  <mituharu@math.s.chiba-u.ac.jp>

	* macos.texi (Mac Input): Add description of mac-function-modifier.
	Now Unicode keyboard layouts work.

2006-06-10  Richard Stallman  <rms@gnu.org>

	* mule.texi (Recognize Coding): Clarify previous change.

2006-06-09  Kenichi Handa  <handa@m17n.org>

	* mule.texi (Recognize Coding): Describe the convention of "CODING!"
	notation.

2006-06-07  Kevin Ryde  <user42@zip.com.au>

	* mule.texi (Coding Systems): Footnote xref "MS-DOS and MULE" in main
	manual for @ifnottex, but in emacs-extra for @iftex.

	* cmdargs.texi (General Variables): Fix smtpmail xref.

2006-05-29  Stefan Monnier  <monnier@iro.umontreal.ca>

	* programs.texi (Comment Commands):
	* custom.texi (Specifying File Variables):
	Use ;; instead of ;;; to better follow coding conventions.

2006-06-07  Nick Roberts  <nickrob@snap.net.nz>

	* building.texi (Watch Expressions): Move node to end.
	(GDB Graphical Interface): Move description of clicks in fringe...
	(GDB commands in the Fringe): ...to here.  New node.

2006-06-05  Romain Francoise  <romain@orebokech.com>

	* xresmini.texi (GTK resources): Fix various typos.

2006-06-05  Nick Roberts  <nickrob@snap.net.nz>

	* building.texi (GDB Graphical Interface): Update bindings.
	(Commands of GUD): Add gud-print.  Remove gud-run.
	Restate availability more generally.

2006-06-03  Teodor Zlatanov  <tzz@lifelogs.com>

	* mini.texi: Lots of cleanups.

2006-06-01  Luc Teirlinck  <teirllm@auburn.edu>

	* misc.texi (Shell History Copying): Update descriptions of `C-c RET'
	and Mouse-2.

2006-06-01  Jan Djärv  <jan.h.d@swipnet.se>

	* screen.texi (Menu Bar): Change menu-bar-start to menu-bar-open.

2006-05-31  Richard Stallman  <rms@gnu.org>

	* basic.texi (Moving Point): Fix previous change.

2006-05-29  Jan Djärv  <jan.h.d@swipnet.se>

	* screen.texi (Menu Bar): F10 for Gtk+/Lesstif/Lucid menus.

2006-05-28  Teodor Zlatanov  <tzz@lifelogs.com>

	* basic.texi: Many simplifications and improvements in wording.

2006-05-26  Nick Roberts  <nickrob@snap.net.nz>

	* anti.texi (Antinews): Create a node for gdb-ui.

2006-05-22  Reiner Steib  <Reiner.Steib@gmx.de>

	* frames.texi (Menu Bars, Tool Bars): Add index entries.

2006-05-20  Richard Stallman  <rms@gnu.org>

	* dired.texi (Dired Navigation): dired-goto-file is now j.

2006-05-20  Eli Zaretskii  <eliz@gnu.org>

	* mule.texi (Coding Systems): Mention the undecided-* coding systems
	and their aliases.

	* msdog.texi (Windows Printing): Mention non-support of plain text
	printing with some el-cheapo printers, and suggest a workaround.

2006-05-20  Kevin Ryde  <user42@zip.com.au>

	* text.texi (TeX Print): tex-dvi-view-command has a default value,
	remove the bit saying you must set it.

2006-05-19  Luc Teirlinck  <teirllm@auburn.edu>

	* trouble.texi (Checklist):
	* text.texi (Text, Auto Fill, Text Mode):
	* search.texi (Nonincremental Search):
	* rmail.texi (Rmail Labels):
	* mule.texi (Input Methods, Multibyte Conversion):
	* misc.texi (Gnus, Where to Look, PostScript):
	* maintaining.texi (Create Tags Table):
	* indent.texi (Indentation Commands):
	* fixit.texi (Spelling):
	* emacs.texi (Copying):
	* custom.texi (Init File): ifinfo -> ifnottex.

2006-05-17  Richard Stallman  <rms@gnu.org>

	* files.texi (Diff Mode): Mention C-x `.

2006-05-08  Richard Stallman  <rms@gnu.org>

	* custom.texi (Disabling): Textual cleanups.

2006-05-12  Glenn Morris  <rgm@gnu.org>

	* calendar.texi (Displaying the Diary, Format of Diary File):
	Refer to diary-view-entries, diary-list-entries,
	diary-show-all-entries rather than obsolete aliases.

2006-05-12  Eli Zaretskii  <eliz@gnu.org>

	* calendar.texi (Calendar/Diary, Holidays, Displaying the Diary)
	(Displaying the Diary, Special Diary Entries, Importing Diary):
	* building.texi (Compilation Shell):
	* buffers.texi (Several Buffers) [iftex]: Replace @xref's to
	emacs-xtra with @inforef's.

	* files.texi (Visiting): Fix wording.

	* mule.texi (Coding Systems, Text Coding): More indexing.
	Mention that C-x RET f can set eol conversion.

2006-05-07  Jan Djärv  <jan.h.d@swipnet.se>

	* xresmini.texi (GTK resources): Insert GTK description.

	* xresources.texi (GTK resources): metafont should be menufont.

2006-05-06  Michael Albinus  <michael.albinus@gmx.de>

	* mini.texi (Completion Options): Completion of remote files'
	method, user name and host name is active only in partial
	completion mode.

2006-05-06  Eli Zaretskii  <eliz@gnu.org>

	* makefile.w32-in (emacs.dvi):
	* Makefile.in (emacs.dvi): Add xresmini.texi.

	* xresmini.texi (Table of Resources): Remove xref to non-existent
	node "LessTif Resources".

	* msdog.texi (Microsoft Windows):
	* calendar.texi (Calendar/Diary, Displaying the Diary)
	(Special Diary Entries, Importing Diary, Holidays):
	* programs.texi (Program Modes):
	* text.texi (Text):
	* buffers.texi (Several Buffers):
	* files.texi (Comparing Files): Fix cross-references to emacs-xtra.

2006-05-06  Eli Zaretskii  <eliz@gnu.org>

	The following changes merge the emacs-xtra manual into the main
	manual, but only for on-line version of the manual.

	* vc2-xtra.texi (Version Backups, Local Version Control)
	(Making Snapshots, Change Logs and VC, Version Headers)
	(Customizing VC, CVS Options) [ifnottex]: Conditional xref's for
	on-line manual.

	* vc1-xtra.texi (VC Dired Mode) [ifnottex]: Conditional xref's
	for on-line manual.

	* msdog-xtra.texi (MS-DOS, MS-DOS Keyboard, MS-DOS Mouse)
	(MS-DOS Display, MS-DOS File Names, MS-DOS Printing)
	(MS-DOS and MULE, MS-DOS Processes) [ifnottex]: Conditional xref's
	for on-line manual.

	* fortran-xtra.texi (Fortran, Fortran Autofill)
	(Fortran Autofill, Fortran Abbrev) [ifnottex]: Conditional xref's
	for on-line manual.

	* picture-xtra.texi (Basic Picture, Rectangles in Picture) [ifnottex]:
	Conditional xref's for on-line manual.

	* emerge-xtra.texi (Emerge, Overview of Emerge)
	(Fine Points of Emerge) [ifnottex]: Conditional xref's for on-line
	manual.

	* Makefile.in (INFO_TARGETS): Remove ../info/emacs-xtra.
	(EMACS_XTRA): New variable, lists the new *-xtra.texi files.
	(EMACSSOURCES): Use EMACS_XTRA.
	(../info/emacs-xtra): Remove.
	(emacs-xtra.dvi): Add EMACS_XTRA to prerequisites.

	* makefile.w32-in (INFO_TARGETS): Remove $(infodir)/emacs-xtra.
	(EMACS_XTRA): New variable, lists the new *-xtra.texi files.
	(EMACSSOURCES): Use EMACS_XTRA.
	($(infodir)/emacs-xtra): Remove.
	(emacs-xtra.dvi): Add EMACS_XTRA to prerequisites.

	* trouble.texi (Quitting):
	* text.texi (Text):
	* programs.texi (Program Modes):
	* msdog.texi (Microsoft Windows):
	* frames.texi (Frames):
	* files.texi (Backup, Version Control, VC Concepts)
	(Types of Log File, Advanced C-x v v, Log Buffer, Old Versions)
	(Registering, VC Status, VC Undo, Multi-User Branching)
	(Comparing Files):
	* calendar.texi (Calendar/Diary, Holidays, Displaying the Diary)
	(Displaying the Diary, Special Diary Entries, Importing Diary):
	* buffers.texi (Several Buffers): Replace inforef to emacs-xtra by
	conditional xref's, depending on @iftex/@ifnottex.

	* msdog.texi (Microsoft Windows) [ifnottex]: Add menu entry for
	"MS-DOS".  @include msdog-xtra.texi.

	* programs.texi (Programs) [ifnottex]: Add menu entry for "Fortran".
	<Top Level> [ifnottex]: @include fortran-xtra.texi.

	* files.texi (Secondary VC Commands) [ifnottex]: Add menu entries
	for vc-xtra.texi subsections.
	(VC Undo) [ifnottex]: @include vc1-xtra.texi and @lowersections it.
	(Multi-User Branching) [ifnottex]: @include vc2-xtra.texi.

	* sending.texi (Sending Mail): A @node line without explicit Prev,
	Next, and Up links.

	* abbrevs.texi (Abbrevs): A @node line without explicit Prev,
	Next, and Up links.

	* emacs.texi (Top) [ifnottex]: Add menu entries for "Picture Mode"
	and its sections.  @include picture-xtra.texi.

	* maintaining.texi (Maintaining) [ifnottex]: Add menu entry for
	"Emerge".
	(List Tags) [ifnottex]: @include emerge-xtra.texi.

	* cal-xtra.texi (Daylight Savings): Remove this node: it is an
	exact duplicate of its name-sake in calendar.texi.

	* calendar.texi (Calendar/Diary) [ifnottex]: Add menu item for
	"Advanced Calendar/Diary Usage".
	(Time Intervals) [ifnottex]: @include cal-xtra.texi.

	* dired.texi (Subdirectories in Dired) [ifnottex]: @include
	dired-xtra.texi.
	(Dired) [ifnottex]: Add menu entry for "Subdir Switches".

	* files.texi (Reverting) [ifnottex]: @include arevert-xtra.texi.
	(Files) [ifnottex]: Add menu entry for Autorevert.

	* emacs-xtra.texi (Introduction): Reword to make consistent with
	printed version only.
	<Top level>: Remove the body of all chapters and move them to the
	new *-xtra.texi files.  Use @raisesections and @lowersections to
	convert sections to chapters etc.

	* msdog-xtra.texi:
	* fortran-xtra.texi:
	* vc-xtra.texi:
	* vc1-xtra.texi:
	* vc2-xtra.texi:
	* emerge-xtra.texi:
	* cal-xtra.texi:
	* dired-xtra.texi:
	* arevert-xtra.texi: New files, with text from respective chapters
	of emacs-xtra.texi.  Convert each @chapter into @section, @section
	into @subsection, etc.

	* emacs-xtra.texi (MS-DOS): Rename from "MS-DOG".  All references
	updated.

	* msdog.texi (Microsoft Windows): Rename from "Emacs and Microsoft
	Windows".  All references updated.

2006-05-06  YAMAMOTO Mitsuharu  <mituharu@math.s.chiba-u.ac.jp>

	* macos.texi (Mac Input): Mention input from Character Palette.
	(Mac Font Specs): Fix typo.

2006-05-05  Richard Stallman  <rms@gnu.org>

	* files.texi (Diff Mode): Minor cleanup.

2006-05-05  Karl Berry  <karl@gnu.org>

	* emacs.texi: Call @fonttextsize 10, inside @tex to avoid
	errors from the current release of makeinfo (4.8).
	* help.texi (Library Keywords): Change widest word in multitable
	template from `emulations' to `convenience'.  (Not sure if this is
	related to the font change.)

2006-05-05  Eli Zaretskii  <eliz@gnu.org>

	* files.texi (File Names): Add a footnote about limited support of
	~USER on MS-Windows.

	* cmdargs.texi (Initial Options): Add a footnote about limited
	support of ~USER on MS-Windows.

2006-05-03  Richard Stallman  <rms@gnu.org>

	* files.texi (Diff Mode): Node moved here.
	(Comparing Files): Delete what duplicates new node.
	(Files): Put Diff Mode in menu.

	* misc.texi (Diff Mode): Move to files.texi.

	* emacs.texi (Top): Update menu for Diff Mode.

	* trouble.texi (Emergency Escape): Simplify.

	* emacs.texi (Top): Minor clarification.

2006-05-03  Teodor Zlatanov  <tzz@lifelogs.com>

	* commands.texi, entering.texi, screen.texi: Many simplifications.

2006-05-03  Richard Stallman  <rms@gnu.org>

	* commands.texi (Text Characters): Delete paragraph about unibyte
	non-ASCII printing chars.

	* killing.texi (Killing): Say "graphical displays".
	* display.texi: Say "graphical displays".

	* cmdargs.texi (Misc X): Say "graphical displays".

2006-05-01  Richard Stallman  <rms@gnu.org>

	* emacs.texi (Top): Add Diff Mode to menu.

2006-05-01  Aaron S. Hawley  <Aaron.Hawley@uvm.edu>

	* misc.texi (Diff Mode): New node.

2006-05-01  YAMAMOTO Mitsuharu  <mituharu@math.s.chiba-u.ac.jp>

	* macos.texi (Mac International): Now Carbon Emacs has ATSUI support.
	(Mac Environment Variables): Shorten example line.
	(Mac Font Specs): Shorten lisp lines.  Add descriptions for ATSUI.

2006-05-01  Nick Roberts  <nickrob@snap.net.nz>

	* building.texi (GUD Customization): Describe cases %d and %c.
	Update description for %e.

2006-04-30  Glenn Morris  <rgm@gnu.org>

	* calendar.texi (LaTeX Calendar): Mention cal-tex-preamble-extra.

2006-04-29  Dan Nicolaescu  <dann@ics.uci.edu>

	* custom.texi (Examining): Update C-h v output example.

2006-04-29  Kim F. Storm  <storm@cua.dk>

	* building.texi (Grep Searching): Add lgrep and rgrep.

2006-04-23  Richard Stallman  <rms@gnu.org>

	* emacs.texi [TeX]: Use xresmini.texi instead of xresources.texi.

	* xresmini.texi: New file.

	* xresources.texi (Face Resources): Split table into font resources
	and the rest.  Combine similar attributes for brevity.

2006-04-21  Eli Zaretskii  <eliz@gnu.org>

	* emacs-xtra.texi (MS-DOS File Names): Remove section about
	backslashes and case-insensitivity in file names (moved to the
	main manual).
	(MS-DOS Printing): Move most of the text to the main manual.

	* msdog.texi (Windows Files, Windows HOME, MS-Windows Printing):
	New nodes.
	(Windows Processes, Windows System Menu): Add index entries and
	fix wording.

2006-04-18  J.D. Smith  <jdsmith@as.arizona.edu>

	* misc.texi (Shell Ring): Add notes on saved input when
	navigating off the end of the history list.

2006-04-18  Chong Yidong  <cyd@mit.edu>

	* misc.texi (Shell Options): Correct default value of
	comint-scroll-show-maximum-output.

2006-04-18  Nick Roberts  <nickrob@snap.net.nz>

	* building.texi (Watch Expressions): Update.

2006-04-12  Richard Stallman  <rms@gnu.org>

	* search.texi: Clean up previous change.

2006-04-12  Eli Zaretskii  <eliz@gnu.org>

	* search.texi (Regexp Backslash, Regexp Replace): Add index
	entries for ``back reference'' and mention the term itself in the
	text.

2006-04-11  Richard Stallman  <rms@gnu.org>

	* custom.texi (Safe File Variables):
	Document enable-local-variables = :safe.

2006-04-11  Karl Berry  <karl@gnu.org>

	* emacs-xtra.texi, emacs.texi (Dired under VC, VC Dired Commands)
	(Remote Repositories, Version Backups, Local Version Control)
	(Snapshots, Making and Using Snapshots, Snapshot Caveats)
	(Miscellaneous Commands and Features of VC, Change Logs and VC)
	(Renaming VC Work Files and Master Files)
	(Inserting Version Control Headers, Customizing VC, General Options)
	(Options for RCS and SCCS, Options specific for CVS): Move all
	these nodes to emacs-xtra.texi, for brevity.
	* cmdargs.texi, files.texi: Change cross-references.

2006-04-11  J.D. Smith  <jdsmith@as.arizona.edu>

	* files.texi (Old Versions): Update description of vc-annotate's
	use of color to indicate date ranges.

2006-04-09  Kevin Ryde  <user42@zip.com.au>

	* sending.texi (Mail Sending): In send-mail-function @pxref smtpmail,
	put info and printed manual names the right way around.

2006-04-09  Karl Berry  <karl@gnu.org>

	* msdog.texi, emacs-xtra.texi: Move all the MS-DOS material to
	emacs-xtra.texi, leaving only MS Windows information.
	* building.texi, emacs.texi, frames.texi, gnu.texi, macos.texi,
	* msdog.texi, mule.texi, trouble.texi: Change cross-references and
	node names.

	* emacs.texi: Move @summarycontents and @contents to the beginning
	of the file.

2006-04-08  Kevin Ryde  <user42@zip.com.au>

	* text.texi (Fill Commands): fill-nobreak-predicate is now a hook.

2006-04-07  Richard Stallman  <rms@gnu.org>

	* programs.texi (Comments, Comment Commands, Options for Comments)
	(Multi-Line Comments): "Align", not "indent".
	(Basic Indent): C-j deletes trailing whitespace before the newline.

2006-04-06  Richard Stallman  <rms@gnu.org>

	* programs.texi (Basic Indent): Clarify relationship of C-j to TAB.

2006-04-06  Eli Zaretskii  <eliz@gnu.org>

	* killing.texi (Rectangles): Add index entry for marking a rectangle.

2006-04-05  Richard Stallman  <rms@gnu.org>

	* emacs.texi (Top): Update subnode menu.

	* trouble.texi (Unasked-for Search): Node deleted.
	(Lossage): Delete from menu.

2006-04-04  Richard Stallman  <rms@gnu.org>

	* trouble.texi: Various cleanups.
	(Checklist): Don't bother saying how to snail a bug report.
	(Emergency Escape): Much rewriting.
	(After a Crash): Rename the core dump immediately.
	(Total Frustration): Call it a psychotherapist.
	(Bug Criteria): Avoid "illegal instruction".
	(Sending Patches): We always put the contributor's name in.

	* misc.texi (Thumbnails): Minor correction.

2006-04-03  Richard Stallman  <rms@gnu.org>

	* misc.texi (Thumbnails): Minor cleanup.

2006-04-02  Karl Berry  <karl@gnu.org>

	* sending.texi (Mail Sending): pxref to Top needs five args.

2006-03-31  Richard Stallman  <rms@gnu.org>

	* emacs.texi (Top): Update subnode menu.

	* help.texi (Help Mode): Cleanup.

	* dired.texi: Many cleanups.
	(Dired Deletion): Describe dired-recursive-deletes.
	(Operating on Files): dired-create-directory moved.
	(Misc Dired Features): Move to here.
	(Tumme): Node moved to misc.texi.

	* custom.texi: Many cleanups.
	(Minor Modes): Don't mention ISO Accents Mode.
	(Examining): Update C-h v output example.
	(Hooks): Add index and xref for add-hook.
	(Locals): Delete list of vars that are always per-buffer.  Rearrange.
	(Local Keymaps): Don't mention lisp-mode-map, c-mode-map.

	* misc.texi: Many cleanups.
	(beginning): Add to summary of topics.
	(Shell): Put eshell xref at the end.  Remove eshell from table.
	(Thumbnails): New node.

2006-03-28  Eli Zaretskii  <eliz@gnu.org>

	* files.texi (File Name Cache): Make it clear that the cache is
	not persistent.

2006-03-25  Karl Berry  <karl@gnu.org>

	* emacs-xtra.texi, emacs.texi, gnu.texi:
	(1) use @copyright{} instead of (C) in typeset text;
	(2) do not indent copyright year list (or anything else).

2006-03-21  Juanma Barranquero  <lekktu@gmail.com>

	* files.texi (VC Dired Mode): Remove misplaced brackets.

2006-03-21  Andre Spiegel  <spiegel@gnu.org>

	* files.texi: Various updates and clarifications in the VC chapter.

2006-03-19  Luc Teirlinck  <teirllm@auburn.edu>

	* help.texi (Help Mode): Document "C-c C-c".

2006-03-16  Luc Teirlinck  <teirllm@auburn.edu>

	* emacs-xtra.texi (Top): Avoid ugly continuation line in
	menu in the standalone Info reader.

2006-03-15  Chong Yidong  <cyd@stupidchicken.com>

	* emacs-xtra.texi (Emerge, Picture Mode, Fortran): New chapters,
	moved here from Emacs manual.

	* programs.texi (Fortran): Section moved to emacs-xtra.
	(Program Modes): Xref to Fortran in emacs-xtra.

	* maintaining.texi (Emerge): Move to emacs-xtra.
	* files.texi (Comparing Files): Xref to Emerge in emacs-xtra.

	* picture.texi: File deleted.
	* Makefile.in:
	* makefile.w32-in: Remove picture.texi.

	* text.texi (Text): Xref to Picture Mode in emacs-xtra.
	* abbrevs.texi (Abbrevs):
	* sending.texi (Sending Mail): Picture node removed.

	* emacs.texi (Top): Update node listings.

2006-03-12  Richard Stallman  <rms@gnu.org>

	* calendar.texi: Various cleanups.

2006-03-11  Luc Teirlinck  <teirllm@auburn.edu>

	* search.texi (Regexps): Use @samp for regexp that is not in Lisp
	syntax.

2006-03-08  Luc Teirlinck  <teirllm@auburn.edu>

	* search.texi (Regexps): More accurately describe which characters
	are special in which situations.  Recommend _not_ to quote `]' or
	`-' when they are not special.

2006-02-28  Andre Spiegel  <spiegel@gnu.org>

	* files.texi (Old Versions): Clarify operation of C-x v =.

2006-02-21  Nick Roberts  <nickrob@snap.net.nz>

	* building.texi (Watch Expressions): Update and describe
	gdb-speedbar-auto-raise.

2006-02-19  Richard M. Stallman  <rms@gnu.org>

	* emacs.texi: Use @smallbook.
	(Top): Update ref to Emacs paper, delete ref to Cookbook.
	Update subnode menu.

	* building.texi (Lisp Interaction): Minor addition.

2006-02-18  Nick Roberts  <nickrob@snap.net.nz>

	* building.texi (Watch Expressions): Update and be more precise.

2006-02-15  Francesco Potortì  <pot@gnu.org>

	* maintaining.texi (Create Tags Table): Explain why the
	exception when etags writes to files under the /dev tree.

2006-02-14  Richard M. Stallman  <rms@gnu.org>

	* custom.texi (Safe File Variables): Lots of clarification.
	Renamed from Unsafe File Variables.

2006-02-14  Chong Yidong  <cyd@stupidchicken.com>

	* custom.texi (Unsafe File Variables): File variable confirmation
	assumed denied in batch mode.

2006-02-14  Richard M. Stallman  <rms@gnu.org>

	* building.texi (GDB User Interface Layout): Don't say `inferior'
	for program being debugged.

2006-02-15  Nick Roberts  <nickrob@snap.net.nz>

	* building.texi (GDB Graphical Interface):
	Replace gdb-use-inferior-io-buffer with gdb-use-separate-io-buffer.

2006-02-13  Chong Yidong  <cyd@stupidchicken.com>

	* custom.texi (Specifying File Variables, Unsafe File Variables):
	New nodes, split from File Variables.  Document new file local
	variable behavior.

2006-02-13  YAMAMOTO Mitsuharu  <mituharu@math.s.chiba-u.ac.jp>

	* display.texi (Standard Faces):
	* files.texi (Visiting):
	* frames.texi (Clipboard):
	* glossary.texi (Glossary) <Clipboard>:
	* xresources.texi (X Resources): Mention Mac OS port.

2006-02-12  Richard M. Stallman  <rms@gnu.org>

	* building.texi (Building): Clarify topic in intro.

	* maintaining.texi (Maintaining): Change title; clarify topic.
	Delete duplicate index entries.

	* building.texi (Other GDB User Interface Buffers): Clarifications.

	* text.texi (Cell Commands): Clarifications.

	* programs.texi (Defuns): Delete duplicate explanation of
	left-margin paren convention.
	(Hungry Delete): Minor cleanup.

2006-02-11  Mathias Dahl  <mathias.dahl@gmail.com>

	* dired.texi (Tumme): More tumme documentation.

2006-02-11  Alan Mackenzie  <acm@muc.de>

	* programs.texi ("Hungry Delete"): Correct the appellation of the
	backspace and delete keys to @kbd{DEL} and @kbd{DELETE}.

2006-02-11  Mathias Dahl  <mathias.dahl@gmail.com>

	* dired.texi (Tumme): Fix small bug.

2006-02-10  YAMAMOTO Mitsuharu  <mituharu@math.s.chiba-u.ac.jp>

	* macos.texi (Mac International): Rename "fontset-mac" to
	"fontset-standard".

2006-02-09  Mathias Dahl  <mathias.dah@gmail.com>

	* dired.texi (Tumme): Basic documentation for Tumme added.

2006-02-07  Luc Teirlinck  <teirllm@auburn.edu>

	* mule.texi (International):
	* programs.texi (Basic Indent): Fix typos.

	* custom.texi (Minor Modes):
	* display.texi (Text Display):
	* commands.texi (Text Characters): Update xrefs.

2006-02-07  Richard M. Stallman  <rms@gnu.org>

	* emacs.texi (Top): Update subnode menu.
	Update info on old Emacs papers.
	(Intro): "Graphical display", not window system.

	* xresources.texi (GTK styles): Minor clarifications.

	* trouble.texi: "Graphical display", not window system.
	(Stuck Recursive): Minor clarification.

	* text.texi: Minor clarifications.
	(Sentences): Explain why two-space convention is better.
	Explain sentence-end-without-period here.
	(Fill Commands): Not here.
	(Refill): Node moved down.
	(Filling): Update menu.
	(Table Creation, Cell Justification, Column Commands): Clarify.

	* sending.texi: Minor clarifications.

	* search.texi (Regexp Backslash): Clarification.

	* rmail.texi: Minor cleanups.
	(Rmail): Delete digression about `rmail-mode'.
	(Rmail Inbox): Delete false advice wrt rmail-primary-inbox-list.
	(Rmail Files): Mention C-u M-x rmail.
	(Rmail Reply): Mention References.
	(Rmail Display): Mention rmail-nonignored-headers.

	* programs.texi: Minor cleanups.
	(Comment Commands): Mention momentary Transient Mark mode.
	(Matching): Be more specific about customizing show-paren-mode.
	(Info Lookup): Don't list the modes that support C-h S.
	Just say what it does in an unsupported mode.
	(Man Page): Delete excessive info on customizing woman.
	(Motion in C): Don't mention c-for/backward-into-nomenclature.

	* abbrevs.texi: Minor clarifications.
	(Dabbrev Customization): Talk about "dynamic abbrev expansion",
	not "dynamic abbrevs" as if they were a kind of abbrev.

	* picture.texi (Picture): Minor cleanup.

	* mule.texi (Communication Coding): Say "other applications".
	(Fontsets): Not specific to X.  Add xref to X Resources.
	(Unibyte Mode): Rename from Single-Byte Character Support.
	"Graphical display", not window system.
	(International): Update menu.

	* maintaining.texi (Format of ChangeLog):
	New node, split out from ChangeLog.
	(ChangeLog): Clarifications in the remaining text.
	(Create Tags Table, Etags Regexps, Select Tags Table): Cleanups.
	(Find Tag): Add @w.
	(Tags Search): Explain tag table order here.  Simplify grep ref.
	(List Tags): tags-tag-face is a variable, not a face.
	(Emerge): Cleanups.

	* kmacro.texi (Keyboard Macro Counter): Rewrite for clarity.
	(Keyboard Macros): Avoid "the user".

	* killing.texi: "Graphical display", not window system.

	* help.texi (Help Echo): "Graphical display", not window system.

	* glossary.texi: Say "you", not "the user".  Say "graphical display".

	* frames.texi: Minor cleanups.  "Graphical display", not window system.

	* files.texi (Visiting): Make drag-and-drop not X-specific.

	* custom.texi: Minor cleanups.  "Graphical display", not window system.

	* cmdargs.texi: Minor cleanups.

	* building.texi (Compilation): Move and split kill-compilation para.
	Add para about multiple compilers.
	(Compilation Mode): Commands also available in grep mode and others.
	Mention C-u C-x ` more tutorially.  Clarify C-x `.
	(Compilation Shell): Clarify.  Put Bash example first.
	(Grep Searching): Minor cleanups; add @w.
	(Debuggers): Minor cleanups.
	(Starting GUD): Make GDB xgraphical mode issue clearer.
	(Debugger Operation): Lots of clarifications including
	GDB tooltip side-effect issue.
	(Commands of GUD): Clarify.
	(GUD Customization): Add bashdb-mode-hook.
	(GDB Graphical Interface): Rewrite for clarity.
	(GDB User Interface Layout): Rewrite for clarity.
	(Stack Buffer, Watch Expressions): Likewise.
	(Other GDB User Interface Buffers): Cleanups.
	(Lisp Libraries, External Lisp): Cleanup.

	* basic.texi (Position Info): "Graphical displays", rather than
	window systems.

	* anti.texi: Minor cleanup.

2006-02-03  Eli Zaretskii  <eliz@gnu.org>

	* custom.texi (Init File, Find Init): Add cross-references to
	where $HOME is described.

2006-02-01  Luc Teirlinck  <teirllm@auburn.edu>

	* frames.texi (Frame Parameters): Remove @item for S-Mouse-1; it
	is not inside the @table.

	* emacs.texi (Top): Correct node name.

	* files.texi (File Names): Fix @xref.
	(Reverting): Fix typo.

	* mule.texi (International): Correct node name.

	* kmacro.texi (Save Keyboard Macro): Add missing @kbd to @table.

2006-02-01  Richard M. Stallman  <rms@gnu.org>

	* emacs.texi (Top): Update subnode menu.

	* mule.texi: Minor clarifications.
	Reduce the specific references to X Windows.
	Refer to "graphical" terminals, rather than window systems.
	(Text Coding): Rename from Specify Coding.
	(Communication Coding, File Name Coding, Terminal Coding):
	New nodes split out from Text Coding.

	* kmacro.texi: Minor clarifications.
	(Keyboard Macro Ring): Comment out some excessive commands.
	(Basic Keyboard Macro): Split up the table, putting part in each node.

	* major.texi: Minor clarifications.

	* misc.texi (Single Shell, Interactive Shell): Fix xrefs.

	* windows.texi: Minor clarifications.
	(Change Window): Don't describe mode-line mouse cmds here.
	Add xref to Mode Line Mouse.

	* msdog.texi (Text and Binary, MS-DOS and MULE): Fix xrefs.

	* macos.texi (Mac International): Fix xref.

	* indent.texi: Minor clarifications.

	* frames.texi: Minor clarifications.
	Reduce the specific references to X Windows.
	Refer to "graphical" terminals, rather than window systems.
	(Frame Parameters): Don't mention commands like
	set-foreground-color.  Just say to customize a face.
	(Drag and Drop): Lisp-level stuff moved to Emacs Lisp manual.

	* files.texi: Minor clarifications.
	(Numbered Backups): New node, split out from Backup Names.

	* display.texi (Font Lock): C mode no longer depends on (-in-col-0.

	* cmdargs.texi (General Variables): Fix xref.

	* buffers.texi: Minor clarifications.

2006-01-31  Richard M. Stallman  <rms@gnu.org>

	* display.texi (Scrolling, Horizontal Scrolling, Follow Mode):
	Nodes moved to top.

	* display.texi: Minor clarifications.
	(Display): Rearrange menu.
	(Standard Faces): Mention query-replace face.
	(Faces): Simplify.
	(Font Lock): Simplify face customization info.
	(Highlight Changes): Node merged into Highlight Interactively.
	(Highlight Interactively): Much rewriting and cleanup.
	(Optional Mode Line): Narrowed line number not good for goto-line.
	Simplify face customization advice.
	(Text Display): Mention use of escape-glyph face.
	Move ctl-arrow and tab-width here.
	(Display Custom): Move no-redraw-on-reenter to end of node.

	* search.texi: Minor clarifications.
	(Isearch Scroll): Simplify.
	(Other Repeating Search): Document multi-occur-in-matching-buffers.

	* regs.texi (Registers): Mention bookmarks here.

	* mark.texi: Minor clarifications.
	(Selective Undo): Node deleted.

	* m-x.texi: Minor clarifications.

	* killing.texi: Minor clarifications.
	Refer to "graphical" terminals, rather than window systems.

	* help.texi: Clarifications.
	(Help): Don't describe C-h F and C-h K here.
	(Key Help): Describe C-h K here.
	(Name Help): Mention Emacs Lisp Intro.
	Describe C-h F here.
	(Misc Help): Mention C-h F and C-h K only briefly.

	* fixit.texi (Undo): New node, mostly copied from basic.texi.
	Selective undo text merged in.
	(Spelling): Mention Aspell along with Ispell.

	* emacs.texi (Top): Update subnode menus.

	* basic.texi (Basic Undo): Rename from Undo.  Most of text
	moved to new Undo node.

2006-01-29  Chong Yidong  <cyd@stupidchicken.com>

	* basic.texi (Continuation Lines, Inserting Text):
	Mention longlines mode.

2006-01-29  Richard M. Stallman  <rms@gnu.org>

	* screen.texi: Minor cleanups.
	(Screen): Clean up the intro paragraphs.
	(Mode Line): Lots of rewriting.  Handle frame-name better.
	eol-mnemonic-... vars moved out.

	* emacs.texi (Top): Change menu item for MS-DOS node.
	Update subnode menu.

	* msdog.texi (MS-DOS): Rewrite intro to explain how this
	chapter relates to Windows.  Title changed.

	* mini.texi: Minor cleanups.

	* mark.texi (Selective Undo): New node, text moved from basic.texi.
	(Mark): Put it in the menu.

	* entering.texi: Minor cleanups.

	* emacs.texi (Top): Add xref to Mac chapter; explain Windows better.
	(Intro): Refer to "graphical" terminals, rather than X.

	* display.texi (Display Custom): Add xref to Variables.
	(Optional Mode Line): eol-mnemonic-... vars moved here.

	* commands.texi: Minor cleanups.  Refer to "graphical" terminals,
	rather than X.

	* basic.texi: Minor cleanups.
	(Undo): selective-undo moved.

2006-01-25  Luc Teirlinck  <teirllm@auburn.edu>

	* anti.texi (Antinews): Various corrections and additions.

2006-01-23  Juri Linkov  <juri@jurta.org>

	* custom.texi (Easy Customization, Customization Groups)
	(Browsing Custom): Mention links along with buttons.

2006-01-21  Eli Zaretskii  <eliz@gnu.org>

	* text.texi (TeX Print): Use @key for TAB.

	* kmacro.texi (Keyboard Macro Step-Edit): Use @key for TAB.

2006-01-15  Sven Joachim  <svenjoac@gmx.de>  (tiny change)

	* files.texi (File Aliases): Don't claim that usually separate
	buffers are created for two file names that name the same data.
	Mention additional situations where different names mean the same
	file on disk.

2006-01-19  Richard M. Stallman  <rms@gnu.org>

	* killing.texi (Deletion): Upcase @key argument.

	* custom.texi (Custom Themes): Minor cleanup.

	* programs.texi (Hungry Delete): Upcase @key argument.

2006-01-16  Juri Linkov  <juri@jurta.org>

	* display.texi (Standard Faces): Add `mode-line-buffer-id'.
	Move `mode-line-highlight' before `mode-line-buffer-id'.

2006-01-14  Richard M. Stallman  <rms@gnu.org>

	* basic.texi (Inserting Text): Minor cleanup.

2006-01-11  Luc Teirlinck  <teirllm@auburn.edu>

	* custom.texi (Changing a Variable, Face Customization):
	Update for changes in Custom menus.

2006-01-05  YAMAMOTO Mitsuharu  <mituharu@math.s.chiba-u.ac.jp>

	* macos.texi (Mac International): Undo last change.

2006-01-02  Chong Yidong  <cyd@stupidchicken.com>

	* custom.texi (Custom Themes): Describe the new
	customize-create-theme interface.

2005-12-30  Juri Linkov  <juri@jurta.org>

	* basic.texi (Position Info): Update example.

2005-12-27  Jan Djärv  <jan.h.d@swipnet.se>

	* frames.texi (Dialog Boxes): Add x-gtk-show-hidden-files.

2005-12-24  Chong Yidong  <cyd@stupidchicken.com>

	* custom.texi (Custom Themes): `load-theme' always loads.

2005-12-23  Juri Linkov  <juri@jurta.org>

	* display.texi (Highlight Interactively): Use double space to
	separate sentences.  Replace C-p with M-p, and C-n with M-n.

2005-12-22  Richard M. Stallman  <rms@gnu.org>

	* custom.texi (Easy Customization and subnodes):
	Replace "active field" with "button".
	Use "user option" only for variables.
	Use "setting" for variable-or-face.

2005-12-22  Luc Teirlinck  <teirllm@auburn.edu>

	* buffers.texi (Select Buffer): Change order in table to make
	"Similar" refer to the correct item.
	(Indirect Buffers): Minor rewording.

2005-12-20  Juri Linkov  <juri@jurta.org>

	* files.texi (VC Status): Put P and N near p and n.

2005-12-19  Richard M. Stallman  <rms@gnu.org>

	* programs.texi (Electric C): Delete the info about newline control.
	(Other C Commands): Minor cleanup.
	(Left Margin Paren): Minor cleanup.

2005-12-19  Luc Teirlinck  <teirllm@auburn.edu>

	* custom.texi (Easy Customization): Add "Browsing Custom" to menu.
	(Customization Groups): Delete text moved to "Browsing Custom".
	(Browsing Custom): New node.
	(Specific Customization): Clarify which commands only work for
	loaded options.

2005-12-18  Bill Wohler  <wohler@newt.com>

	* frames.texi (Tool Bars): Shorten text of previous change.

2005-12-18  Aaron S. Hawley  <Aaron.Hawley@uvm.edu>

	* files.texi (VC Status): Document log-view mode.

2005-12-18  Bill Wohler  <wohler@newt.com>

	* frames.texi (Tool Bars): Mention that you can turn off tool bars
	permanently via the customize interface.

2005-12-16  Ralf Angeli  <angeli@iwi.uni-sb.de>

	* killing.texi (Killing by Lines): Document `kill-whole-line'
	function.

2005-12-16  Lőrentey Károly  <lorentey@elte.hu>

	* buffers.texi (Select Buffer): Change `prev-buffer' to
	`previous-buffer'.  Indicate that these functions use a frame
	local buffer list.

2005-12-12  Richard M. Stallman  <rms@gnu.org>

	* custom.texi (Easy Customization): Change menu comment.
	(Prefix Keymaps): Fix spelling of Control-X-prefix.

	* help.texi (Apropos): Rewrite.  Talk about "apropos patterns".
	(Help): Among the Apropos commands, describe only C-h a here.

2005-12-11  Richard M. Stallman  <rms@gnu.org>

	* programs.texi (Options for Comments): Comment-end starts with space.

	* glossary.texi (Glossary): Minor cleanup.

	* files.texi (Old Versions): Use @table.

2005-12-10  David Koppelman  <koppel@ece.lsu.edu>

	* display.texi (Highlight Interactively): Include
	global-hi-lock-mode.  Add miscellaneous details and elaborations.

2005-12-09  Richard M. Stallman  <rms@gnu.org>

	* display.texi (Font Lock): Delete the Global FL menu item.

2005-12-09  Luc Teirlinck  <teirllm@auburn.edu>

	* custom.texi (Minibuffer Maps): Mention the maps for file name
	completion.

2005-12-09  Kim F. Storm  <storm@cua.dk>

	* killing.texi (CUA Bindings): Describe how to use C-x and C-c as
	prefix keys even when mark is active.  Describe that RET moves
	cursor to next corner in rectangle; clarify insert around rectangle.

2005-12-08  Luc Teirlinck  <teirllm@auburn.edu>

	* custom.texi (Customization): Use xref to elisp manual for
	non-TeX output.
	(Minor Modes): Update.
	(Customization Groups, Changing a Variable, Face Customization):
	Update for new appearance of Custom buffers.
	(Changing a Variable): `custom-buffer-done-function' has been
	replaced by `custom-buffer-done-kill'.
	(Specific Customization): In the `customize-group' buffer, a
	subgroup's contents are not "hidden".  They are not included at
	all.  They have no [Show] button.
	(Mouse Buttons): Add pxref to description of mouse event lists in
	Elisp manual.  Add `menu-bar' and `header-line' dummy prefix keys.
	(Find Init): Emacs now looks for ~/.emacs.d/init.el instead of
	~/.emacs.d/.emacs, if it can not find ~/.emacs(.el).

2005-12-08  Richard M. Stallman  <rms@gnu.org>

	* mini.texi (Completion Commands, Completion):
	In file name input, SPC does not do completion.

2005-12-08  Nick Roberts  <nickrob@snap.net.nz>

	* building.texi (GDB Graphical Interface): Explain screen size
	setting.
	(Other GDB User Interface Buffers): Describe features specific to
	GDB 6.4.

2005-12-01  Nick Roberts  <nickrob@snap.net.nz>

	* building.texi (GDB User Interface Layout): Describe how to
	kill associated buffers.
	(Breakpoints Buffer): Use D instead of d for gdb-delete-breakpoint.
	(Watch Expressions): Be more precise.
	(Other GDB User Interface Buffers): Describe how to change a
	register value.

2005-11-24  YAMAMOTO Mitsuharu  <mituharu@math.s.chiba-u.ac.jp>

	* macos.texi (Mac Input): Remove description of
	mac-command-key-is-meta.  Add descriptions of
	mac-control-modifier, mac-command-modifier, and
	mac-option-modifier.
	(Mac International): Fix description of conversion of clipboard data.
	(Mac Font Specs): Add example of font customization by face attributes.

2005-11-22  Nick Roberts  <nickrob@snap.net.nz>

	* building.texi (Watch Expressions): Expand description.
	(Other GDB User Interface Buffers): Describe local map for
	gud-watch.

2005-11-21  Chong Yidong  <cyd@stupidchicken.com>

	* display.texi (Font Lock): Font lock is enabled by default now.

2005-11-20  Juri Linkov  <juri@jurta.org>

	* basic.texi (Position Info): Update examples of the output.
	Remove the fact that examples are produced in the TeXinfo buffer,
	because in the Info reader users will get a different output from
	`C-x ='.

	* building.texi (Compilation Mode): Remove paragraph duplicated
	from the node `Compilation'.  Add `compilation-skip-threshold'.

	* display.texi (Font Lock): Suggest more user-friendly method of
	finding all Font Lock faces (M-x customize-group RET font-lock-faces).

2005-11-18  Richard M. Stallman  <rms@gnu.org>

	* files.texi (Registering): Mention @@ in mode line.

	* mini.texi (Minibuffer File): Clarify previous change.  Add @findex.

2005-11-08  Aaron S. Hawley  <Aaron.Hawley@uvm.edu>

	* files.texi (Renaming and VC): Some back-ends don't
	handle renaming.

2005-11-17  Juri Linkov  <juri@jurta.org>

	* emacs.texi (Top):
	* display.texi (Highlight Interactively): Put this font-lock based
	mode near Font Lock node.

2005-11-16  Chong Yidong  <cyd@stupidchicken.com>

	* ack.texi (Acknowledgments): Acknowledge Andrew Zhilin for Emacs
	icons.

2005-11-12  Kim F. Storm  <storm@cua.dk>

	* help.texi (Help): Fix C-h a entry.  Add C-h d entry.
	(Help Summary): Add C-h d and C-h e.
	(Apropos): Clarify that all apropos commands may search for either
	list of words or a regexp.  Add C-h d for apropos-documentation.
	Describe apropos-documentation-sort-by-scores user option.

2005-11-09  Luc Teirlinck  <teirllm@auburn.edu>

	* killing.texi (CUA Bindings): Add @section.

2005-11-10  Kim F. Storm  <storm@cua.dk>

	* emacs.texi (Top): Add CUA Bindings entry to menu.

	* killing.texi (CUA Bindings): New node.  Moved here from
	misc.texi and extended with info on rectangle commands and
	rectangle highlighting, interface to registers, and the global
	mark feature.

	* misc.texi (Emulation): Move CUA bindings item to killing.texi.

	* regs.texi: Prev link points to CUA Bindings node.

2005-11-07  Luc Teirlinck  <teirllm@auburn.edu>

	* help.texi (Help Echo): By default, help echos are only shown on
	mouse-over, not on point-over.

2005-11-04  Jérôme Marant  <jerome@marant.org>

	* misc.texi (Shell Mode): Describe how to activate password echoing.

2005-11-04  Romain Francoise  <romain@orebokech.com>

	* mark.texi (Mark Ring): Fix typo.

2005-11-03  Richard M. Stallman  <rms@gnu.org>

	* mark.texi (Mark Ring): Mention set-mark-command-repeat-pop.

2005-11-01  Bill Wohler  <wohler@newt.com>

	* help.texi (Help Mode): Fix typo.

2005-11-01  Nick Roberts  <nickrob@snap.net.nz>

	* building.texi (Other GDB User Interface Buffers):
	Describe the command gdb-use-inferior-io-buffer.

2005-10-31  Romain Francoise  <romain@orebokech.com>

	* files.texi (Compressed Files): Fix typo.

	* buffers.texi (Misc Buffer): Downcase `*shell*'.

	* windows.texi (Force Same Window): Likewise.

2005-10-30  Bill Wohler  <wohler@newt.com>

	* help.texi (Help Mode): URLs viewed with browse-url.

2005-10-31  Nick Roberts  <nickrob@snap.net.nz>

	* building.texi (GDB Graphical Interface): Don't reference
	gdb-mouse-set-clear-breakpoint.  Explain gdb-mouse-until
	must stay in same frame.

2005-10-29  Chong Yidong  <cyd@stupidchicken.com>

	* custom.texi (Init File): Document ~/.emacs.d/init.el.

	* anti.texi (Antinews): Likewise.

2005-10-28  Bill Wohler  <wohler@newt.com>

	* help.texi (Help): Help mode now creates hyperlinks for URLs.

2005-10-28  Richard M. Stallman  <rms@gnu.org>

	* files.texi (Visiting): Explain how to enter ? in a file name.

	* trouble.texi (Memory Full): Mention !MEM FULL! in mode line.

2005-10-25  Nick Roberts  <nickrob@snap.net.nz>

	* building.texi (GDB Graphical Interface):
	Describe gdb-mouse-until.

2005-10-23  Richard M. Stallman  <rms@gnu.org>

	* custom.texi (Init File): Recommend when to use site-start.el.

2005-10-21  Juri Linkov  <juri@jurta.org>

	* custom.texi (Examining): Mention accessing the old variable
	value via M-n in set-variable.

2005-10-18  Romain Francoise  <romain@orebokech.com>

	* files.texi (Version Systems): Capitalize GNU.

2005-10-18  Nick Roberts  <nickrob@snap.net.nz>

	* building.texi (Compilation Mode): Remove redundant paragraph.
	(Watch Expressions): Remove paragraph to reflect code change.

2005-10-16  Richard M. Stallman  <rms@gnu.org>

	* building.texi (Compilation Mode, Compilation): Clarified.

2005-10-15  Richard M. Stallman  <rms@gnu.org>

	* misc.texi (Saving Emacs Sessions): Mention savehist library.

2005-10-13  Kenichi Handa  <handa@m17n.org>

	* basic.texi (Position Info): Fix previous change.

2005-10-12  Jan Djärv  <jan.h.d@swipnet.se>

	* cmdargs.texi (Icons X): Fix typo.

2005-10-12  Kenichi Handa  <handa@m17n.org>

	* basic.texi (Position Info): Describe the case that Emacs shows
	"part of display ...".

2005-10-10  Jan Djärv  <jan.h.d@swipnet.se>

	* cmdargs.texi (Icons X): -nb => -nbi.

2005-10-10  Chong Yidong  <cyd@stupidchicken.com>

	* frames.texi (Speedbar): A couple more clarifications.

2005-10-11  Nick Roberts  <nickrob@snap.net.nz>

	* building.texi (GDB User Interface Layout): Improve diagram.
	(Watch Expressions): Explain how to make speedbar global.
	(Other GDB User Interface Buffers): Make references more precise.

2005-10-09  Richard M. Stallman  <rms@gnu.org>

	* frames.texi (Speedbar): Clarify the text.

2005-10-09  Chong Yidong  <cyd@stupidchicken.com>

	* frames.texi (Speedbar): Add information on keybindings,
	dismissing the speedbar, and buffer display mode.  Link to
	speedbar manual.

2005-10-09  Jan Djärv  <jan.h.d@swipnet.se>

	* cmdargs.texi (Icons X): Remove options -i, -itype, --icon-type,
	added -nb, --no-bitmap-icon.

2005-10-07  Nick Roberts  <nickrob@snap.net.nz>

	* building.texi (GDB Graphical Interface): Add variables and
	functions to indices.  Be more precise.

2005-10-03  Jan Djärv  <jan.h.d@swipnet.se>

	* frames.texi (Drag and Drop): Remove the x- from
	x-dnd-open-file-other-window and xdnd-protocol-alist.

2005-09-30  Romain Francoise  <romain@orebokech.com>

	* mini.texi (Minibuffer): The default value now appears before the
	colon in minibuffer prompts.

2005-09-25  Richard M. Stallman  <rms@gnu.org>

	* search.texi (Regexp Search): Doc search-whitespace-regexp.

2005-09-20  Emanuele Giaquinta  <emanuele.giaquinta@gmail.com>  (tiny change)

	* text.texi (Paragraphs): Correction about Paragraph-Indent Text mode.

2005-09-21  YAMAMOTO Mitsuharu  <mituharu@math.s.chiba-u.ac.jp>

	* emacs.texi (Top): Update submenus from macos.texi.

	* macos.texi: Change `Mac OS 8 or 9' to `Mac OS Classic'.
	(Mac OS): Update feature support status.
	(Mac Input): List supported input scripts.  Remove description
	about `mac-keyboard-text-encoding'.  Mention mouse button
	emulation and related variables.
	(Mac International): Mention Central European and Cyrillic
	support.  Now `keyboard-coding-system' is dynamically changed.
	Add description about coding system for selection.
	Add description about language environment.
	(Mac Environment Variables):
	Mention `~/.MacOSX/environment.plist'.  Give example of command line
	arguments.  Add Preferences support.
	(Mac Directories): Explicitly state that this node is for Mac OS
	Classic only.
	(Mac Font Specs): Mention specification for scalable fonts.
	List supported charsets.  Add preferred way of creating fontsets.
	Add description about `mac-allow-anti-aliasing'.
	(Mac Functions): Add descriptions about `mac-set-file-creator',
	`mac-get-file-creator', `mac-set-file-type', `mac-get-file-type',
	and `mac-get-preference'.

2005-09-16  Romain Francoise  <romain@orebokech.com>

	Update all files to specify GFDL version 1.2.

	* doclicense.texi (GNU Free Documentation License): Update to
	version 1.2.

2005-09-15  Richard M. Stallman  <rms@gnu.org>

	* buffers.texi (List Buffers): Fix xref.

	* rmail.texi (Rmail Basics): Fix xref.

	* emacs.texi (Top): Update subnode menus.

	* files.texi (Saving Commands): New node, broken out of Saving.
	(Customize Save): New node, broken out of Saving.
	Clarify effect of write-region-inhibit-fsync.
	(Misc File Ops): Say write-region-inhibit-fsync affects write-region.

2005-09-14  Romain Francoise  <romain@orebokech.com>

	* files.texi (Saving): Mention write-region-inhibit-fsync.

2005-09-05  Chong Yidong  <cyd@stupidchicken.com>

	* custom.texi (Custom Themes): New node.

2005-09-03  Richard M. Stallman  <rms@gnu.org>

	* search.texi (Search Case): Mention vars that control
	case-fold-search for various operations.

2005-08-22  Juri Linkov  <juri@jurta.org>

	* display.texi (Standard Faces): Merge the text from
	`(elisp)Standard Faces' into this node.

2005-08-18  Luc Teirlinck  <teirllm@auburn.edu>

	* emacs.texi (Top): Delete menu item for deleted node
	Keyboard Translations.

2005-08-18  Richard M. Stallman  <rms@gnu.org>

	* trouble.texi (Unasked-for Search):
	Delete xref to Keyboard Translations.

	* glossary.texi (Glossary): Delete xref.

	* custom.texi (Minor Modes): Say that the list here is not complete.
	(Keyboard Translations): Node deleted.
	(Disabling): Delete xref to it.
	(Customization Groups): Fix Custom buffer example.
	(Hooks): Mention remove-hooks.

2005-08-17  Luc Teirlinck  <teirllm@auburn.edu>

	* building.texi (GDB Graphical Interface): Improve filling of menu
	item.

2005-08-18  Nick Roberts  <nickrob@snap.net.nz>

	* building.texi (GDB Graphical Interface): Use better node names.

2005-08-14  Richard M. Stallman  <rms@gnu.org>

	* text.texi (Sentences): Fix xref.

2005-08-14  Juri Linkov  <juri@jurta.org>

	* building.texi (Compilation, Grep Searching): Move grep command
	headings from `Compilation' to `Grep Searching'.

	* dired.texi (Dired and Find):
	* maintaining.texi (Tags Search): Replace grep xref to
	`Compilation' node with `Grep Searching'.

	* files.texi (Comparing Files): Replace xref to `Compilation' with
	`Compilation Mode'.

2005-08-13  Alan Mackenzie  <acm@muc.de>

	* search.texi (Non-ASCII Isearch): Correct a typo.
	(Replacement Commands): Mention query-replace key binding.

2005-08-11  Richard M. Stallman  <rms@gnu.org>

	* programs.texi (Options for Comments): Fix xref.

	* search.texi (Regexp Backslash, Regexp Example): New nodes split
	out of Regexps.

2005-08-09  Juri Linkov  <juri@jurta.org>

	* building.texi (Compilation): Use `itemx' instead of `item'.
	(Grep Searching): Simplify phrase.

	* display.texi (Standard Faces): Describe vertical-border on
	window systems.

	* windows.texi (Split Window): Simplify phrase and mention
	vertical-border face.

2005-08-09  Richard M. Stallman  <rms@gnu.org>

	* files.texi (Comparing Files): Clarify compare-windows.

	* calendar.texi (Scroll Calendar): Document < and > in calendar.

2005-08-06  Eli Zaretskii  <eliz@gnu.org>

	* mule.texi (Coding Systems): Rephrase the paragraph about
	codepages: no need for "M-x codepage-setup" anymore, except on
	MS-DOS.

	* msdog.texi (MS-DOS and MULE): Clarify that this section is for
	the MS-DOS port only.

2005-07-30  Eli Zaretskii  <eliz@gnu.org>

	* makefile.w32-in (info): Don't run multi-install-info.bat.
	($(infodir)/dir): New target, produced by running
	multi-install-info.bat.

2005-07-22  Eli Zaretskii  <eliz@gnu.org>

	* files.texi (Quoted File Names): Add index entry.

2005-07-19  Juri Linkov  <juri@jurta.org>

	* files.texi (Comparing Files): Mention resync for `compare-windows'.

2005-07-18  Juri Linkov  <juri@jurta.org>

	* custom.texi (Easy Customization):
	* files.texi (Old Versions):
	* frames.texi (Wheeled Mice):
	* mule.texi (Specify Coding):
	* text.texi (Cell Justification):
	* trouble.texi (After a Crash):
	* xresources.texi (GTK styles):
	Delete duplicate duplicate words.

2005-07-17  Richard M. Stallman  <rms@gnu.org>

	* frames.texi (Creating Frames): Fix foreground color example.

	* custom.texi (Init Examples): Clean up text about conditionals.

2005-07-16  Richard M. Stallman  <rms@gnu.org>

	* mini.texi (Completion Commands): Fix command name for ?.

2005-07-16  Eli Zaretskii  <eliz@gnu.org>

	* display.texi (Standard Faces): Explain that customization of
	`menu' face has no effect on w32 and with GTK.
	Add cross-references.

	* cmdargs.texi (General Variables): Clarify the default location
	of $HOME on w32 systems.

2005-07-15  Jason Rumney  <jasonr@gnu.org>

	* cmdargs.texi (General Variables): Default HOME on MS Windows has
	changed.

2005-07-08  Kenichi Handa  <handa@m17n.org>

	* mule.texi (Recognize Coding):
	Recommend revert-buffer-with-coding-system instead of revert-buffer.

2005-07-07  Richard M. Stallman  <rms@gnu.org>

	* anti.texi (Antinews): Mention mode-line-inverse-video.

	* files.texi (Saving): Minor correction about C-x C-w.

	* display.texi (Display Custom): Don't mention mode-line-inverse-video.

2005-07-07  Luc Teirlinck  <teirllm@auburn.edu>

	* search.texi (Isearch Scroll): Add example of using the
	`isearch-scroll' property.
	(Slow Isearch): Reference anchor for `baud-rate' instead of entire
	`Display Custom' node.
	(Regexp Replace): Put text that requires Emacs Lisp knowledge last
	and de-emphasize it.
	(Other Repeating Search): `occur' currently can not correctly
	handle multiline matches.  Correct, clarify and update description
	of `flush-lines' and `keep-lines'.

	* display.texi (Display Custom): Add anchor for `baud-rate'.

2005-07-07  Richard M. Stallman  <rms@gnu.org>

	* gnu.texi: Update where to get GNU status; add refs for how to help.
	Add footnotes 6 and 7.

2005-07-04  Lute Kamstra  <lute@gnu.org>

	Update FSF's address in GPL notices.

	* doclicense.texi (GNU Free Documentation License):
	* trouble.texi (Checklist): Update FSF's address.

2005-06-24  Richard M. Stallman  <rms@gnu.org>

	* display.texi (Text Display): Change index entries.

2005-06-24  Eli Zaretskii  <eliz@gnu.org>

	* makefile.w32-in (MAKEINFO): Use --force.
	(INFO_TARGETS, DVI_TARGETS): Make identical to the lists in
	Makefile.in.

2005-06-23  Richard M. Stallman  <rms@gnu.org>

	* anti.texi (Antinews): Rename show-nonbreak-escape to
	nobreak-char-display.

	* emacs.texi (Top): Update detailed node listing.

	* display.texi (Text Display): Rename show-nonbreak-escape
	to nobreak-char-display and no-break-space to nobreak-space.
	(Standard Faces): Split up the list of standard faces
	and put it in a separate node.  Add nobreak-space and
	escape-glyph.

2005-06-23  Lute Kamstra  <lute@gnu.org>

	* mule.texi (Select Input Method): Fix typo.

2005-06-23  Kenichi Handa  <handa@m17n.org>

	* mule.texi (International): List all supported scripts.
	Adjust text for that leim is now included in the normal Emacs
	distribution.
	(Language Environments): List all language environments.
	Intlfonts contains fonts for most supported scripts, not all..
	(Select Input Method): Refer to C-u C-x = to see how to type to
	input a specific character.
	(Recognize Coding): Fix typo, china-iso-8bit -> chinese-iso-8bit.

2005-06-23  Juanma Barranquero  <lekktu@gmail.com>

	* building.texi (Grep Searching): Texinfo usage fix.

2005-06-22  Miles Bader  <miles@gnu.org>

	* display.texi (Faces): Change `vertical-divider' to `vertical-border'.

2005-06-20  Miles Bader  <miles@gnu.org>

	* display.texi (Faces): Add `vertical-divider'.

2005-06-17  Richard M. Stallman  <rms@gnu.org>

	* text.texi (Adaptive Fill): Minor clarification.

2005-06-10  Lute Kamstra  <lute@gnu.org>

	* emacs.texi (Top): Correct version number.
	* anti.texi (Antinews): Correct version number.  Use EMACSVER to
	refer to the current version of Emacs.

2005-06-08  Luc Teirlinck  <teirllm@auburn.edu>

	* files.texi (Log Buffer): Document when there can be more than
	one file to be committed.

2005-06-08  Juri Linkov  <juri@jurta.org>

	* display.texi (Faces): Add `shadow' face.

2005-06-07  Masatake YAMATO  <jet@gyve.org>

	* display.texi (Faces): Write about mode-line-highlight.

2005-06-06  Richard M. Stallman  <rms@gnu.org>

	* misc.texi (Printing Package): Explain how to initialize
	printing package.

	* cmdargs.texi (Action Arguments): Clarify directory default for -l.

2005-06-05  Chong Yidong  <cyd@stupidchicken.com>

	* emacs.texi: Rename Hardcopy to Printing.
	Make PostScript and PostScript Variables subnodes of it.

	* misc.texi (Printing): Rename node from Hardcopy.
	Mention menu bar options.
	Move PostScript and PostScript Variables to submenu.
	(Printing package): New node.

	* mark.texi (Using Region): Change Hardcopy xref to Printing.

	* dired.texi (Operating on Files): Likewise.

	* calendar.texi (Displaying the Diary): Likewise.

	* msdog.texi (MS-DOS Printing, MS-DOS Processes): Likewise.

	* glossary.texi (Glossary): Likewise.

	* frames.texi (Mode Line Mouse): Mention mode-line-highlight
	effect.

2005-06-04  Richard M. Stallman  <rms@gnu.org>

	* trouble.texi (After a Crash): Polish previous change.

2005-05-30  Noah Friedman  <friedman@splode.com>

	* trouble.texi (After a Crash): Mention emacs-buffer.gdb as a
	recovery mechanism.

2005-05-28  Nick Roberts  <nickrob@snap.net.nz>

	* building.texi (Other Buffers): SPC toggles display of
	floating point registers.

2005-05-27  Nick Roberts  <nickrob@snap.net.nz>

	* files.texi (Log Buffer): Merge in description of Log Edit
	mode from pcl-cvs.texi.

2005-05-26  Richard M. Stallman  <rms@gnu.org>

	* building.texi (Lisp Eval): C-M-x with arg runs Edebug.

2005-05-24  Luc Teirlinck  <teirllm@auburn.edu>

	* fixit.texi (Spelling): Delete confusing sentence; flyspell is
	not enabled by default.
	When not on a word, `ispell-word' by default checks the word
	before point.

2005-05-24  Nick Roberts  <nickrob@snap.net.nz>

	* building.texi (Debugger Operation): Simplify last sentence.

2005-05-23  Lute Kamstra  <lute@gnu.org>

	* emacs.texi: Update FSF's address throughout.
	(Preface): Use @cite.
	(Distrib): Add cross reference to the node "Copying".  Mention the
	FDL.  Don't refer to etc/{FTP,ORDERS}.  Mention the sale of
	printed manuals.
	(Intro): Use @xref for the Emacs Lisp Intro.

2005-05-18  Luc Teirlinck  <teirllm@auburn.edu>

	* buffers.texi (Select Buffer): Document `C-u M-g M-g'.

	* basic.texi (Moving Point): Mention default for `goto-line'.

	* programs.texi (Lisp Doc): Eldoc mode shows only the first line
	of a variable's docstring.

2005-05-18  Lute Kamstra  <lute@gnu.org>

	* maintaining.texi (Overview of Emerge): Add cross reference.
	Remove duplication.

	* emacs.texi (Top): Update to the current structure of the manual.
	* misc.texi (Emacs Server): Add menu description.
	* files.texi (Saving): Fix menu.
	* custom.texi (Customization): Fix menu.
	* mule.texi (International): Fix menu.
	* kmacro.texi (Keyboard Macros): Fix menu.

2005-05-16  Luc Teirlinck  <teirllm@auburn.edu>

	* display.texi: Various minor changes.
	(Faces): Delete text that is repeated in the next section.

2005-05-16  Nick Roberts  <nickrob@snap.net.nz>

	* building.texi (Debugger Operation): Mention GUD tooltips are
	disabled with GDB in text command mode.

2005-05-16  Nick Roberts  <nickrob@snap.net.nz>

	* building.texi: Replace toolbar with "tool bar" for consistency.
	(Compilation Mode): Describe compilation-context-lines
	and use of arrow in compilation buffer.
	(Debugger Operation): Replace help text with variable's value.

	* frames.texi (Tooltips): Replace toolbar with "tool bar" for
	consistency.

2005-05-15  Luc Teirlinck  <teirllm@auburn.edu>

	* major.texi (Choosing Modes): normal-mode processes the -*- line.
	Add xref.

2005-05-14  Luc Teirlinck  <teirllm@auburn.edu>

	* basic.texi (Moving Point): Mention `M-g g' binding for `goto-line'.
	(Position Info): Delete discussion of `goto-line'.  It is already
	described in `Moving point'.

	* mini.texi (Completion Commands): Correct reference.
	(Completion Options): Fix typo.

	* killing.texi (Deletion): Complete description of `C-x C-o'.

2005-05-10  Richard M. Stallman  <rms@gnu.org>

	* building.texi (Compilation): Clarify recompile's directory choice.

	* frames.texi (Tooltips): Cleanups.

	* basic.texi (Arguments): Fix punctuation.

2005-05-09  Luc Teirlinck  <teirllm@auburn.edu>

	* screen.texi (Menu Bar): The up and down (not left and right)
	arrow keys move through a keyboard menu.

2005-05-08  Luc Teirlinck  <teirllm@auburn.edu>

	* basic.texi: Various typo and grammar fixes.
	(Moving Point): C-a now runs move-beginning-of-line.

2005-05-08  Nick Roberts  <nickrob@snap.net.nz>

	* building.texi (Debugger Operation): Describe gud-tooltip-echo-area.

	* frames.texi (Tooltips): Describe help tooltips and GUD tooltips
	as different animals.

2005-05-07  Luc Teirlinck  <teirllm@auburn.edu>

	* frames.texi (Mouse References): Clarify `mouse-1-click-follows-link'.
	Correct index entry.

2005-05-07  Nick Roberts  <nickrob@snap.net.nz>

	* building.texi (Debugger Operation): Update to reflect changes
	in GUD tooltips.

2005-04-30  Richard M. Stallman  <rms@gnu.org>

	* files.texi (Compressed Files): Auto Compression normally enabled.

	* building.texi (Debugger Operation): Clarify previous change.

2005-04-28  Nick Roberts  <nickrob@snap.net.nz>

	* building.texi (Debugger Operation): Add description for
	GUD tooltips when program is not running.

2005-04-26  Luc Teirlinck  <teirllm@auburn.edu>

	* misc.texi (Shell): Add `Shell Prompts' to menu.
	(Shell Mode): Add xref to `Shell Prompts'.  Clarify `C-c C-u'
	description.  Delete remarks moved to new node.
	(Shell Prompts): New node.
	(History References): Replace remarks moved to `Shell Prompts'
	with xref to that node.
	(Remote Host): Clarify how to specify the terminal type when
	logging in to a different machine.

2005-04-26  Richard M. Stallman  <rms@gnu.org>

	* emacs.texi (Top): Update submenus from files.texi.

	* files.texi (Filesets): Clarify previous change.

	* dired.texi (Misc Dired Features): Clarify previous change.

2005-04-25  Chong Yidong  <cyd@stupidchicken.com>

	* ack.texi (Acknowledgments): Delete info about iso-acc.el.

	* dired.texi (Misc Dired Features):
	Document dired-compare-directories.

	* files.texi (Filesets): New node.
	(File Conveniences): Document Image mode.

	* text.texi (TeX Print): Document tex-compile.

2005-04-25  Luc Teirlinck  <teirllm@auburn.edu>

	* frames.texi (Tooltips): Tooltip mode is enabled by default.
	Delete redundant reference to tooltip Custom group.  It is
	referred too again in the next paragraph.

2005-04-24  Richard M. Stallman  <rms@gnu.org>

	* ack.texi: Delete info about lazy-lock.el and fast-lock.el.

2005-04-19  Kim F. Storm  <storm@cua.dk>

	* building.texi (Compilation Mode): Add M-g M-n and M-g M-p bindings.

2005-04-18  Lars Hansen  <larsh@math.ku.dk>

	* misc.texi (Saving Emacs Sessions): Add that "--no-desktop" now
	turns off desktop-save-mode.

2005-04-17  Luc Teirlinck  <teirllm@auburn.edu>

	* frames.texi (XTerm Mouse): Xterm Mouse mode is no longer enabled
	by default in terminals compatible with xterm.  Mention that
	xterm-mouse-mode is a minor mode and put in pxref to Minor Modes
	node.

2005-04-12  Luc Teirlinck  <teirllm@auburn.edu>

	* frames.texi (XTerm Mouse): Xterm Mouse mode is now enabled by default.

2005-04-12  Jan Djärv  <jan.h.d@swipnet.se>

	* xresources.texi (Table of Resources): Add cursorBlink.

2005-04-11  Luc Teirlinck  <teirllm@auburn.edu>

	* rmail.texi (Rmail Summary Edit): Explain numeric arguments to
	`d', `C-d' and `u'.

2005-04-11  Richard M. Stallman  <rms@gnu.org>

	* cmdargs.texi (Initial Options): -Q is now --quick, and does less.
	(Misc X): Add -D, --basic-display.

	* maintaining.texi (Change Log): Correct the description of
	the example.

	* major.texi (Choosing Modes): Document magic-mode-alist.

2005-04-10  Luc Teirlinck  <teirllm@auburn.edu>

	* rmail.texi (Rmail Basics): Clarify description of `q' and `b'.
	(Rmail Deletion): `C-d' in RMAIL buffer does not accept a numeric arg.
	(Rmail Inbox): Give full name of `rmail-primary-inbox-list'.
	(Rmail Output): Clarify which statements apply to `o', `C-o' and
	`w', respectively.
	(Rmail Labels): Mention `l'.
	(Rmail Attributes): Correct pxref.  Mention `stored' attribute.
	(Rmail Summary Edit): Describe `j' and RET.

2005-04-10  Jan Djärv  <jan.h.d@swipnet.se>

	* xresources.texi (Lucid Resources): Add fontSet resource.

2005-04-09  Luc Teirlinck  <teirllm@auburn.edu>

	* display.texi (Useless Whitespace): `indicate-unused-lines' is
	now called `indicate-empty-lines'.

2005-04-06  Kim F. Storm  <storm@cua.dk>

	* cmdargs.texi (Initial Options): Add --bare-bones alias for -Q.

2005-04-04  Luc Teirlinck  <teirllm@auburn.edu>

	* dired.texi (Dired Visiting): `dired-view-command-alist' has been
	deleted.
	(Marks vs Flags): Add some convenient key bindings.
	(Hiding Subdirectories): Delete redundant and inaccurate sentence.
	(Misc Dired Features): Correct and expand description of `w' command.

	* frames.texi (XTerm Mouse): Delete apparently false info.
	The GNU/Linux console currently does not appear to support
	`xterm-mouse-mode'.

2005-04-03  Glenn Morris  <gmorris@ast.cam.ac.uk>

	* calendar.texi (Diary): Mention shell utility `calendar'.

2005-04-01  Richard M. Stallman  <rms@gnu.org>

	* cmdargs.texi (Misc X): Explain horizontal scroll bars don't exist.

2005-04-01  Lute Kamstra  <lute@gnu.org>

	* maintaining.texi (Change Log): add-change-log-entry uses
	add-log-mailing-address.

2005-03-31  Luc Teirlinck  <teirllm@auburn.edu>

	* files.texi (Reverting): Move `auto-revert-check-vc-info' to
	`VC Mode Line' and put in an xref to that node.
	(VC Mode Line): Move `auto-revert-check-vc-info' here and clarify
	its description.

2005-03-31  Paul Eggert  <eggert@cs.ucla.edu>

	* calendar.texi (Calendar Systems): Say that the Persian calendar
	implemented here is the arithmetical one championed by Birashk.

2005-03-30  Glenn Morris  <gmorris@ast.cam.ac.uk>

	* programs.texi (Fortran Motion): Fix previous change.

2005-03-29  Richard M. Stallman  <rms@gnu.org>

	* mule.texi (Single-Byte Character Support): Reinstall the C-x 8 info.

2005-03-29  Chong Yidong  <cyd@stupidchicken.com>

	* text.texi (Refill): Refer to Long Lines Mode.
	(Longlines): New node.
	(Auto Fill): Don't index "word wrap" here.
	(Filling): Add Longlines to menu.

2005-03-29  Richard M. Stallman  <rms@gnu.org>

	* xresources.texi: Minor fixes.

	* misc.texi (Emacs Server): Fix Texinfo usage.

	* emacs.texi (Top): Don't use a real section heading for
	"Detailed Node Listing".  Fake it instead.

	* basic.texi (Position Info): Minor cleanup.

	* mule.texi (Input Methods): Minor cleanup.

2005-03-29  Glenn Morris  <gmorris@ast.cam.ac.uk>

	* programs.texi (ForIndent Vars): `fortran-if-indent' does other
	constructs as well.
	(Fortran Motion): Add fortran-end-of-block, fortran-beginning-of-block.

2005-03-29  Kenichi Handa  <handa@m17n.org>

	* mule.texi (Input Methods): Refer to the command C-u C-x =.

	* basic.texi (Position Info): Update the description about the
	command C-u C-x =.

2005-03-28  Richard M. Stallman  <rms@gnu.org>

	* emacs.texi (Top): Use @section for the detailed node listing.

	* calendar.texi: Minor fixes to previous change.

	* programs.texi (Fortran): Small fixes to previous changes.

	* emacs.texi (Top): Update list of subnodes of Dired.
	Likewise for building.texi.

	* files.texi (File Conveniences): Delete Auto Image File mode.

2005-03-28  Chong Yidong  <cyd@stupidchicken.com>

	* building.texi (Flymake): New node.

	* custom.texi (Function Keys): Document kp- event types and
	keypad-setup package.

	* dired.texi (Wdired): New node.

	* files.texi (File Conveniences): Reorder entries.
	Explain how to turn on Auto-image-file mode.
	Document Thumbs mode.

	* mule.texi (Specify Coding): Document recode-region and
	recode-file-name.

	* programs.texi (Program Modes): Add Conf mode and DNS mode.

2005-03-27  Luc Teirlinck  <teirllm@auburn.edu>

	* commands.texi (Keys): M-o is now a prefix key.

2005-03-27  Glenn Morris  <gmorris@ast.cam.ac.uk>

	* programs.texi: Reformat and update copyright years.
	(Fortran): Update section.

2005-03-26  Luc Teirlinck  <teirllm@auburn.edu>

	* files.texi: Several small changes in addition to:
	(Visiting): Change xref for Dialog Boxes to ref.
	(Version Headers): Replace references to obsolete var
	`vc-header-alist' with `vc-BACKEND-header'.
	(Customizing VC): Update value of `vc-handled-backends'.

2005-03-26  Glenn Morris  <gmorris@ast.cam.ac.uk>

	* emacs-xtra.texi (Advanced Calendar/Diary Usage): New section;
	move here from Emacs Lisp Reference Manual.
	* calendar.texi (Calendar/Diary, Diary Commands)
	(Special Diary Entries, Importing Diary): Change some xrefs to
	point to emacs-xtra rather than elisp.

	* emacs-xtra.texi (Calendar Customizing):
	Move view-diary-entries-initially, view-calendar-holidays-initially,
	mark-diary-entries-in-calendar, mark-holidays-in-calendar to main
	Emacs Manual.
	(Appt Customizing): Merge entire section into main Emacs Manual.
	* calendar.texi (Holidays): Move view-calendar-holidays-initially,
	mark-holidays-in-calendar here from emacs-xtra.
	(Displaying the Diary): Move view-diary-entries-initially,
	mark-diary-entries-in-calendar here from emacs-xtra.
	(Appointments): Move appt-display-mode-line,
	appt-display-duration, appt-disp-window-function,
	appt-delete-window-function here from emacs-xtra.

	* calendar.texi: Update and reformat copyright.
	Change all @xrefs to the non-printing emacs-xtra to @inforefs.
	(Calendar/Diary): Menu now only on Mouse-3, not C-Mouse-3.
	(Diary): Refer to `diary-file' rather than ~/diary.
	(Diary Commands): Rename node to "Displaying the Diary".
	* emacs.texi (Top): Rename "Diary Commands" section.
	* misc.texi (Hardcopy): Rename "Diary Commands" xref.

2005-03-26  Eli Zaretskii  <eliz@gnu.org>

	* misc.texi (Emacs Server): Fix the command for setting
	server-name.  Add an xref to Invoking emacsclient.

	* help.texi (Help Summary): Clarify when "C-h ." will do something
	nontrivial.
	(Apropos): Add cindex entry for apropos-sort-by-scores.

	* display.texi (Text Display): Add index entries for how no-break
	characters are displayed.

2005-03-26  Eli Zaretskii  <eliz@gnu.org>

	* files.texi (Visiting): Fix cross-references introduced with the
	last change.

	* xresources.texi (GTK resources): Fix last change.

2005-03-25  Chong Yidong  <cyd@stupidchicken.com>

	* xresources.texi (X Resources): GTK options documented too.
	(Resources): Clarify meaning of program name.
	(Table of Resources): Add visualClass.
	(GTK resources): Rewrite.
	(GTK widget names, GTK Names in Emacs, GTK styles): Cleanups.

	* display.texi (Text Display): Mention non-breaking spaces.

	* files.texi (Reverting): Document auto-revert-check-vc-info.

	* frames.texi (Mouse Commands): Document
	x-mouse-click-focus-ignore-position and mouse-drag-copy-region.

	* help.texi (Help Summary): Add `C-h .'.
	(Apropos): Apropos accepts a list of search terms.
	Document apropos-sort-by-scores.
	(Help Echo): Document display-local-help.

	* misc.texi (Emacs Server): Document server-name.
	(Invoking emacsclient): Document -s option for server names.

	* text.texi (Outline Visibility): Introduce "current heading
	line" (commands can be called with point on a body line).
	Re-order table to follow the sequence of discussion.
	hide-body won't hide lines before first header line.
	(TeX Mode): Add DocTeX mode.

2005-03-24  Richard M. Stallman  <rms@gnu.org>

	* mule.texi (Single-Byte Character Support): Delete mention
	of iso-acc.el and iso-transl.el.

2005-03-23  Lute Kamstra  <lute@gnu.org>

	* search.texi (Non-ASCII Isearch): Rename from Non-Ascii Isearch.

2005-03-23  Richard M. Stallman  <rms@gnu.org>

	* search.texi: Delete explicit node pointers.
	(Incremental Search): New menu.
	(Basic Isearch, Repeat Isearch, Error in Isearch)
	(Non-Ascii Isearch, Isearch Yank, Highlight Isearch, Isearch Scroll)
	(Slow Isearch): New subnodes.
	(Configuring Scrolling): Node deleted.
	(Search Case): Doc default-case-fold-search.
	(Regexp Replace): Move replace-regexp doc here.

	* rmail.texi (Movemail): Put commas inside closequotes.

	* picture.texi (Insert in Picture): Document C-c arrow combos.
	(Basic Picture): Clarify erasure.

	* display.texi (Font Lock): Put commas inside closequotes.

	* cmdargs.texi (General Variables): Put commas inside closequotes.

2005-03-23  Nick Roberts  <nickrob@snap.net.nz>

	* building.texi (Stack Buffer): Mention reverse contrast for
	*selected* frame (might not be current frame).

2005-03-21  Richard M. Stallman  <rms@gnu.org>

	* building.texi (Starting GUD): Add bashdb.

2005-03-20  Chong Yidong  <cyd@stupidchicken.com>

	* basic.texi (Moving Point): Add M-g M-g binding.
	(Undo): Document undo-only.
	(Position Info): Document M-g M-g and C-u M-g M-g.

	* building.texi (Building): Put Grep Searching after Compilation
	Shell.
	(Compilation Mode): Document M-n, M-p, M-}, M-{, and C-c C-f bindings.
	Document next-error-highlight.
	(Grep Searching): Document grep-highlight-matches.
	(Lisp Eval): Typing C-x C-e twice prints integers specially.

	* calendar.texi (Importing Diary): Rename node from iCalendar.
	Document diary-from-outlook.

	* dired.texi (Misc Dired Features): Rename node from Misc Dired
	Commands.
	Mention effect of X drag and drop on Dired buffers.

	* files.texi (Visiting): Document large-file-warning-threshold.
	Move paragraph on file-selection dialog.
	Mention visiting files using X drag and drop.
	(Reverting): Mention using Auto-Revert mode to tail files.
	Document auto-revert-tail-mode.
	(Version Systems): Minor correction.
	(Comparing Files): Diff-mode is no longer based on Compilation
	mode.
	Document compare-ignore-whitespace.
	(Misc File Ops): Explain passing a directory to rename-file.
	Likewise for copy-file and make-symbolic-link.

	* frames.texi (Wheeled Mice): Mouse wheel support on by default.
	Document mouse-wheel-progressive speed.

	* help.texi (Misc Help): Document numeric argument for C-h i.
	Correctly explain the effect of just C-u as argument.

	* killing.texi (Deletion): Document numeric argument for
	just-one-space.

	* mini.texi (Completion): Completion acts on text before point.

	* misc.texi (Saving Emacs Sessions): Document desktop-restore-eager.
	(Emulation): CUA mode replaces pc-bindings-mode,
	pc-selection-mode, and s-region.

	* mule.texi (Input Methods): Leim is now built-in.
	(Select Input Method): Document quail-show-key.
	(Specify Coding): Document revert-buffer-with-coding-system.

	* programs.texi (Fortran Motion): Document f90-next-statement,
	f90-previous-statement, f90-next-block, f90-previous-block,
	f90-end-of-block, and f90-beginning-of-block.

	* text.texi (Format Faces): Replace old M-g key prefix with M-o.

	* emacs.texi (Acknowledgments): Update.

	* anti.texi: Total rewrite.

2005-03-19  Chong Yidong  <cyd@stupidchicken.com>

	* ack.texi (Acknowledgments): Update.

2005-03-19  Eli Zaretskii  <eliz@gnu.org>

	* anti.texi (Antinews): Refer to Emacs 21.4, not 21.3.
	Update copyright years.

2005-03-14  Nick Roberts  <nickrob@snap.net.nz>

	* building.texi (Commands of GUD): Move paragraph on setting
	breakpoints with mouse to the GDB Graphical Interface node.

2005-03-07  Richard M. Stallman  <rms@gnu.org>

	* misc.texi (Single Shell, Shell Options): Fix previous change.

	* building.texi (Debugger Operation): Update GUD tooltip enable info.

2005-03-06  Richard M. Stallman  <rms@gnu.org>

	* building.texi (Starting GUD): Don't explain text vs graphical
	GDB here.  Just mention it and xref.
	Delete "just one debugger process".
	(Debugger Operation): Move GUD tooltip info here.
	(GUD Tooltips): Node deleted.
	(GDB Graphical Interface): Explain the two GDB modes here.

	* sending.texi (Sending Mail): Minor cleanup.
	(Mail Aliases): Explain quoting conventions.
	Update key rebinding example.
	(Header Editing): C-M-i is like M-TAB.
	(Mail Mode Misc): mail-attach-file does not do MIME.

	* rmail.texi (Rmail Inbox): Move text from Remote Mailboxes
	that really belongs here.
	(Remote Mailboxes): Text moved to Rmail Inbox.
	(Rmail Display): Mention Mouse-1.
	(Movemail): Clarify two movemail versions.
	Clarify rmail-movemail-program.

	* misc.texi (Single Shell): Replace uudecode example with gpg example.
	Document async shell commands.
	(Shell History): Clarify.
	(Shell Ring): Mention C-UP an C-DOWN.
	(Shell Options): Add comint-prompt-read-only.
	(Invoking emacsclient): Set EDITOR to run Emacs.
	(Sorting): No need to explain what region is.
	(Saving Emacs Sessions): Fix typo.
	(Recursive Edit): Fix punctuation.
	(Emulation): Don't mention "PC bindings" which are standard.
	(Hyperlinking): Explain Mouse-1 convention here.
	(Find Func): Node deleted.

	* help.texi (Name Help): Xref to Hyperlinking.

	* glossary.texi (Glossary):
	Rename "Balance Parentheses" to "Balancing...".
	Add "Byte Compilation".  Correct "Copyleft".
	New xref in "Customization".
	Clarify "Current Line", "Echoing", "Fringe", "Frame", "Speedbar".
	Add "Graphical Terminal" "Keybinding", "Margin", "Window System".
	Rename "Registers" to "Register".
	Replace "Selecting" with "Selected Frame",
	"Selected Window", and "Selecting a Buffer".

	* files.texi (Types of Log File): Explain how projects'
	methods can vary.

	* display.texi (Faces): Delete "Emacs 21".

	* custom.texi (Changing a Variable): C-M-i like M-TAB.
	* fixit.texi (Spelling): C-M-i like M-TAB.
	* mini.texi (Completion Options): C-M-i like M-TAB.
	* programs.texi (Symbol Completion): C-M-i like M-TAB.
	* text.texi (Text Mode): C-M-i like M-TAB.

	* commands.texi (Keys): Mention F1 and F2 in list of prefixes.

	* calendar.texi (Specified Dates): Mention `g w'.
	(Appointments): appt-activate toggles with no arg.

2005-03-05  Juri Linkov  <juri@jurta.org>

	* cmdargs.texi (Emacs Invocation): Add cindex
	"invocation (command line arguments)".
	(Misc X): Add -nbc, --no-blinking-cursor.

2005-03-04  Ulf Jasper  <ulf.jasper@web.de>

	* calendar.texi (iCalendar): No need to require it now.

2005-03-03  Nick Roberts  <nickrob@snap.net.nz>

	* trouble.texi (Contributing): Mention Savannah.  Direct users to
	emacs-devel.

2005-03-01  Glenn Morris  <gmorris@ast.cam.ac.uk>

	* calendar.texi (Adding to Diary): Mention redrawing of calendar
	window.

2005-02-27  Richard M. Stallman  <rms@gnu.org>

	* building.texi (Compilation): Update mode line status info.

2005-02-27  Matt Hodges  <MPHodges@member.fsf.org>

	* calendar.texi (General Calendar): Document binding of
	scroll-other-window-down.
	(Mayan Calendar): Fix earliest date.
	(Time Intervals): Document timeclock-change.
	Fix timeclock-ask-before-exiting documentation.

2005-02-26  Kim F. Storm  <storm@cua.dk>

	* frames.texi (Mouse References):
	Add mouse-1-click-in-non-selected-windows.

2005-02-25  Richard M. Stallman  <rms@gnu.org>

	* screen.texi (Screen): Explain better about cursors and mode lines;
	don't presuppose text terminals.
	(Point): Don't assume just one cursor.
	Clarify explanation of cursors.
	(Echo Area, Menu Bar): Cleanups.

	* mini.texi (Minibuffer): Prompts are highlighted.
	(Minibuffer Edit): Newline = C-j only on text terminals.
	Clarify resize-mini-windows values.
	Mention M-PAGEUP and M-PAGEDOWN.
	(Completion Commands): Mouse-1 like Mouse-2.
	(Minibuffer History): Explain history commands better.
	(Repetition): Add xref to Incremental Search.

	* mark.texi (Setting Mark): Clarify info about displaying mark.
	Clarify explanation of C-@ and C-SPC.
	(Transient Mark): Mention Delete Selection mode.
	(Marking Objects): Clean up text about extending the region.

	* m-x.texi (M-x): One C-g doesn't always go to top level.
	No delay before suggest-key-bindings output.

	* fixit.texi (Fixit): Mention C-/ for undo.
	(Spelling): Mention ESC TAB like M-TAB.
	Replacement words with r and R are rechecked.
	Say where C-g leaves point.  Mention ? as input.

2005-02-23  Lute Kamstra  <lute@gnu.org>

	* cmdargs.texi (Initial Options): Add cross reference.

2005-02-16  Luc Teirlinck  <teirllm@auburn.edu>

	* emacs.texi (Top): Update menu for splitting of node in
	msdog.texi.
	* frames.texi (Frames): Update xref for splitting of node in
	msdog.texi.
	* trouble.texi (Quitting): Ditto.

2005-02-16  Richard M. Stallman  <rms@gnu.org>

	* windows.texi (Split Window): Simplify line truncation info
	and xref to Display Custom.

	* trouble.texi (Quitting): Emergency escape only for text terminal.
	(Screen Garbled): C-l for ungarbling is only for text terminal.

	* text.texi (Text Mode): ESC TAB alternative for M-TAB.

	* sending.texi (Header Editing): ESC TAB alternative for M-TAB.

	* programs.texi (Program Modes): Mention Python mode.
	(Moving by Defuns): Repeating C-M-h extends region.
	(Basic Indent): Clarify.
	(Custom C Indent): Clarify.
	(Expressions): Repeating C-M-@ extends region.
	(Info Lookup): Clarify for C-h S.
	(Symbol Completion): ESC TAB alternative for M-TAB.
	(Electric C): Clarify.

	* emacs.texi (Top): Update display.texi and frames.texi submenu data.

	* msdog.texi (MS-DOS Keyboard, MS-DOS Mouse): Split from
	MS-DOS Input node.
	(MS-DOS Keyboard): Start with explaining DEL and BREAK.
	(MS-DOS and MULE): Clarify.
	(MS-DOS Processes, Windows Processes): Fix typos.

	* major.texi (Choosing Modes): Clarify.

	* kmacro.texi (Basic Keyboard Macro): Doc F3, F4.
	(Keyboard Macro Step-Edit): Clarify.

	* indent.texi (Indentation): Clarifications.

	* help.texi (Help): Correct error about C-h in query-replace.
	Clarify apropos vs C-h a.  Fix how to search in FAQ.
	(Key Help): Describe C-h w here.
	(Name Help): Minor cleanup.  C-h w moved to Key Help.
	Clarify the "object" joke.
	(Apropos): Clarify.  Mouse-1 like Mouse-2.
	(Help Mode): Mouse-1 like Mouse-2.

	* fixit.texi (Spelling): Mention ESC TAB as alt. for M-TAB.

	* display.texi (Display): Reorder menu.
	(Faces): Cleanup.
	(Font Lock): Cleanup.  Mention Options menu.
	Delete obsolete text.
	(Scrolling): For C-l, don't presume text terminal.
	(Horizontal Scrolling): Simplify intro.
	(Follow Mode): Clarify.
	(Cursor Display): Move before Display Custom.
	(Display Custom): Explain no-redraw-on-reenter is for text terminals.
	Doc default-tab-width.  Doc line truncation more thoroughly.

	* dired.texi (Dired Enter): C-x C-f can run Dired.
	(Dired Visiting): Comment out `a' command.
	Mouse-1 is like Mouse-2.
	(Shell Commands in Dired): ? can be used more than once.

	* basic.texi (Continuation Lines): Simplify description of truncation,
	and refer to Display Custom for the rest of it.

2005-02-06  Lute Kamstra  <lute@gnu.org>

	* basic.texi (Undo): Fix typo.

	* cmdargs.texi (Emacs Invocation): Fix typo.

	* custom.texi (Init Examples): Fix typo.

	* abbrevs.texi (Expanding Abbrevs): Fix typo.

2005-02-06  Richard M. Stallman  <rms@gnu.org>

	* regs.texi (Registers): Registers can hold numbers, too.

	* killing.texi (Other Kill Commands): Cleanup.
	Delete redundant explanation of kill in read-only buffer.
	(Yanking): Mention term "copying".
	(Accumulating Text): Fix typo.

	* entering.texi (Entering Emacs): Update rationale at start.
	(Exiting): Treat iconifying on a par with suspension.

	* custom.texi (Minor Modes): Fix typo.
	(Easy Customization): Fix menu style.
	(Variables): Add xref.
	(Examining): Setting for future sessions works through .emacs.
	(Keymaps): "Text terminals", not "Many".
	(Init Rebinding): Explain \C-.  Show example of \M-.
	Fix minor wording errors.
	(Function Keys): Explain vector syntax just once.
	(Named ASCII Chars): Clarify history of TAB/C-i connection.
	(Init File): Mention .emacs.d directory.
	(Init Examples): Add xref.
	(Find Init): Mention .emacs.d directory.

	* cmdargs.texi (Emacs Invocation): +LINENUM is also an option.
	(Action Arguments): Explain which kinds of -l args are found how.
	(Initial Options): --batch does not inhibit site-start.
	Add xrefs.
	(Command Example): Use --batch, not -batch.

	* basic.texi (Inserting Text): Cleanup wording.
	(Moving Point): Doc PRIOR, PAGEUP, NEXT, PAGEDOWN more systematically.
	C-n is not error at end of buffer.
	(Undo): Doc C-/ like C-_.  Add xrefs.
	(Arguments): META key may be labeled ALT.
	Peculiar arg meanings are explained in doc strings.

	* abbrevs.texi (Expanding Abbrevs): Clarify.

2005-02-05  Eli Zaretskii  <eliz@gnu.org>

	* frames.texi (Frame Parameters): Add an xref to the description
	of list-colors-display.  Add a pointer to the X docs about colors.

	* cmdargs.texi (Colors): Mention 16-, 88- and 256-color modes.
	Improve docs of list-colors-display.

2005-02-03  Lute Kamstra  <lute@gnu.org>

	* frames.texi (Frames, Drag and Drop): Fix typos.

2005-02-03  Richard M. Stallman  <rms@gnu.org>

	* windows.texi (Basic Window): Mention color-change in mode line.
	(Change Window): Explain dragging vertical boundaries.

	* text.texi (Sentences): Clarify.
	(Paragraphs): Explain M-a and blank lines.
	(Outline Mode): Clarify text and menu.
	(Hard and Soft Newlines): Mention use-hard-newlines.

	* frames.texi (Frames): Delete unnecessary mention of Windows.
	(Mouse Commands): Likewise.  Mention xterm mouse support.
	(Clipboard): Clarify.
	(Mouse References): Mention use of Mouse-1 for following links.
	(Menu Mouse Clicks): Clarify.
	(Mode Line Mouse): Clarify.
	(Drag and Drop): Rewrite.

	* fixit.texi (Spelling): Fix typo.

	* files.texi (File Names): Clarify.
	(Visiting): Update conditions for use of file dialog.  Clarify.
	(Saving): Doc d as answer in save-some-buffers.
	(Remote Files): Clean up the text.

	* dired.texi (Misc Dired Commands): Delete dired-marked-files.

	* buffers.texi (Select Buffer): Doc next-buffer and prev-buffer.
	(List Buffers): Clarify.
	(Several Buffers): Doc T command.
	(Buffer Convenience): Clarify menu.

	* basic.texi (Undo): Clarify last change.

2005-02-02  Matt Hodges  <MPHodges@member.fsf.org>

	* fixit.texi (Spelling): Fix typo.

2005-02-01  Luc Teirlinck  <teirllm@auburn.edu>

	* basic.texi (Undo): Update description of `undo-outer-limit'.

2005-02-01  Nick Roberts  <nickrob@snap.net.nz>

	* building.texi: Update documentation relating to GDB Graphical
	Interface.

2005-01-30  Luc Teirlinck  <teirllm@auburn.edu>

	* custom.texi (Easy Customization): Adapt menu to node name change.

2005-01-30  Richard M. Stallman  <rms@gnu.org>

	* custom.texi (Easy Customization): Defn of "User Option" now
	includes faces.  Don't say just "option" when talking about variables.
	Do say just "options" to mean "anything customizable".
	(Specific Customization): Describe `customize-variable',
	not `customize-option'.

	* glossary.texi (Glossary) <Faces>: Add xref.
	<User Option>: Change definition--include faces.  Change xref.

	* picture.texi (Picture): Mention artist.el.

	* sending.texi, screen.texi, programs.texi, misc.texi:
	* mini.texi, major.texi, maintaining.texi, macos.texi:
	* help.texi, frames.texi, files.texi:
	Don't say just "option" when talking about variables.

	* display.texi, mule.texi: Don't say just "option" when talking
	about variables.  Other minor cleanups.

2005-01-26  Lute Kamstra  <lute@gnu.org>

	* cmdargs.texi (Initial Options): Add a cross reference to `Init
	File'.  Mention the `-Q' option at the `--no-site-file' option.

2005-01-22  David Kastrup  <dak@gnu.org>

	* building.texi (Grep Searching): Mention alias `find-grep' for
	`grep-find'.

2005-01-20  Richard M. Stallman  <rms@gnu.org>

	* calendar.texi (Time Intervals): Delete special stuff for MS-DOS.

2005-01-15  Sergey Poznyakoff  <gray@Mirddin.farlep.net>

	* rmail.texi (Movemail): Explain differences
	between standard and mailutils versions of movemail.
	Describe command line and configuration options introduced
	with the latter.
	Explain the notion of mailbox URL, provide examples and
	cross-references to mailutils documentation.
	Describe various methods of specifying mailbox names,
	user names and user passwords for rmail.
	(Remote Mailboxes): New section.
	Describe how movemail handles remote mailboxes.  Describe configuration
	options used to control its behavior.
	(Other Mailbox Formats): Explain handling of various mailbox
	formats.

2005-01-13  Richard M. Stallman  <rms@gnu.org>

	* commands.texi (Commands): Clarification.

2005-01-11  Richard M. Stallman  <rms@gnu.org>

	* programs.texi (Multi-line Indent): Fix previous change.
	(Fortran Autofill): Simplify description of fortran-auto-fill-mode.

2005-01-08  Richard M. Stallman  <rms@gnu.org>

	* display.texi (Faces): isearch-lazy-highlight-face renamed to
	lazy-highlight.

	* search.texi (Query Replace): Mention faces query-replace
	and lazy-highlight.
	(Incremental Search): Update isearch highlighting info.

2005-01-04  Richard M. Stallman  <rms@gnu.org>

	* custom.texi (Saving Customizations): Minor improvement.

2005-01-03  Luc Teirlinck  <teirllm@auburn.edu>

	* custom.texi (Saving Customizations): Emacs no longer loads
	`custom-file' after .emacs.  No longer mention customizing through
	Custom.

2005-01-01  Andreas Schwab  <schwab@suse.de>

	* killing.texi (Graphical Kill): Move up under node Killing,
	change @section to @subsection.

2005-01-01  Richard M. Stallman  <rms@gnu.org>

	* custom.texi (Face Customization): Mention hex color specs.

	* emacs.texi (Top): Update Killing submenu.

	* killing.texi (Killing): Reorganize section.
	No more TeX-only text; put the node command at start of chapter.
	But the first section heading is used only in TeX.
	Rewrite the text to read better in this mode.
	(Graphical Kill): New subnode gets some of the text that
	used to be in the first section.

2004-12-31  Richard M. Stallman  <rms@gnu.org>

	* dired.texi (Shell Commands in Dired): Delete the ? example.

	* display.texi (Scrolling): Correct scroll-preserve-screen-position.

	* files.texi (Saving): Describe new require-final-newline features
	and mode-require-final-newline.

2004-12-29  Richard M. Stallman  <rms@gnu.org>

	* custom.texi (File Variables): Clarify previous change.

2004-12-27  Jan Djärv  <jan.h.d@swipnet.se>

	* frames.texi (Dialog Boxes): Mention Gtk+ 2.6 also, as that version is
	out now.

2004-12-27  Richard M. Stallman  <rms@gnu.org>

	* Makefile.in (MAKEINFO): Specify --force.

	* basic.texi (Moving Point): C-e now runs move-end-of-line.
	(Undo): Doc undo-outer-limit.

2004-12-15  Juri Linkov  <juri@jurta.org>

	* mark.texi (Transient Mark, Mark Ring): M-< and other
	movement commands don't set mark in Transient Mark mode
	if mark is active.

2004-12-12  Juri Linkov  <juri@jurta.org>

	* misc.texi (FFAP): Add C-x C-r, C-x C-v, C-x C-d,
	C-x 4 r, C-x 4 d, C-x 5 r, C-x 5 d.

	* dired.texi (Dired Navigation): Add @r{(Dired)} to M-g.
	(Misc Dired Commands): Add @r{(Dired)} to w.

2004-12-12  Juri Linkov  <juri@jurta.org>

	* mark.texi (Marking Objects): Marking commands also extend the
	region when mark is active in Transient Mark mode.

2004-12-08  Luc Teirlinck  <teirllm@auburn.edu>

	* custom.texi (Saving Customizations): Emacs only loads the custom
	file automatically after the init file in version 22.1 or later.
	Adapt text and examples to this fact.

2004-12-07  Luc Teirlinck  <teirllm@auburn.edu>

	* frames.texi (Scroll Bars): The option `scroll-bar-mode' has to
	be set through Custom.  Otherwise, it has no effect.

2004-12-05  Richard M. Stallman  <rms@gnu.org>

	* cmdargs.texi, doclicense.texi, xresources.texi, emacs.texi:
	* entering.texi: Rename Command Line to Emacs Invocation.

	* misc.texi (Term Mode): Correctly describe C-c.

	* custom.texi (Easy Customization): Move up to section level,
	before Variables.  Avoid using the term "variable"; say "option".
	New initial explanation.
	(Variables): In initial explanation, connect "variable" to the
	already-explained "user option".

	* emacs.texi (Top): Fix ref to Command Line.
	Move reference to Easy Customization.

	* xresources.texi (X Resources): Fix From link.

	* doclicense.texi (GNU Free Documentation License): Fix To link.

	* entering.texi (Entering Emacs): Fix xref, now to Command Line.

	* cmdargs.texi (Command Line): Node renamed from Command Arguments.

2004-12-03  Richard M. Stallman  <rms@gnu.org>

	* cmdargs.texi (Initial Options): Clarify batch mode i/o.

2004-12-01  Luc Teirlinck  <teirllm@auburn.edu>

	* kmacro.texi: Several small changes in addition to the following.
	(Keyboard Macro Ring): Describe behavior of `C-x C-k C-k' when
	defining a keyboard macro.
	Mention `kmacro-ring-max'.
	(Keyboard Macro Counter): Clarify description of
	`kmacro-insert-counter', `kmacro-set-counter',
	`kmacro-add-counter' and `kmacro-set-format'.

2004-11-29  Reiner Steib  <Reiner.Steib@gmx.de>

	* custom.texi (File Variables): Add `unibyte' and make it more
	clear that `unibyte' and `coding' are special.  Suggested by Simon
	Krahnke <overlord@gmx.li>.

	* mule.texi (Enabling Multibyte): Refer to File Variables.
	Suggested by Simon Krahnke <overlord@gmx.li>.

2004-11-26  Jan Djärv  <jan.h.d@swipnet.se>

	* frames.texi (Dialog Boxes): Rename use-old-gtk-file-dialog to
	x-use-old-gtk-file-dialog.

2004-11-20  Richard M. Stallman  <rms@gnu.org>

	* text.texi (Fill Prefix): M-q doesn't apply fill prefix to first line.

2004-11-09  Lars Brinkhoff  <lars@nocrew.org>

	* building.texi (Lisp Eval): Delete hyphen in section name.

2004-11-19  Thien-Thi Nguyen  <ttn@gnu.org>

	* files.texi (Old Versions):
	No longer document annotation as "CVS only".

2004-11-10  Andre Spiegel  <spiegel@gnu.org>

	* files.texi (Version Control): Rewrite the introduction about
	version systems, mentioning the new ones that we support.
	Thanks to Alex Ott, Karl Fogel, Stefan Monnier, and David Kastrup for
	suggestions.

2004-11-03  Jan Djärv  <jan.h.d@swipnet.se>

	* frames.texi (Dialog Boxes): Replace non-nil with non-@code{nil}.

2004-11-02  Jan Djärv  <jan.h.d@swipnet.se>

	* frames.texi (Dialog Boxes): Document use-old-gtk-file-dialog.

2004-10-23  Eli Zaretskii  <eliz@gnu.org>

	* text.texi (Text Based Tables, Table Definition)
	(Table Creation, Table Recognition, Cell Commands)
	(Cell Justification, Row Commands, Column Commands)
	(Fixed Width Mode, Table Conversion, Measuring Tables)
	(Table Misc): New nodes, documenting the Table Mode.

2004-10-19  Jason Rumney  <jasonr@gnu.org>

	* makefile.w32-in (info): Change order of arguments to makeinfo.

2004-10-19  Ulf Jasper  <ulf.jasper@web.de>

	* calendar.texi (iCalendar): Update for package changes.

2004-10-09  Luc Teirlinck  <teirllm@auburn.edu>

	* files.texi (Misc File Ops): View mode is a minor mode.

2004-10-08  Glenn Morris  <gmorris@ast.cam.ac.uk>

	* calendar.texi (iCalendar): Style changes.

2004-10-07  Luc Teirlinck  <teirllm@auburn.edu>

	* search.texi (Regexps): The regexp described in the example is no
	longer stored in the variable `sentence-end'.

2004-10-06  Nick Roberts  <nickrob@snap.net.nz>

	* building.texi (Starting GUD): Note that multiple debugging
	sessions requires `gdb --fullname'.

2004-10-05  Ulf Jasper  <ulf.jasper@web.de>

	* calendar.texi (iCalendar): New section for a new package.

2004-10-05  Luc Teirlinck  <teirllm@auburn.edu>

	* text.texi: Various small changes in addition to the following.
	(Text): Replace xref for autotype with inforef.
	(Sentences): Explain nil value for `sentence-end'.
	(Paragraphs): Update default values for `paragraph-start' and
	`paragraph-separate'.
	(Text Mode): Correct description of Text mode's effect on the
	syntax table.
	(Outline Visibility): `hide-other' does not hide top level headings.
	`selective-display-ellipses' no longer has an effect on Outline mode.
	(TeX Misc): Add missing @cindex.
	Replace xref for RefTeX with inforef.
	(Requesting Formatted Text): The variable
	`enriched-fill-after-visiting' no longer exists.
	(Editing Format Info): Update names of menu items and commands.
	(Format Faces): Mention special effect of specifying the default face.
	Describe inheritance of text properties.
	Correct description of `fixed' face.
	(Format Indentation): Correct description of effect of setting
	margins.  Mention `set-left-margin' and `set-right-margin'.
	(Format Justification): Update names of menu items.
	`set-justification-full' is now bound to `M-j b'.
	Mention that `default-justification' is a per buffer variable.
	(Format Properties): Update name of menu item.
	(Forcing Enriched Mode): `format-decode-buffer' automatically
	turns on Enriched mode if the buffer is in text/enriched format.

2004-10-05  Emilio C. Lopes  <eclig@gmx.net>

	* calendar.texi (From Other Calendar): Add calendar-goto-iso-week.

2004-09-28  Kim F. Storm  <storm@cua.dk>

	* display.texi (Display Custom) <indicate-buffer-boundaries>:
	Align with new functionality.

2004-09-22  Luc Teirlinck  <teirllm@auburn.edu>

	* display.texi (Display Custom): Remove stray `@end defvar'.

2004-09-23  Kim F. Storm  <storm@cua.dk>

	* display.texi (Display Custom): Add `overflow-newline-into-fringe',
	`indicate-buffer-boundaries' and `default-indicate-buffer-boundaries'.

2004-09-20  Richard M. Stallman  <rms@gnu.org>

	* custom.texi (Hooks): Explain using setq to clear out a hook.
	(File Variables): Explain multiline string constants.
	(Non-ASCII Rebinding): Explain when you need to update
	non-ASCII char codes in .emacs.

	* building.texi (Compilation): Explain how to make a silent
	subprocess that won't be terminated.  Explain compilation-environment.

2004-09-13  Kim F. Storm  <storm@cua.dk>

	* mini.texi (Repetition): Rename isearch-resume-enabled to
	isearch-resume-in-command-history and change default to disabled.

2004-09-09  Kim F. Storm  <storm@cua.dk>

	* kmacro.texi (Save Keyboard Macro): Replace `name-last-kbd-macro'
	with new `kmacro-name-last-macro'.

2004-09-08  Juri Linkov  <juri@jurta.org>

	* mini.texi (Minibuffer History): Add `history-delete-duplicates'.

2004-09-03  Juri Linkov  <juri@jurta.org>

	* search.texi (Incremental Search): Update wording for M-%.

2004-09-02  Luc Teirlinck  <teirllm@auburn.edu>

	* killing.texi (Killing): Correct description of kill commands in
	read-only buffer.

2004-09-02  Teodor Zlatanov  <tzz@lifelogs.com>

	* building.texi (Compilation Mode): Add a paragraph about rules
	for finding the compilation buffer for `next-error'.

	* search.texi (Other Repeating Search): Mention that Occur mode
	supports the next-error functionality.

2004-09-02  Juri Linkov  <juri@jurta.org>

	* search.texi (Regexp Replace): Add missing backslash to \footnote.

2004-08-31  Luc Teirlinck  <teirllm@auburn.edu>

	* kmacro.texi (Basic Keyboard Macro):
	`apply-macro-to-region-lines' now operates on all lines that begin
	in the region, rather than on all complete lines in the region.

2004-08-31  Jan Djärv  <jan.h.d@swipnet.se>

	* frames.texi (Drag and drop): Add documentation about
	x-dnd-test-function and x-dnd-known-types.

2004-08-30  Luc Teirlinck  <teirllm@auburn.edu>

	* indent.texi: Various minor changes in addition to:
	(Indentation Commands): Correct description of `indent-relative'.
	(Tab Stops): <TAB> is no longer bound to `tab-to-tab-stop' in Text
	mode.  The *Tab Stops* buffer uses Overwrite Mode.
	(Just Spaces): `tabify' converts sequences of at least two spaces
	to tabs.

2004-08-27  Luc Teirlinck  <teirllm@auburn.edu>

	* frames.texi (Secondary Selection): Setting the secondary
	selection with M-Drag-Mouse-1 does not alter the kill ring,
	setting it with M-Mouse-1 and M-Mouse-3 does.
	(Mode Line Mouse): C-Mouse-2 on scroll bar now also works for
	toolkit scroll bars.
	(Scroll Bars): Ditto.

	* windows.texi (Basic Window): When using a window system, the value
	of point in a non-selected window is indicated by a hollow box.
	(Split Window): Side by side windows are separated by a scroll bar,
	if scroll bars are used.
	C-Mouse-2 on scroll bar now also works for toolkit scroll bars.
	(Change Window): Correct Mouse-2 vs Mouse-3 mess-up.
	(Window Convenience): Update bindings for `winner-undo' and
	`winner-redo'.

	* ack.texi (Acknowledgments): Use `@unnumbered'.
	* misc.texi: Adapt sectioning in Info to the node structure.
	(Invoking emacsclient): Make "Invoking emacsclient" a subsection
	of "Using Emacs as a Server".
	* building.texi (Building): Interchange nodes (for correct numbering).
	* programs.texi (Programs): Interchange nodes (for correct numbering).
	* killing.texi, entering.texi, commands.texi: Adapt sectioning in
	Info to the node structure.
	* emacs.texi: Make "GNU GENERAL PUBLIC LICENSE" an appendix.
	Rearrange order of nodes and sections such that both "GNU GENERAL
	PUBLIC LICENSE" and "GNU Free Documentation License" appear at the
	end, as appropriate for appendices.
	(Acknowledgments): Put inside @iftex instead of @ifnotinfo.
	Use `@unnumberedsec'.
	* trouble.texi: Adapt sectioning in Info to the node structure.
	Adapt node pointers to change in emacs.texi.
	* cmdargs.texi, doclicense.texi: Adapt node pointers.

2004-08-25  Kenichi Handa  <handa@m17n.org>

	* custom.texi (Non-ASCII Rebinding): Fix and simplify the
	description for unibyte mode.

2004-08-23  Luc Teirlinck  <teirllm@auburn.edu>

	* display.texi (Font Lock): Correct invalid (for hardcopy) @xref.

	* search.texi (Regexps): Correct cryptic (in hardcopy) @ref.
	(Configuring Scrolling): Correct invalid (for hardcopy) @xref.
	(Regexp Replace): Standardize reference to hardcopy Elisp Manual
	in @pxref.

2004-08-22  Luc Teirlinck  <teirllm@auburn.edu>

	* kmacro.texi (Keyboard Macro Counter, Keyboard Macro Step-Edit):
	Change section names.

2004-08-21  Luc Teirlinck  <teirllm@auburn.edu>

	* kmacro.texi (Keyboard Macro Ring): Rename section.
	Emacs treats the head of the macro ring as the `last keyboard macro'.
	(Keyboard Macro Counter): Minor change.
	(Save Keyboard Macro): Some clarifications.
	(Edit Keyboard Macro): Rename section.

	* buffers.texi (Buffers): Maximum buffer size is now 256M on
	32-bit machines.
	(Several Buffers): Clarify which buffer is selected if `2' is
	pressed in the Buffer Menu.
	Auto Revert mode can be used to update the Buffer Menu
	automatically.

2004-08-21  Eli Zaretskii  <eliz@gnu.org>

	* help.texi (Misc Help): Add an index entry for finding an Info
	manual by its file name.

2004-08-20  Luc Teirlinck  <teirllm@auburn.edu>

	* files.texi (Backup Deletion): Correct description of
	`delete-old-versions'.
	(Time Stamps): `time-stamp' needs to be added to `before-save-hook'.
	(Auto Save Files): Recommend `auto-save-mode' to reenable
	auto-saving, rather than the abbreviation `auto-save'.

2004-08-17  Luc Teirlinck  <teirllm@auburn.edu>

	* emacs.texi (Top): Mention "cutting" and "pasting" as synonyms
	for "killing" and "yanking" in main menu.

2004-08-16  Richard M. Stallman  <rms@gnu.org>

	* killing.texi (Yanking, Killing): Minor cleanups.

	* mark.texi (Momentary Mark): Minor cleanups.

2004-08-15  Kenichi Handa  <handa@etl.go.jp>

	* custom.texi (Non-ASCII Rebinding):
	C-q always inserts the right code to pass to global-set-key.

2004-08-13  Luc Teirlinck  <teirllm@auburn.edu>

	* regs.texi (RegNumbers): Mention `C-x r i' binding for
	`insert-register', instead of `C-x r g' binding, for consistency.

2004-08-12  Luc Teirlinck  <teirllm@auburn.edu>

	* fixit.texi (Spelling): Fix typo.

2004-08-11  Luc Teirlinck  <teirllm@auburn.edu>

	* help.texi (Help): Fix Texinfo usage.

2004-07-24  Richard M. Stallman  <rms@gnu.org>

	* text.texi (Paragraphs): Update how paragraphs are separated
	and the default for paragraph-separate.

	* search.texi (Regexp Replace): Further update text for new
	replacement operators.

2004-07-18  Luc Teirlinck  <teirllm@auburn.edu>

	* emacs-xtra.texi (Subdir switches): Dired does not remember the
	`R' switch.

	* dired.texi (Dired Updating): `k' only deletes inserted
	subdirectories from the Dired buffer if a prefix argument was given.

	* search.texi (Regexps): Delete redundant definition of `symbol' in
	description of `\_>'.  It already occurs in the description of `\_<'.

2004-07-01  Juri Linkov  <juri@jurta.org>

	* search.texi (Incremental Search): Add C-M-w, C-M-y, M-%, C-M-%, M-e.
	(Regexp Search): Add M-r.

2004-06-30  Luc Teirlinck  <teirllm@auburn.edu>

	* makefile.w32-in (EMACSSOURCES): Remove emacs-xtra.

2004-06-29  Jesper Harder  <harder@ifa.au.dk>

	* search.texi, calendar.texi: Markup fixes.

2004-06-25  Richard M. Stallman  <rms@gnu.org>

	* search.texi (Regexp Replace): Rewrite description of \# \, and \?.

2004-06-25  David Kastrup  <dak@gnu.org>

	* search.texi (Regexp Replace): Some typo corrections and
	rearrangement.

2004-06-24  David Kastrup  <dak@gnu.org>

	* search.texi (Unconditional Replace): Use replace-string instead
	of query-replace in example.
	(Regexp Replace): Add explanations for `\,', `\#' and `\?'
	sequences.
	(Query Replace): Correct explanation of `^' which does not use
	the mark stack.

2004-06-21  Nick Roberts  <nickrob@gnu.org>

	* misc.texi (Shell History Copying): Document comint-insert-input.
	(Shell Ring): Describe comint-dynamic-list-input-ring here.

2004-06-20  Jesper Harder  <harder@ifa.au.dk>

	* msdog.texi (Text and Binary, MS-DOS Printing): Use m-dash.
	* custom.texi (Customization): Do.
	* anti.texi (Antinews): Do.
	* abbrevs.texi (Defining Abbrevs): Do.

	* programs.texi (Info Lookup): Fix keybinding for
	info-lookup-symbol.

2004-06-16  Juanma Barranquero  <lektu@terra.es>

	* makefile.w32-in (INFO_TARGETS, DVI_TARGETS, EMACSSOURCES):
	Add emacs-xtra.
	($(infodir)/emacs-xtra, emacs-xtra.dvi): New dependencies.
	(clean): Add emacs-xtra and flymake.  Remove redundancies.

2004-06-15  Luc Teirlinck  <teirllm@auburn.edu>

	* Makefile.in (INFO_TARGETS, DVI_TARGETS, ../info/emacs-xtra):
	Add emacs-xtra.
	* emacs-xtra.texi: New file.

2004-06-14  Luc Teirlinck  <teirllm@auburn.edu>

	* dired.texi (Dired Enter): Mention conditions on `ls' switches.
	(Dired and Find): Mention differences with ordinary Dired buffers.

2004-06-13  Richard M. Stallman  <rms@gnu.org>

	* custom.texi (Init Syntax): Explain about vars that do special
	things when set with setq or with Custom.
	(Init Examples): Add line-number-mode example.

2004-06-12  Juri Linkov  <juri@jurta.org>

	* dired.texi (Operating on Files): Add dired-do-touch.

2004-06-10  Juri Linkov  <juri@jurta.org>

	* building.texi (Lisp Eval): Add C-M-x on defface.

2004-06-08  Luc Teirlinck  <teirllm@auburn.edu>

	* files.texi (Reverting): Auto-Revert mode and
	Global Auto-Revert mode no longer revert remote files.

2004-05-29  Richard M. Stallman  <rms@gnu.org>

	* custom.texi (Init File): Two dashes start --no-site-file.

2004-05-29  Alan Mackenzie  <acm@muc.de>

	* programs.texi: Update for CC Mode 5.30 and incidental amendments.
	("AWK"): Is consistently thus spelled throughout.
	(AWK, Pike): Document as "C-like modes".
	(@kbd{M-j}): Document as alternative to @kbd{C-M-j}.
	(M-x man): Supersedes M-x manual-entry.
	Add numerous index entries.  Correct "ESC a/e" to "M-a/e".

	("Comments in C"): Delete node; the info is in CC Mode manual.
	(c-comment-only-line-offset): Remove description.

	(C-c ., C-c C-c): Describe new C Mode bindings.

	(C-u TAB, indent-code-rigidly, c-indent-exp, c-tab-always-indent)
	(@dfn{Style}, c-default-style, comment-column, comment-padding)
	(c-up-conditional, c-beginning-of-statement, c-end-of-statement):
	Amend definitions.

	(c-beginning-of-defun, c-end-of-defun, c-context-line-break):
	Describe functions.

	(c-comment-start-regexp, c-hanging-comment-ender-p)
	(c-hanging-comment-starter-p): Remove obsolete definitions.

	* emacs.texi: Remove the menu entry "Comments in C".

2004-05-27  Luc Teirlinck  <teirllm@auburn.edu>

	* dired.texi (Dired and Find): `find-ls-option' does not apply to
	`M-x locate'.

2004-05-16  Karl Berry  <karl@gnu.org>

	* emacs.texi (ack.texi) [@ifnottex]: Change condition; with @ifinfo,
	makeinfo --html fails.
	* help.texi (Help Summary) [@ifnottex]: Likewise.

2004-05-13  Nick Roberts  <nickrob@gnu.org>

	* building.texi (GDB Graphical Interface): Update and describe
	layout first.

2004-05-04  Jason Rumney  <jasonr@gnu.org>

	* makefile.w32-in: Revert last change.

2004-05-03  Jason Rumney  <jasonr@gnu.org>

	* makefile.w32-in (MULTI_INSTALL_INFO, ENVADD): Use forward slashes.

2004-04-23  Juanma Barranquero  <lektu@terra.es>

	* makefile.w32-in: Add "-*- makefile -*-" mode tag.

2004-04-18  Juri Linkov  <juri@jurta.org>

	* fixit.texi (Spelling): Remove file extension from ispell xref.

2004-04-15  Kim F. Storm  <storm@cua.dk>

	* cmdargs.texi (Initial Options): Add -Q.

2004-04-05  Kim F. Storm  <storm@cua.dk>

	* custom.texi (File Variables): Add safe-local-eval-forms.

2004-04-02  Luc Teirlinck  <teirllm@auburn.edu>

	* files.texi (Reverting): Correct description of revert-buffer's
	handling of point.

2004-03-22  Juri Linkov  <juri@jurta.org>

	* emacs.texi (Top): Add `Misc X'.

	* trouble.texi: Fix help key bindings.

	* glossary.texi: Improve references.

	* help.texi: Sync keywords with finder.el.

	* mini.texi (Completion): Add description for menu items.

	* misc.texi (Browse-URL, FFAP): Add information about keywords.

	* sending.texi (Mail Methods): Fix xref to Message manual.

2004-03-12  Richard M. Stallman  <rms@gnu.org>

	* buffers.texi (Misc Buffer): Add index entry for rename-uniquely.

2004-03-04  Richard M. Stallman  <rms@gnu.org>

	* search.texi (Regexps): Explain that ^ and $ have their
	special meanings only in certain contexts.

	* programs.texi (Expressions): Doc C-M-SPC as alias for C-M-@.

	* mule.texi (Specify Coding): Doc C-x RET F.

	* buffers.texi (Misc Buffer): Explain use of M-x rename-uniquely
	for multiple compile and grep buffers.
	(Indirect Buffers): Don't recommand clone-indirect-buffer
	for multiple compile and grep buffers.

2004-02-29  Juanma Barranquero  <lektu@terra.es>

	* makefile.w32-in (mostlyclean, clean, maintainer-clean):
	Use $(DEL) instead of rm, and ignore exit code.

2004-02-23  Nick Roberts  <nick@nick.uklinux.net>

	* building.texi (Watch Expressions): Update.

2004-02-21  Juri Linkov  <juri@jurta.org>

	* cmdargs.texi (Action Arguments): Add alias --find-file.
	Add --directory, --help, --version.  Move text about command-line-args
	to Command Arguments.
	(Initial Options): Add @cindex for --script.  Fix @cindex for -q.
	Add --no-desktop.  Add alias --no-multibyte, --no-unibyte.
	(Window Size X): Join -g and --geometry.  Add @cindex.
	(Borders X): Fix @cindex for -ib.  Add @cindex for -bw.
	(Title X): Remove alias -title.
	(Misc X): New node.

2004-02-15  Jan Djärv  <jan.h.d@swipnet.se>

	* frames.texi (Drag and drop): Add Motif to list of supported
	protocols.

2004-02-03  Jan Djärv  <jan.h.d@swipnet.se>

	* frames.texi (Drag and drop): New section.

2004-01-24  Richard M. Stallman  <rms@gnu.org>

	* emacs.texi (Acknowledgments): Rename from Acknowledgements.
	Include it only @ifnotinfo.  Patch the preceding and following
	node headers to point to each other.

2004-01-11  Glenn Morris  <gmorris@ast.cam.ac.uk>

	* calendar.texi (Appointments): Update section.

2003-12-29  Kevin Ryde  <user42@zip.com.au>

	* programs.texi (C Modes): Fix the xref.

2003-12-23  Nick Roberts  <nick@nick.uklinux.net>

	* building.texi (Watch Expressions): Update.
	(Commands of GUD): Include use of toolbar + breakpoints set from
	fringe/margin.

2003-12-03  Andre Spiegel  <spiegel@gnu.org>

	* files.texi: Say how to disable VC.  Suggested by Alan Mackenzie
	<acm@muc.de>.

2003-11-29  Jan Djärv  <jan.h.d@swipnet.se>

	* frames.texi (Dialog Boxes): Add use-file-dialog.

2003-11-22  Martin Stjernholm  <mast@lysator.liu.se>

	* ack.texi: Note that Alan Mackenzie contributed the AWK support
	in CC Mode.

2003-11-02  Jesper Harder  <harder@ifa.au.dk>  (tiny change)

	* ack.texi, basic.texi, cmdargs.texi:
	* commands.texi, custom.texi, display.texi:
	* emacs.texi, files.texi:
	* frames.texi, glossary.texi, killing.texi:
	* macos.texi, mark.texi, misc.texi, msdog.texi:
	* mule.texi, rmail.texi, search.texi:
	* sending.texi, text.texi, trouble.texi:
	Replace @sc{ascii} and ASCII with @acronym{ASCII}.

2003-11-01  Alan Mackenzie  <acm@muc.de>

	* search.texi (Scrolling During Incremental Search): Document a
	new scrolling facility in isearch mode.

2003-10-22  Miles Bader  <miles@gnu.org>

	* Makefile.in (info): Move before $(top_srcdir)/info.

2003-10-22  Nick Roberts  <nick@nick.uklinux.net>

	* building.texi (Watch Expressions): Update section on data display
	to reflect code changes (GDB Graphical Interface).

2003-10-13  Richard M. Stallman  <rms@gnu.org>

	* xresources.texi (GTK resources): Clean up previous change.

2003-10-12  Jan Djärv  <jan.h.d@swipnet.se>

	* xresources.texi (GTK resources): Add a note that some themes
	disallow customizations.  Add scroll theme example.

2003-09-30  Richard M. Stallman  <rms@gnu.org>

	* cmdargs.texi (General Variables): Remove MAILRC envvar.

	* misc.texi (Saving Emacs Sessions): Shorten the section,
	collapsing back into one node.

2003-09-30  Lars Hansen  <larsh@math.ku.dk>

	* misc.texi: Section "Saving Emacs Sessions" rewritten.

2003-09-29  Jan Djärv  <jan.h.d@swipnet.se>

	* xresources.texi (GTK names in Emacs): Correct typo.

2003-09-24  Luc Teirlinck  <teirllm@mail.auburn.edu>

	* cmdargs.texi (Font X): Mention new default font.
	More fully describe long font names, wildcard patterns and the
	problems involved.  (Result of discussion on emacs-devel.)

2003-09-22  Luc Teirlinck  <teirllm@mail.auburn.edu>

	* emacs.texi (Acknowledgements): Correct typo.

2003-09-22  Richard M. Stallman  <rms@gnu.org>

	* dired.texi (Misc Dired Commands): New node.
	(Dired Navigation): Add dired-goto-file.

	* files.texi (File Aliases, Misc File Ops): Add @cindex entries.

	* emacs.texi (Acknowledgements): New node, split from Distribution.

	* cmdargs.texi (Action Arguments): -f reads interactive args.

2003-09-08  Lute Kamstra  <lute@gnu.org>

	* screen.texi (Mode Line): Say that POS comes before LINE.
	Mention `size-indication-mode'.
	* display.texi (Optional Mode Line):
	Document `size-indication-mode'.
	* basic.texi (Position Info): Mention `size-indication-mode'.

2003-09-07  Luc Teirlinck  <teirllm@mail.auburn.edu>

	* xresources.texi (Resources): Refer to `editres' man page.
	(Lucid Resources): Update defaults.  Expand description of
	`shadowThickness'.

2003-09-04  Miles Bader  <miles@gnu.org>

	* Makefile.in (top_srcdir): New variable.
	($(top_srcdir)/info): New rule.
	(info): Depend on it.

2003-09-03  Peter Runestig  <peter@runestig.com>

	* makefile.w32-in: New file.

2003-08-29  Richard M. Stallman  <rms@gnu.org>

	* misc.texi (Saving Emacs Sessions): Correct previous change.

2003-08-19  Luc Teirlinck  <teirllm@mail.auburn.edu>

	* emacs.texi (Top): Update menu to reflect new Keyboard Macros chapter.
	(Intro): Include kmacro.texi after fixit.texi instead of after
	custom.texi.  (As suggested by Kim Storm.)

2003-08-18  Luc Teirlinck  <teirllm@mail.auburn.edu>

	* fixit.texi (Fixit): Update `Next' pointer.
	* files.texi (Files): Update `Previous' pointer.
	* kmacro.texi (Keyboard Macros): Remove redundant node and section.
	* emacs.texi (Intro): Include kmacro.texi after custom.texi.
	(Suggested by Kim Storm.)
	* Makefile (EMACSSOURCES): Add kmacro.texi.  (Suggested by Kim Storm.)

2003-08-18  Kim F. Storm  <storm@cua.dk>

	* kmacro.texi: New file describing enhanced keyboard macro
	functionality.  Replaces old description in custom.texi.

	* custom.texi (Customization): Add xref to Keyboard Macros chapter.
	(Keyboard Macros): Move to new kmacro.texi file.

	* emacs.texi (Keyboard Macros): Reference new keyboard macro topics.

2003-08-17  Edward M. Reingold  <reingold@emr.cs.iit.edu>

	* calendar.texi (Specified Dates): Add `calendar-goto-day-of-year'.

2003-08-17  Alex Schroeder  <alex@gnu.org>

	* misc.texi (Saving Emacs Sessions): Manual M-x desktop-save not
	required.

2003-08-05  Richard M. Stallman  <rms@gnu.org>

	* programs.texi (Lisp Indent): Don't describe
	lisp-indent-function property here.  Use xref to Lisp Manual.

2003-08-03  Glenn Morris  <gmorris@ast.cam.ac.uk>

	* calendar.texi (Date Formats): Document changed behavior of
	abbreviations.

2003-07-24  Markus Rost  <rost@math.ohio-state.edu>

	* buffers.texi (List Buffers): Fix previous change.

2003-07-13  Markus Rost  <rost@math.ohio-state.edu>

	* buffers.texi (List Buffers): Adjust to new format of *Buffer
	List*.

2003-07-07  Luc Teirlinck  <teirllm@mail.auburn.edu>

	* display.texi (Font Lock): Fix typo.

2003-07-07  Richard M. Stallman  <rms@gnu.org>

	* display.texi (Font Lock): Add xref for format info on
	font-lock-remove-keywords.

	* building.texi (Compilation): Document what happens with asynch
	children of compiler process.

	* help.texi (Library Keywords): Use @multitable.

2003-06-04  Richard M. Stallman  <rms@gnu.org>

	* programs.texi (Expressions): Delete C-M-DEL.

	* misc.texi (Shell Options): Clarify comint-scroll-show-maximum-output.
	comint-move-point-for-output renamed from
	comint-scroll-to-bottom-on-output.

	* custom.texi (Init Rebinding): Replace previous change with xref.
	(Non-ASCII Rebinding): Explain that issue more briefly here.

2003-05-28  Richard M. Stallman  <rms@gnu.org>

	* indent.texi (Indentation): Condense, simplify, clarify prev change.

2003-05-28  Nick Roberts  <nick@nick.uklinux.net>

	* building.texi (GDB Graphical Interface): New node.
	(Rewritten somewhat by RMS.)

2003-05-28  Kai Großjohann  <kai.grossjohann@gmx.net>

	* custom.texi (Init Rebinding): Xref Non-ASCII Rebinding, for
	non-English letters.  Explain how to set coding systems correctly
	and how to include the right coding cookie in the file.

2003-05-22  Kai Großjohann  <kai.grossjohann@gmx.net>

	* indent.texi (Indentation): Explain the concepts.
	(Just Spaces): Explain why preventing tabs for indentation might
	be useful.

2003-04-16  Richard M. Stallman  <rms@gnu.org>

	* search.texi (Regexps): Ref to Lisp manual for more regexp features.

2003-02-22  Alex Schroeder  <alex@emacswiki.org>

	* cmdargs.texi (General Variables): Document SMTPSERVER.

	* sending.texi: Remove SMTP node.
	(Mail Sending): Describe `send-mail-function'.  Link to SMTP
	library.

2003-02-22  Alex Schroeder  <alex@emacswiki.org>

	* sending.texi (Sending via SMTP): Explain MTA/MUA.

2003-02-22  Simon Josefsson  <jas@extundo.com>

	* sending.texi (Mail Methods): Add node about SMTP.

2003-02-17  Jan Djärv  <jan.h.d@swipnet.se>

	* xresources.texi (GTK names in Emacs): Add emacs-toolbar - GtkToolbar.

2003-02-01  Kevin Ryde  <user42@zip.com.au>

	* glossary.texi (Glossary): Correction to cl cross reference.

2003-01-20  Richard M. Stallman  <rms@gnu.org>

	* killing.texi (Rectangles): Document C-x c r.

2003-01-19  Jan Djärv  <jan.h.d@swipnet.se>

	* xresources.texi (GTK resources): New node.
	(GTK widget names): New node.
	(GTK names in Emacs): New node.
	(GTK styles): New node.

2003-01-09  Francesco Potortì  <pot@gnu.org>

	* maintaining.texi (Create Tags Table): Add reference to the new
	`etags --help --lang=LANG' option.

2002-10-02  Karl Berry  <karl@gnu.org>

	* emacs.texi: Per rms, update all manuals to use @copying instead of
	@ifinfo.  Also use @ifnottex instead of @ifinfo around the top node,
	where needed for the sake of the HTML output.

2001-12-20  Eli Zaretskii  <eliz@is.elta.co.il>

	* Makefile.in (EMACSSOURCES): Update the list of Emacs manual
	source files.

2001-11-16  Eli Zaretskii  <eliz@is.elta.co.il>

	* Makefile.in (emacsman): New target.

2001-10-20  Gerd Moellmann  <gerd@gnu.org>

	* (Version 21.1 released.)

2001-10-05  Gerd Moellmann  <gerd@gnu.org>

	* Branch for 21.1.

2001-03-05  Gerd Moellmann  <gerd@gnu.org>

	* Makefile.in (mostlyclean, maintainer-clean): Delete more files.

2000-05-31  Stefan Monnier  <monnier@cs.yale.edu>

	* .cvsignore (*.tmp): New entry.  Seems to be used for @macro.

1999-07-12  Richard Stallman  <rms@gnu.org>

	* Version 20.4 released.

1998-12-04  Markus Rost  <rost@delysid.gnu.org>

	* Makefile.in (INFO_TARGETS): Delete customize.info.
	(DVI_TARGETS): Delete customize.dvi.
	(../info/customize, customize.dvi): Targets deleted.

1998-08-19  Richard Stallman  <rms@psilocin.ai.mit.edu>

	* Version 20.3 released.

1998-05-06  Richard Stallman  <rms@psilocin.gnu.org>

	* Makefile.in (EMACSSOURCES): Add mule.texi.
	Add msdog.texi, ack.texi.  Remove gnu1.texi.

1998-04-06  Andreas Schwab  <schwab@gnu.org>

	* Makefile.in (ENVADD): Environment vars to pass to texi2dvi.
	Use it in dvi targets.

1997-09-23  Paul Eggert  <eggert@twinsun.com>

	* Makefile.in: Merge changes mistakenly made to `Makefile'.
	(INFO_TARGETS): Change ../info/custom to ../info/customize.
	(../info/customize): Rename from ../info/custom.

1997-09-19  Richard Stallman  <rms@psilocin.gnu.ai.mit.edu>

	* Version 20.2 released.

1997-09-15  Richard Stallman  <rms@psilocin.gnu.ai.mit.edu>

	* Version 20.1 released.

1997-08-24  Richard Stallman  <rms@psilocin.gnu.ai.mit.edu>

	* Makefile (../info/customize, customize.dvi): New targets.
	(INFO_TARGETS): Add ../info/customize.
	(DVI_TARGETS): Add customize.dvi.

1996-08-11  Richard Stallman  <rms@psilocin.gnu.ai.mit.edu>

	* Version 19.33 released.

1996-07-31  Richard Stallman  <rms@psilocin.gnu.ai.mit.edu>

	* Version 19.32 released.

1996-06-20  Richard Stallman  <rms@psilocin.gnu.ai.mit.edu>

	* Makefile.in (All info targets): cd $(srcdir) to do the work.

1996-06-19  Richard Stallman  <rms@psilocin.gnu.ai.mit.edu>

	* Makefile.in (All info targets): Specify $(srcdir) in input files.
	Specify -I option.
	(All dvi targets): Set the TEXINPUTS variable.

1996-05-25  Karl Heuer  <kwzh@gnu.ai.mit.edu>

	* Version 19.31 released.

1995-11-24  Richard Stallman  <rms@mole.gnu.ai.mit.edu>

	* Version 19.30 released.

1995-02-07  Richard Stallman  <rms@pogo.gnu.ai.mit.edu>

	* Makefile.in (maintainer-clean): Rename from realclean.

1994-11-23  Richard Stallman  <rms@mole.gnu.ai.mit.edu>

	* Makefile.in: New file.
	* Makefile: File deleted.

1994-11-19  Richard Stallman  <rms@mole.gnu.ai.mit.edu>

	* Makefile (TEXINDEX_OBJS): Variable deleted.
	(texindex, texindex.o, getopt.o): Rules deleted.
	All deps on texindex deleted.
	(distclean): Don't delete texindex.
	(mostlyclean): Don't delete *.o.
	* texindex.c, getopt.c: Files deleted.

1994-09-07  Richard Stallman  <rms@mole.gnu.ai.mit.edu>

	* Version 19.26 released.

1994-07-02  Richard Stallman  (rms@gnu.ai.mit.edu)

	* Makefile (EMACSSOURCES): Exclude undo.texi.

1994-05-30  Richard Stallman  (rms@mole.gnu.ai.mit.edu)

	* Version 19.25 released.

1994-05-23  Richard Stallman  (rms@mole.gnu.ai.mit.edu)

	* Version 19.24 released.

1994-05-16  Richard Stallman  (rms@mole.gnu.ai.mit.edu)

	* Version 19.23 released.

1994-04-17  Richard Stallman  (rms@mole.gnu.ai.mit.edu)

	* Makefile: Delete spurious tab.

1994-02-16  Richard Stallman  (rms@mole.gnu.ai.mit.edu)

	* Makefile (.SUFFIXES): New rule.

1993-12-04  Richard Stallman  (rms@srarc2)

	* getopt.c: New file.
	* Makefile (TEXINDEX_OBJS): Use getopt.o in this dir, not ../lib-src.
	(getopt.o): New rule.
	(dvi): Don't depend on texindex.
	(emacs.dvi): Depend on texindex.

1993-12-03  Richard Stallman  (rms@srarc2)

	* Makefile (TEXI2DVI): New variable.
	(emacs.dvi): Add explicit command.
	(TEXINDEX_OBJS): Delete duplicate getopt.o.

1993-11-27  Richard Stallman  (rms@mole.gnu.ai.mit.edu)

	* Version 19.22 released.

1993-11-18  Richard Stallman  (rms@mole.gnu.ai.mit.edu)

	* Makefile (TEXINDEX_OBJS): Delete spurious period.

1993-11-16  Richard Stallman  (rms@mole.gnu.ai.mit.edu)

	* Version 19.21 released.

1993-11-14  Richard Stallman  (rms@mole.gnu.ai.mit.edu)

	* Makefile (realclean): Don't delete the Info files.

1993-10-25  Brian J. Fox  (bfox@albert.gnu.ai.mit.edu)

	* frames.texi (Creating Frames): Mention `C-x 5' instead of `C-x
	4' where appropriate.

1993-10-20  Brian J. Fox  (bfox@ai.mit.edu)

	* Makefile: Fix targets for texindex.

	* texindex.c: Include "../src/config.h" if building in emacs.

	* Makefile: Change all files to FILENAME.texi, force all targets
	to be FILENAME, not FILENAME.info.
	Add target to build texindex.c, defining `emacs'.

1993-08-14  Richard Stallman  (rms@mole.gnu.ai.mit.edu)

	* Version 19.19 released.

1993-08-08  Richard Stallman  (rms@mole.gnu.ai.mit.edu)

	* Version 19.18 released.

1993-07-20  Richard Stallman  (rms@mole.gnu.ai.mit.edu)

	* Makefile: Fix source file names of the separate manuals.

1993-07-18  Richard Stallman  (rms@mole.gnu.ai.mit.edu)

	* Version 19.17 released.

1993-07-10  Richard Stallman  (rms@mole.gnu.ai.mit.edu)

	* split-man: Fix typos in last change.

1993-07-06  Jim Blandy  (jimb@geech.gnu.ai.mit.edu)

	* Version 19.16 released.

1993-06-19  Jim Blandy  (jimb@wookumz.gnu.ai.mit.edu)

	* version 19.15 released.

1993-06-18  Jim Blandy  (jimb@geech.gnu.ai.mit.edu)

	* Makefile (distclean): It's rm, not rf.

1993-06-17  Jim Blandy  (jimb@wookumz.gnu.ai.mit.edu)

	* Version 19.14 released.

1993-06-16  Jim Blandy  (jimb@wookumz.gnu.ai.mit.edu)

	* Makefile: New file.

1993-06-08  Jim Blandy  (jimb@wookumz.gnu.ai.mit.edu)

	* Version 19.13 released.

1993-05-27  Jim Blandy  (jimb@geech.gnu.ai.mit.edu)

	* Version 19.9 released.

1993-05-25  Jim Blandy  (jimb@wookumz.gnu.ai.mit.edu)

	* Version 19.8 released.

1993-05-25  Jim Blandy  (jimb@wookumz.gnu.ai.mit.edu)

	* cmdargs.texi: Document the -i, -itype, and -iconic options.

	* trouble.texi: It's `enable-flow-control-on', not
	`evade-flow-control-on'.

1993-05-24  Jim Blandy  (jimb@wookumz.gnu.ai.mit.edu)

	* display.texi: Document standard-display-european.

1993-05-22  Jim Blandy  (jimb@geech.gnu.ai.mit.edu)

	* Version 19.7 released.

	* emacs.texi: Add a sentence to the top menu mentioning the
	specific version of Emacs this manual applies to.

1993-04-25  Eric S. Raymond  (eric@mole.gnu.ai.mit.edu)

	* basic.texi: Document next-line-add-lines variable used to
	implement down-arrow.

	* killing.texi: Document kill-whole-line.

1993-04-18  Noah Friedman  (friedman@nutrimat.gnu.ai.mit.edu)

	* text.texi: Update unix TeX ordering information.

1993-03-26  Eric S. Raymond  (eric@geech.gnu.ai.mit.edu)

	* news.texi: Mention fill-rectangle in keybinding list.

	* killing.texi: Document fill-rectangle.

1993-03-17  Eric S. Raymond  (eric@mole.gnu.ai.mit.edu)

	* vc.texi: Bring the docs up to date with VC 5.2.

1992-01-10  Eric S. Raymond  (eric@mole.gnu.ai.mit.edu)

	* emacs.tex: Mention blackbox and gomoku under Amusements.
	Assembler mode is now mentioned and appropriately indexed
	under Programming Modes.

1991-02-15  Robert J. Chassell  (bob@wookumz.ai.mit.edu)

	* emacs.tex: Update TeX ordering information.

1990-06-26  David Lawrence  (tale@geech)

	* emacs.tex: Note that completion-ignored-extensions is not used
	to filter out names when all completions are displayed in
	*Completions*.

1990-05-25  Richard Stallman  (rms@sugar-bombs.ai.mit.edu)

	* texindex.c: If USG, include sys/types.h and sys/fcntl.h.

1990-03-21  Jim Kingdon  (kingdon@pogo.ai.mit.edu)

	* emacs.tex: Add @findex grep.

1988-08-16  Robert J. Chassell  (bob@frosted-flakes.ai.mit.edu)

	* emacs.tex: Correct two typos.  No other changes before
	Version 19 will be made.

1988-05-23  Robert J. Chassell  (bob@frosted-flakes.ai.mit.edu)

	* emacs.tex: Update information for obtaining TeX distribution from the
	University of Washington.

;; Local Variables:
;; coding: utf-8
;; End:

  Copyright (C) 1993-1999, 2001-2015 Free Software Foundation, Inc.

  This file is part of GNU Emacs.

  GNU Emacs is free software: you can redistribute it and/or modify
  it under the terms of the GNU General Public License as published by
  the Free Software Foundation, either version 3 of the License, or
  (at your option) any later version.

  GNU Emacs is distributed in the hope that it will be useful,
  but WITHOUT ANY WARRANTY; without even the implied warranty of
  MERCHANTABILITY or FITNESS FOR A PARTICULAR PURPOSE.  See the
  GNU General Public License for more details.

  You should have received a copy of the GNU General Public License
  along with GNU Emacs.  If not, see <http://www.gnu.org/licenses/>.<|MERGE_RESOLUTION|>--- conflicted
+++ resolved
@@ -1,4 +1,7 @@
-<<<<<<< HEAD
+2015-01-21  Eli Zaretskii  <eliz@gnu.org>
+
+	* programs.texi (Custom C Indent): Fix a typo.  (Bug#19647)
+
 2015-01-27  Ivan Shmakov  <ivan@siamics.net>
 
 	* files.texi (File Archives): Document "I" for tar-new-entry.
@@ -13,13 +16,6 @@
 	Use them.
 
 2014-12-27  Eli Zaretskii  <eliz@gnu.org>
-=======
-2015-01-21  Eli Zaretskii  <eliz@gnu.org>
-
-	* programs.texi (Custom C Indent): Fix a typo.  (Bug#19647)
-
-2014-12-22  Eli Zaretskii  <eliz@gnu.org>
->>>>>>> 8ee825c3
 
 	* buffers.texi (Kill Buffer): Improve indexing.
 
