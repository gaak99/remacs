;;; admin.el --- utilities for Emacs administration

;; Copyright (C) 2001, 2002, 2003, 2004, 2005, 2006, 2007, 2008
;;   Free Software Foundation, Inc.

;; This file is part of GNU Emacs.

;; GNU Emacs is free software: you can redistribute it and/or modify
;; it under the terms of the GNU General Public License as published by
;; the Free Software Foundation, either version 3 of the License, or
;; (at your option) any later version.

;; GNU Emacs is distributed in the hope that it will be useful,
;; but WITHOUT ANY WARRANTY; without even the implied warranty of
;; MERCHANTABILITY or FITNESS FOR A PARTICULAR PURPOSE.  See the
;; GNU General Public License for more details.

;; You should have received a copy of the GNU General Public License
;; along with GNU Emacs.  If not, see <http://www.gnu.org/licenses/>.

;;; Commentary:

;; add-release-logs	Add ``Version X released'' change log entries.
;; set-version		Change Emacs version number in source tree.
;; set-copyright        Change emacs short copyright string (eg as
;;                      printed by --version) in source tree.

;;; Code:

(defun add-release-logs (root version)
  "Add \"Version VERSION released.\" change log entries in ROOT.
Root must be the root of an Emacs source tree."
  (interactive "DEmacs root directory: \nNVersion number: ")
  (setq root (expand-file-name root))
  (unless (file-exists-p (expand-file-name "src/emacs.c" root))
    (error "%s doesn't seem to be the root of an Emacs source tree" root))
  (require 'add-log)
  (let* ((logs (process-lines "find" root "-name" "ChangeLog"))
	 (entry (format "%s  %s  <%s>\n\n\t* Version %s released.\n\n"
			(funcall add-log-time-format)
			(or add-log-full-name (user-full-name))
			(or add-log-mailing-address user-mail-address)
			version)))
    (dolist (log logs)
      (unless (string-match "/gnus/" log)
	(find-file log)
	(goto-char (point-min))
	(insert entry)))))

(defun set-version-in-file (root file version rx)
  (find-file (expand-file-name file root))
  (goto-char (point-min))
  (unless (re-search-forward rx nil t)
    (error "Version not found in %s" file))
  (replace-match (format "%s" version) nil nil nil 1))

(defun set-version (root version)
  "Set Emacs version to VERSION in relevant files under ROOT.
Root must be the root of an Emacs source tree."
  (interactive "DEmacs root directory: \nsVersion number: ")
  (unless (file-exists-p (expand-file-name "src/emacs.c" root))
    (error "%s doesn't seem to be the root of an Emacs source tree" root))
  (set-version-in-file root "lisp/version.el" version
		       (rx (and "emacs-version" (0+ space)
				?\" (submatch (1+ (not (in ?\")))) ?\")))
  (set-version-in-file root "README" version
		       (rx (and "version" (1+ space)
				(submatch (1+ (in "0-9."))))))
  (set-version-in-file root "configure.in" version
		       (rx (and "AC_INIT" (1+ (not (in ?,)))
                                ?, (0+ space)
                                (submatch (1+ (in "0-9."))))))
  (set-version-in-file root "doc/emacs/emacs.texi" version
		       (rx (and "EMACSVER" (1+ space)
				(submatch (1+ (in "0-9."))))))
  (set-version-in-file root "doc/lispref/elisp.texi" version
		       (rx (and "EMACSVER" (1+ space)
				(submatch (1+ (in "0-9."))))))
  (set-version-in-file root "doc/lispref/vol1.texi" version
		       (rx (and "EMACSVER" (1+ space)
				(submatch (1+ (in "0-9."))))))
  (set-version-in-file root "doc/lispref/vol2.texi" version
		       (rx (and "EMACSVER" (1+ space)
				(submatch (1+ (in "0-9."))))))
  (set-version-in-file root "doc/lispref/book-spine.texinfo" version
		       (rx (and "Emacs Version" (1+ space)
				(submatch (1+ (in "0-9."))))))
  (set-version-in-file root "doc/man/emacs.1" version
		       (rx (and ".TH EMACS" (1+ not-newline)
                                "GNU Emacs" (1+ space)
				(submatch (1+ (in "0-9."))))))
  (set-version-in-file root "doc/misc/faq.texi" version
		       (rx (and "VER" (1+ space)
				(submatch (1+ (in "0-9."))))))
  (set-version-in-file root "lib-src/makefile.w32-in" version
		       (rx (and "VERSION" (0+ space) "=" (0+ space)
				(submatch (1+ (in "0-9."))))))
  ;; nt/emacs.rc also contains the version number, but in an awkward
  ;; format. It must contain four components, separated by commas, and
  ;; in two places those commas are followed by space, in two other
  ;; places they are not.
  (let* ((version-components (append (split-string version "\\.")
				    '("0" "0")))
	 (comma-version
	  (concat (car version-components) ","
		  (cadr version-components) ","
		  (cadr (cdr version-components)) ","
		  (cadr (cdr (cdr version-components)))))
	 (comma-space-version
	  (concat (car version-components) ", "
		  (cadr version-components) ", "
		  (cadr (cdr version-components)) ", "
		  (cadr (cdr (cdr version-components))))))
    (set-version-in-file root "nt/emacs.rc" comma-version
			 (rx (and "FILEVERSION" (1+ space)
				  (submatch (1+ (in "0-9,"))))))
    (set-version-in-file root "nt/emacs.rc" comma-version
			 (rx (and "PRODUCTVERSION" (1+ space)
				  (submatch (1+ (in "0-9,"))))))
    (set-version-in-file root "nt/emacs.rc" comma-space-version
			 (rx (and "\"FileVersion\"" (0+ space) ?, (0+ space)
				  ?\" (submatch (1+ (in "0-9, "))) "\\0\"")))
    (set-version-in-file root "nt/emacs.rc" comma-space-version
			 (rx (and "\"ProductVersion\"" (0+ space) ?,
				  (0+ space) ?\" (submatch (1+ (in "0-9, ")))
<<<<<<< HEAD
				  "\\0\""))))
  ;; nextstep.
  (set-version-in-file
   root "nextstep/Cocoa/Emacs.base/Contents/Info.plist"
   version (rx (and "CFBundleGetInfoString" (1+ anything) "Emacs" (1+ space)
                    (submatch (1+ (in "0-9."))))))
  (set-version-in-file
   root "nextstep/Cocoa/Emacs.base/Contents/Info.plist"
   version (rx (and "CFBundleShortVersionString" (1+ anything)
                    "Version" (1+ space)
                    (submatch (1+ (in "0-9."))))))
  (set-version-in-file
   root "nextstep/Cocoa/Emacs.base/Contents/Resources/English.lproj/InfoPlist.strings"
   version (rx (and "CFBundleShortVersionString" (0+ space) ?= (0+ space)
                    ?\" (0+ space) "Version" (1+ space)
                    (submatch (1+ (in "0-9."))))))
  (set-version-in-file
   root "nextstep/Cocoa/Emacs.base/Contents/Resources/English.lproj/InfoPlist.strings"
   version (rx (and "CFBundleGetInfoString" (0+ space) ?= (0+ space)
                    ?\" (0+ space) "Emacs version" (1+ space)
                    (submatch (1+ (in "0-9."))))))
  (set-version-in-file
   root "nextstep/GNUstep/Emacs.base/Resources/Info-gnustep.plist"
   version (rx (and "FullVersionID" (0+ space) ?= (0+ space)
                    ?\" (0+ space) "Emacs" (1+ space)
                    (submatch (1+ (in "0-9.")))))))

;; Note this makes some assumptions about form of short copyright.
;; FIXME add the \year in the refcards/*.tex files.
(defun set-copyright (root copyright)
  "Set Emacs short copyright to COPYRIGHT in relevant files under ROOT.
Root must be the root of an Emacs source tree."
  (interactive (list
                (read-directory-name "Emacs root directory: " nil nil t)
                (read-string
                 "Short copyright string: "
                 (format "Copyright (C) %s Free Software Foundation, Inc."
                         (format-time-string "%Y")))))
  (unless (file-exists-p (expand-file-name "src/emacs.c" root))
    (error "%s doesn't seem to be the root of an Emacs source tree" root))
  (set-version-in-file root "lisp/version.el" copyright
		       (rx (and "emacs-copyright" (0+ space)
				?\" (submatch (1+ (not (in ?\")))) ?\")))
  (set-version-in-file root "lib-src/ebrowse.c" copyright
                       (rx (and "emacs_copyright" (0+ (not (in ?\")))
				?\" (submatch (1+ (not (in ?\")))) ?\")))
  (set-version-in-file root "lib-src/etags.c" copyright
                       (rx (and "emacs_copyright" (0+ (not (in ?\")))
				?\" (submatch (1+ (not (in ?\")))) ?\")))
  (set-version-in-file root "lib-src/rcs2log" copyright
		       (rx (and "Copyright" (0+ space) ?= (0+ space)
				?\' (submatch (1+ nonl)))))
  ;; This one is a nuisance, as it needs to be split over two lines.
  (string-match "\\(.*[0-9]\\{4\\} *\\)\\(.*\\)" copyright)
  ;; nextstep.
  (set-version-in-file
   root "nextstep/Cocoa/Emacs.base/Contents/Info.plist"
   copyright (rx (and "CFBundleGetInfoString" (1+ anything) "Emacs" (1+ space)
                    (1+ (in "0-9.")) (1+ space)
                    (submatch (1+ (not (in ?\<)))))))
  (set-version-in-file
   root "nextstep/Cocoa/Emacs.base/Contents/Resources/English.lproj/InfoPlist.strings"
   copyright (rx (and "NSHumanReadableCopyright" (0+ space) ?\= (0+ space)
                    ?\" (submatch (1+ (not (in ?\")))))))
  (set-version-in-file
   root "nextstep/GNUstep/Emacs.base/Resources/Info-gnustep.plist"
   copyright (rx (and "Copyright" (0+ space) ?\= (0+ space)
                      ?\" (submatch (1+ (not (in ?\"))))))))

(provide 'admin)
=======
				  "\\0\"")))
    ;; Likewise for emacsclient.rc
    (set-version-in-file root "nt/emacsclient.rc" comma-version
			 (rx (and "FILEVERSION" (1+ space)
				  (submatch (1+ (in "0-9,"))))))
    (set-version-in-file root "nt/emacsclient.rc" comma-version
			 (rx (and "PRODUCTVERSION" (1+ space)
				  (submatch (1+ (in "0-9,"))))))
    (set-version-in-file root "nt/emacsclient.rc" comma-space-version
			 (rx (and "\"FileVersion\"" (0+ space) ?, (0+ space)
				  ?\" (submatch (1+ (in "0-9, "))) "\\0\"")))
    (set-version-in-file root "nt/emacsclient.rc" comma-space-version
			 (rx (and "\"ProductVersion\"" (0+ space) ?,
				  (0+ space) ?\" (submatch (1+ (in "0-9, ")))
				  "\\0\"")))
    ;; Some files in the "mac" subdirectory also contain the version
    ;; number.
    (set-version-in-file
     root "mac/Emacs.app/Contents/Resources/English.lproj/InfoPlist.strings"
     version (rx (and "CFBundleShortVersionString" (0+ space) ?= (0+ space) ?\"
		      (submatch (1+ (in "0-9."))))))
    (set-version-in-file
     root "mac/Emacs.app/Contents/Resources/English.lproj/InfoPlist.strings"
     version (rx (and "CFBundleGetInfoString" (0+ space) ?= (0+ space) ?\"
		      (submatch (1+ (in "0-9."))))))
    (set-version-in-file root "mac/src/Emacs.r" (car version-components)
			 (rx (and "GNU Emacs " (submatch (1+ (in "0-9")))
				  " for Mac OS")))
    (set-version-in-file root "mac/src/Emacs.r" (car version-components)
			 (rx (and (submatch (1+ (in "0-9"))) (0+ space) ?\,
				  (0+ space) "/* Major revision in BCD */")))
    (set-version-in-file root "mac/src/Emacs.r" (cadr version-components)
			 (rx (and (submatch (1+ (in "0-9"))) (0+ space) ?\,
				  (0+ space) "/* Minor revision in BCD */")))
    (set-version-in-file root "mac/src/Emacs.r" (cadr (cdr version-components))
			 (rx (and (submatch (1+ (in "0-9"))) (0+ space) ?\,
				  (0+ space) "/* Non-final release # */")))
    (set-version-in-file root "mac/src/Emacs.r" version
			 (rx (and (submatch (1+ (in "0-9."))) (0+ space) ?\" ?\,
				  (0+ space) "/* Short version number */")))
    (set-version-in-file root "mac/src/Emacs.r" version
			 (rx (and "/* Short version number */" (0+ space) ?\"
				  (submatch (1+ (in "0-9."))))))
    (let* ((third-component (string-to-number (cadr (cdr version-components))))
	   (release (cond ((>= third-component 90) "alpha")
			  ((>= third-component 50) "development")
			  (t "final"))))
      (set-version-in-file
       root "mac/src/Emacs.r" release
       (rx (and (submatch (1+ (in "a-z"))) (0+ space) ?\, (0+ space)
		"/* development, alpha, beta, or final (release) */"))))))
>>>>>>> 2db0e49c

;; arch-tag: 4ea83636-2293-408b-884e-ad64f22a3bf5
;;; admin.el ends here<|MERGE_RESOLUTION|>--- conflicted
+++ resolved
@@ -123,7 +123,20 @@
     (set-version-in-file root "nt/emacs.rc" comma-space-version
 			 (rx (and "\"ProductVersion\"" (0+ space) ?,
 				  (0+ space) ?\" (submatch (1+ (in "0-9, ")))
-<<<<<<< HEAD
+				  "\\0\"")))
+    ;; Likewise for emacsclient.rc
+    (set-version-in-file root "nt/emacsclient.rc" comma-version
+			 (rx (and "FILEVERSION" (1+ space)
+				  (submatch (1+ (in "0-9,"))))))
+    (set-version-in-file root "nt/emacsclient.rc" comma-version
+			 (rx (and "PRODUCTVERSION" (1+ space)
+				  (submatch (1+ (in "0-9,"))))))
+    (set-version-in-file root "nt/emacsclient.rc" comma-space-version
+			 (rx (and "\"FileVersion\"" (0+ space) ?, (0+ space)
+				  ?\" (submatch (1+ (in "0-9, "))) "\\0\"")))
+    (set-version-in-file root "nt/emacsclient.rc" comma-space-version
+			 (rx (and "\"ProductVersion\"" (0+ space) ?,
+				  (0+ space) ?\" (submatch (1+ (in "0-9, ")))
 				  "\\0\""))))
   ;; nextstep.
   (set-version-in-file
@@ -194,59 +207,6 @@
                       ?\" (submatch (1+ (not (in ?\"))))))))
 
 (provide 'admin)
-=======
-				  "\\0\"")))
-    ;; Likewise for emacsclient.rc
-    (set-version-in-file root "nt/emacsclient.rc" comma-version
-			 (rx (and "FILEVERSION" (1+ space)
-				  (submatch (1+ (in "0-9,"))))))
-    (set-version-in-file root "nt/emacsclient.rc" comma-version
-			 (rx (and "PRODUCTVERSION" (1+ space)
-				  (submatch (1+ (in "0-9,"))))))
-    (set-version-in-file root "nt/emacsclient.rc" comma-space-version
-			 (rx (and "\"FileVersion\"" (0+ space) ?, (0+ space)
-				  ?\" (submatch (1+ (in "0-9, "))) "\\0\"")))
-    (set-version-in-file root "nt/emacsclient.rc" comma-space-version
-			 (rx (and "\"ProductVersion\"" (0+ space) ?,
-				  (0+ space) ?\" (submatch (1+ (in "0-9, ")))
-				  "\\0\"")))
-    ;; Some files in the "mac" subdirectory also contain the version
-    ;; number.
-    (set-version-in-file
-     root "mac/Emacs.app/Contents/Resources/English.lproj/InfoPlist.strings"
-     version (rx (and "CFBundleShortVersionString" (0+ space) ?= (0+ space) ?\"
-		      (submatch (1+ (in "0-9."))))))
-    (set-version-in-file
-     root "mac/Emacs.app/Contents/Resources/English.lproj/InfoPlist.strings"
-     version (rx (and "CFBundleGetInfoString" (0+ space) ?= (0+ space) ?\"
-		      (submatch (1+ (in "0-9."))))))
-    (set-version-in-file root "mac/src/Emacs.r" (car version-components)
-			 (rx (and "GNU Emacs " (submatch (1+ (in "0-9")))
-				  " for Mac OS")))
-    (set-version-in-file root "mac/src/Emacs.r" (car version-components)
-			 (rx (and (submatch (1+ (in "0-9"))) (0+ space) ?\,
-				  (0+ space) "/* Major revision in BCD */")))
-    (set-version-in-file root "mac/src/Emacs.r" (cadr version-components)
-			 (rx (and (submatch (1+ (in "0-9"))) (0+ space) ?\,
-				  (0+ space) "/* Minor revision in BCD */")))
-    (set-version-in-file root "mac/src/Emacs.r" (cadr (cdr version-components))
-			 (rx (and (submatch (1+ (in "0-9"))) (0+ space) ?\,
-				  (0+ space) "/* Non-final release # */")))
-    (set-version-in-file root "mac/src/Emacs.r" version
-			 (rx (and (submatch (1+ (in "0-9."))) (0+ space) ?\" ?\,
-				  (0+ space) "/* Short version number */")))
-    (set-version-in-file root "mac/src/Emacs.r" version
-			 (rx (and "/* Short version number */" (0+ space) ?\"
-				  (submatch (1+ (in "0-9."))))))
-    (let* ((third-component (string-to-number (cadr (cdr version-components))))
-	   (release (cond ((>= third-component 90) "alpha")
-			  ((>= third-component 50) "development")
-			  (t "final"))))
-      (set-version-in-file
-       root "mac/src/Emacs.r" release
-       (rx (and (submatch (1+ (in "a-z"))) (0+ space) ?\, (0+ space)
-		"/* development, alpha, beta, or final (release) */"))))))
->>>>>>> 2db0e49c
 
 ;; arch-tag: 4ea83636-2293-408b-884e-ad64f22a3bf5
 ;;; admin.el ends here